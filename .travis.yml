--- conflicted
+++ resolved
@@ -1,16 +1,12 @@
 sudo: required
 dist: trusty
 os: linux
-<<<<<<< HEAD
-language: generic
+language: minimal
 notifications:
   irc:
     channels:
       - "chat.freenode.net#namecoin-dev"
     on_success: never
-=======
-language: minimal
->>>>>>> 987ac8b7
 cache:
   directories:
   - depends/built
