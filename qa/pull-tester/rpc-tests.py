--- conflicted
+++ resolved
@@ -141,26 +141,18 @@
     'invalidblockrequest.py',
     'invalidtxrequest.py',
     'abandonconflict.py',
-<<<<<<< HEAD
     # FIXME: Reenable and possibly fix once the BIP9 mining is activated.
     #'p2p-versionbits-warning.py',
+    'preciousblock.py',
     'importprunedfunds.py',
     'signmessages.py',
     'p2p-compactblocks.py',
     # FIXME: Reenable and possibly fix once the BIP9 mining is activated.
     #'nulldummy.py',
+    'importmulti.py',
 
     # auxpow tests
     'getauxblock.py',
-=======
-    'p2p-versionbits-warning.py',
-    'preciousblock.py',
-    'importprunedfunds.py',
-    'signmessages.py',
-    'p2p-compactblocks.py',
-    'nulldummy.py',
-    'importmulti.py',
->>>>>>> f08222e8
 ]
 if ENABLE_ZMQ:
     testScripts.append('zmq_test.py')
