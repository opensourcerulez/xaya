# Copyright (c) 2013-2016 The Bitcoin Core developers
# Distributed under the MIT software license, see the accompanying
# file COPYING or http://www.opensource.org/licenses/mit-license.php.

DIST_SUBDIRS = secp256k1 univalue

AM_LDFLAGS = $(PTHREAD_CFLAGS) $(LIBTOOL_LDFLAGS) $(HARDENED_LDFLAGS) $(GPROF_LDFLAGS) $(SANITIZER_LDFLAGS)
AM_CXXFLAGS = $(DEBUG_CXXFLAGS) $(HARDENED_CXXFLAGS) $(WARN_CXXFLAGS) $(NOWARN_CXXFLAGS) $(ERROR_CXXFLAGS) $(GPROF_CXXFLAGS) $(SANITIZER_CXXFLAGS)
AM_CPPFLAGS = $(DEBUG_CPPFLAGS) $(HARDENED_CPPFLAGS)
AM_LIBTOOLFLAGS = --preserve-dup-deps
EXTRA_LIBRARIES =

if EMBEDDED_UNIVALUE
LIBUNIVALUE = univalue/libunivalue.la

$(LIBUNIVALUE): $(wildcard univalue/lib/*) $(wildcard univalue/include/*)
	$(AM_V_at)$(MAKE) $(AM_MAKEFLAGS) -C $(@D) $(@F)
else
LIBUNIVALUE = $(UNIVALUE_LIBS)
endif

BITCOIN_INCLUDES=-I$(builddir) $(BDB_CPPFLAGS) $(BOOST_CPPFLAGS) $(LEVELDB_CPPFLAGS) $(CRYPTO_CFLAGS) $(SSL_CFLAGS)

BITCOIN_INCLUDES += -I$(srcdir)/secp256k1/include
BITCOIN_INCLUDES += $(UNIVALUE_CFLAGS)

LIBBITCOIN_SERVER=libbitcoin_server.a
LIBBITCOIN_COMMON=libbitcoin_common.a
LIBBITCOIN_CONSENSUS=libbitcoin_consensus.a
LIBBITCOIN_CLI=libbitcoin_cli.a
LIBBITCOIN_UTIL=libbitcoin_util.a
LIBBITCOIN_CRYPTO_BASE=crypto/libbitcoin_crypto_base.a
LIBBITCOINQT=qt/libbitcoinqt.a
LIBSECP256K1=secp256k1/libsecp256k1.la

if ENABLE_ZMQ
LIBBITCOIN_ZMQ=libbitcoin_zmq.a
endif
if BUILD_BITCOIN_LIBS
LIBBITCOINCONSENSUS=libnamecoinconsensus.la
endif
if ENABLE_WALLET
LIBBITCOIN_WALLET=libbitcoin_wallet.a
endif

LIBBITCOIN_CRYPTO= $(LIBBITCOIN_CRYPTO_BASE)
if ENABLE_SSE41
LIBBITCOIN_CRYPTO_SSE41 = crypto/libbitcoin_crypto_sse41.a
LIBBITCOIN_CRYPTO += $(LIBBITCOIN_CRYPTO_SSE41)
endif
if ENABLE_AVX2
LIBBITCOIN_CRYPTO_AVX2 = crypto/libbitcoin_crypto_avx2.a
LIBBITCOIN_CRYPTO += $(LIBBITCOIN_CRYPTO_AVX2)
endif
if ENABLE_SHANI
LIBBITCOIN_CRYPTO_SHANI = crypto/libbitcoin_crypto_shani.a
LIBBITCOIN_CRYPTO += $(LIBBITCOIN_CRYPTO_SHANI)
endif

$(LIBSECP256K1): $(wildcard secp256k1/src/*.h) $(wildcard secp256k1/src/*.c) $(wildcard secp256k1/include/*)
	$(AM_V_at)$(MAKE) $(AM_MAKEFLAGS) -C $(@D) $(@F)

# Make is not made aware of per-object dependencies to avoid limiting building parallelization
# But to build the less dependent modules first, we manually select their order here:
EXTRA_LIBRARIES += \
  $(LIBBITCOIN_CRYPTO) \
  $(LIBBITCOIN_UTIL) \
  $(LIBBITCOIN_COMMON) \
  $(LIBBITCOIN_CONSENSUS) \
  $(LIBBITCOIN_SERVER) \
  $(LIBBITCOIN_CLI) \
  $(LIBBITCOIN_WALLET) \
  $(LIBBITCOIN_ZMQ)

lib_LTLIBRARIES = $(LIBBITCOINCONSENSUS)

bin_PROGRAMS =
noinst_PROGRAMS = xaya-hash
TESTS =
BENCHMARKS =

if BUILD_BITCOIND
  bin_PROGRAMS += xayad
endif

if BUILD_BITCOIN_UTILS
  bin_PROGRAMS += xaya-cli xaya-tx
endif

.PHONY: FORCE check-symbols check-security
# bitcoin core #
BITCOIN_CORE_H = \
  addrdb.h \
  addrman.h \
  auxpow.h \
  base58.h \
  bech32.h \
  bloom.h \
  blockencodings.h \
  blockfilter.h \
  chain.h \
  chainparams.h \
  chainparamsbase.h \
  chainparamsseeds.h \
  checkpoints.h \
  checkqueue.h \
  clientversion.h \
  coins.h \
  compat.h \
  compat/byteswap.h \
  compat/endian.h \
  compat/sanity.h \
  compressor.h \
  consensus/consensus.h \
  consensus/tx_verify.h \
  core_io.h \
  core_memusage.h \
  cuckoocache.h \
  fs.h \
  httprpc.h \
  httpserver.h \
  index/base.h \
  index/txindex.h \
  indirectmap.h \
  init.h \
  interfaces/handler.h \
  interfaces/node.h \
  interfaces/wallet.h \
  key.h \
  key_io.h \
  keystore.h \
  dbwrapper.h \
  limitedmap.h \
  logging.h \
  memusage.h \
  merkleblock.h \
  miner.h \
  names/common.h \
  names/encoding.h \
  names/main.h \
  net.h \
  net_processing.h \
  netaddress.h \
  netbase.h \
  netmessagemaker.h \
  noui.h \
  outputtype.h \
  policy/feerate.h \
  policy/fees.h \
  policy/policy.h \
  policy/rbf.h \
  pow.h \
  powdata.h \
  protocol.h \
  random.h \
  reverse_iterator.h \
  reverselock.h \
  rpc/auxpow_miner.h \
  rpc/blockchain.h \
  rpc/client.h \
  rpc/game.h \
  rpc/mining.h \
  rpc/names.h \
  rpc/protocol.h \
  rpc/server.h \
  rpc/rawtransaction.h \
  rpc/register.h \
  rpc/util.h \
  scheduler.h \
  script/descriptor.h \
  script/ismine.h \
  script/sigcache.h \
  script/sign.h \
  script/standard.h \
  shutdown.h \
  streams.h \
  support/allocators/secure.h \
  support/allocators/zeroafterfree.h \
  support/cleanse.h \
  support/events.h \
  support/lockedpool.h \
  sync.h \
  threadsafety.h \
  threadinterrupt.h \
  timedata.h \
  torcontrol.h \
  txdb.h \
  txmempool.h \
  ui_interface.h \
  undo.h \
  util.h \
  utilmemory.h \
  utilmoneystr.h \
  utiltime.h \
  validation.h \
  validationinterface.h \
  versionbits.h \
  walletinitinterface.h \
  wallet/coincontrol.h \
  wallet/crypter.h \
  wallet/db.h \
  wallet/feebumper.h \
  wallet/fees.h \
  wallet/rpcwallet.h \
  wallet/wallet.h \
  wallet/walletdb.h \
  wallet/walletutil.h \
  wallet/coinselection.h \
  warnings.h \
  zmq/zmqabstractnotifier.h \
  zmq/zmqconfig.h\
  zmq/zmqgames.h \
  zmq/zmqnotificationinterface.h \
  zmq/zmqpublishnotifier.h \
  zmq/zmqrpc.h


obj/build.h: FORCE
	@$(MKDIR_P) $(builddir)/obj
	@$(top_srcdir)/share/genbuild.sh "$(abs_top_builddir)/src/obj/build.h" \
	  "$(abs_top_srcdir)"
libbitcoin_util_a-clientversion.$(OBJEXT): obj/build.h

# server: shared between bitcoind and bitcoin-qt
libbitcoin_server_a_CPPFLAGS = $(AM_CPPFLAGS) $(BITCOIN_INCLUDES) $(MINIUPNPC_CPPFLAGS) $(EVENT_CFLAGS) $(EVENT_PTHREADS_CFLAGS)
libbitcoin_server_a_CXXFLAGS = $(AM_CXXFLAGS) $(PIE_FLAGS)
libbitcoin_server_a_SOURCES = \
  addrdb.cpp \
  addrman.cpp \
  bloom.cpp \
  blockencodings.cpp \
  blockfilter.cpp \
  chain.cpp \
  checkpoints.cpp \
  consensus/tx_verify.cpp \
  httprpc.cpp \
  httpserver.cpp \
  index/base.cpp \
  index/txindex.cpp \
  interfaces/handler.cpp \
  interfaces/node.cpp \
  init.cpp \
  dbwrapper.cpp \
  merkleblock.cpp \
  miner.cpp \
  names/main.cpp \
  net.cpp \
  net_processing.cpp \
  noui.cpp \
  outputtype.cpp \
  policy/fees.cpp \
  policy/policy.cpp \
  policy/rbf.cpp \
  pow.cpp \
  rest.cpp \
  rpc/auxpow_miner.cpp \
  rpc/blockchain.cpp \
  rpc/game.cpp \
  rpc/mining.cpp \
  rpc/misc.cpp \
  rpc/names.cpp \
  rpc/net.cpp \
  rpc/rawtransaction.cpp \
  rpc/server.cpp \
  rpc/util.cpp \
  script/sigcache.cpp \
  shutdown.cpp \
  timedata.cpp \
  torcontrol.cpp \
  txdb.cpp \
  txmempool.cpp \
  ui_interface.cpp \
  validation.cpp \
  validationinterface.cpp \
  versionbits.cpp \
  $(BITCOIN_CORE_H)

if !ENABLE_WALLET
libbitcoin_server_a_SOURCES += dummywallet.cpp
endif

if ENABLE_ZMQ
libbitcoin_zmq_a_CPPFLAGS = $(BITCOIN_INCLUDES) $(ZMQ_CFLAGS)
libbitcoin_zmq_a_CXXFLAGS = $(AM_CXXFLAGS) $(PIE_FLAGS)
libbitcoin_zmq_a_SOURCES = \
  zmq/zmqabstractnotifier.cpp \
  zmq/zmqgames.cpp \
  zmq/zmqnotificationinterface.cpp \
  zmq/zmqpublishnotifier.cpp \
  zmq/zmqrpc.cpp
endif


# wallet: shared between bitcoind and bitcoin-qt, but only linked
# when wallet enabled
libbitcoin_wallet_a_CPPFLAGS = $(AM_CPPFLAGS) $(BITCOIN_INCLUDES)
libbitcoin_wallet_a_CXXFLAGS = $(AM_CXXFLAGS) $(PIE_FLAGS)
libbitcoin_wallet_a_SOURCES = \
  interfaces/wallet.cpp \
  wallet/coincontrol.cpp \
  wallet/crypter.cpp \
  wallet/db.cpp \
  wallet/feebumper.cpp \
  wallet/fees.cpp \
  wallet/init.cpp \
  wallet/rpcdump.cpp \
  wallet/rpcnames.cpp \
  wallet/rpcwallet.cpp \
  wallet/wallet.cpp \
  wallet/walletdb.cpp \
  wallet/walletutil.cpp \
  wallet/coinselection.cpp \
  $(BITCOIN_CORE_H)

# crypto primitives library
crypto_libbitcoin_crypto_base_a_CPPFLAGS = $(AM_CPPFLAGS)
crypto_libbitcoin_crypto_base_a_CXXFLAGS = $(AM_CXXFLAGS) $(PIE_FLAGS)
crypto_libbitcoin_crypto_base_a_CFLAGS = $(AM_CFLAGS) $(PIE_FLAGS)
crypto_libbitcoin_crypto_base_a_SOURCES = \
  crypto/aes.cpp \
  crypto/aes.h \
  crypto/chacha20.h \
  crypto/chacha20.cpp \
  crypto/common.h \
  crypto/hmac_sha256.cpp \
  crypto/hmac_sha256.h \
  crypto/hmac_sha512.cpp \
  crypto/hmac_sha512.h \
  crypto/neoscrypt.h \
  crypto/neoscrypt.c \
  crypto/ripemd160.cpp \
  crypto/ripemd160.h \
  crypto/sha1.cpp \
  crypto/sha1.h \
  crypto/sha256.cpp \
  crypto/sha256.h \
  crypto/sha512.cpp \
  crypto/sha512.h

if USE_ASM
crypto_libbitcoin_crypto_base_a_SOURCES += \
  crypto/sha256_sse4.cpp \
  crypto/neoscrypt_asm.S
endif

crypto_libbitcoin_crypto_sse41_a_CXXFLAGS = $(AM_CXXFLAGS) $(PIE_FLAGS)
crypto_libbitcoin_crypto_sse41_a_CPPFLAGS = $(AM_CPPFLAGS)
crypto_libbitcoin_crypto_sse41_a_CXXFLAGS += $(SSE41_CXXFLAGS)
crypto_libbitcoin_crypto_sse41_a_CPPFLAGS += -DENABLE_SSE41
crypto_libbitcoin_crypto_sse41_a_SOURCES = crypto/sha256_sse41.cpp

crypto_libbitcoin_crypto_avx2_a_CXXFLAGS = $(AM_CXXFLAGS) $(PIE_FLAGS)
crypto_libbitcoin_crypto_avx2_a_CPPFLAGS = $(AM_CPPFLAGS)
crypto_libbitcoin_crypto_avx2_a_CXXFLAGS += $(AVX2_CXXFLAGS)
crypto_libbitcoin_crypto_avx2_a_CPPFLAGS += -DENABLE_AVX2
crypto_libbitcoin_crypto_avx2_a_SOURCES = crypto/sha256_avx2.cpp

crypto_libbitcoin_crypto_shani_a_CXXFLAGS = $(AM_CXXFLAGS) $(PIE_FLAGS)
crypto_libbitcoin_crypto_shani_a_CPPFLAGS = $(AM_CPPFLAGS)
crypto_libbitcoin_crypto_shani_a_CXXFLAGS += $(SHANI_CXXFLAGS)
crypto_libbitcoin_crypto_shani_a_CPPFLAGS += -DENABLE_SHANI
crypto_libbitcoin_crypto_shani_a_SOURCES = crypto/sha256_shani.cpp

# consensus: shared between all executables that validate any consensus rules.
libbitcoin_consensus_a_CPPFLAGS = $(AM_CPPFLAGS) $(BITCOIN_INCLUDES)
libbitcoin_consensus_a_CXXFLAGS = $(AM_CXXFLAGS) $(PIE_FLAGS)
libbitcoin_consensus_a_SOURCES = \
  amount.h \
  arith_uint256.cpp \
  arith_uint256.h \
  consensus/merkle.cpp \
  consensus/merkle.h \
  consensus/params.h \
  consensus/validation.h \
  hash.cpp \
  hash.h \
  prevector.h \
  primitives/block.cpp \
  primitives/block.h \
  primitives/pureheader.cpp \
  primitives/pureheader.h \
  primitives/transaction.cpp \
  primitives/transaction.h \
  pubkey.cpp \
  pubkey.h \
  script/namecoinconsensus.cpp \
  script/interpreter.cpp \
  script/interpreter.h \
  script/names.cpp \
  script/names.h \
  script/script.cpp \
  script/script.h \
  script/script_error.cpp \
  script/script_error.h \
  serialize.h \
  span.h \
  tinyformat.h \
  uint256.cpp \
  uint256.h \
  utilstrencodings.cpp \
  utilstrencodings.h \
  version.h

# common: shared between bitcoind, and bitcoin-qt and non-server tools
libbitcoin_common_a_CPPFLAGS = $(AM_CPPFLAGS) $(BITCOIN_INCLUDES)
libbitcoin_common_a_CXXFLAGS = $(AM_CXXFLAGS) $(PIE_FLAGS)
libbitcoin_common_a_SOURCES = \
  auxpow.cpp \
  base58.cpp \
  bech32.cpp \
  chainparams.cpp \
  coins.cpp \
  compressor.cpp \
  core_read.cpp \
  core_write.cpp \
  key.cpp \
  key_io.cpp \
  keystore.cpp \
  names/common.cpp \
  names/encoding.cpp \
  netaddress.cpp \
  netbase.cpp \
  policy/feerate.cpp \
  powdata.cpp \
  protocol.cpp \
  scheduler.cpp \
  script/descriptor.cpp \
  script/ismine.cpp \
  script/sign.cpp \
  script/standard.cpp \
  warnings.cpp \
  $(BITCOIN_CORE_H)

# util: shared between all executables.
# This library *must* be included to make sure that the glibc
# backward-compatibility objects and their sanity checks are linked.
libbitcoin_util_a_CPPFLAGS = $(AM_CPPFLAGS) $(BITCOIN_INCLUDES)
libbitcoin_util_a_CXXFLAGS = $(AM_CXXFLAGS) $(PIE_FLAGS)
libbitcoin_util_a_SOURCES = \
  support/lockedpool.cpp \
  chainparamsbase.cpp \
  clientversion.cpp \
  compat/glibc_sanity.cpp \
  compat/glibcxx_sanity.cpp \
  compat/strnlen.cpp \
  fs.cpp \
  logging.cpp \
  random.cpp \
  rpc/protocol.cpp \
  support/cleanse.cpp \
  sync.cpp \
  threadinterrupt.cpp \
  util.cpp \
  utilmoneystr.cpp \
  utilstrencodings.cpp \
  utiltime.cpp \
  $(BITCOIN_CORE_H)

if GLIBC_BACK_COMPAT
libbitcoin_util_a_SOURCES += compat/glibc_compat.cpp
AM_LDFLAGS += $(COMPAT_LDFLAGS)
endif

# cli: shared between bitcoin-cli and bitcoin-qt
libbitcoin_cli_a_CPPFLAGS = $(AM_CPPFLAGS) $(BITCOIN_INCLUDES)
libbitcoin_cli_a_CXXFLAGS = $(AM_CXXFLAGS) $(PIE_FLAGS)
libbitcoin_cli_a_SOURCES = \
  rpc/client.cpp \
  $(BITCOIN_CORE_H)

nodist_libbitcoin_util_a_SOURCES = $(srcdir)/obj/build.h
#

# bitcoind binary #
xayad_SOURCES = bitcoind.cpp
xayad_CPPFLAGS = $(AM_CPPFLAGS) $(BITCOIN_INCLUDES)
xayad_CXXFLAGS = $(AM_CXXFLAGS) $(PIE_FLAGS)
xayad_LDFLAGS = $(RELDFLAGS) $(AM_LDFLAGS) $(LIBTOOL_APP_LDFLAGS)

if TARGET_WINDOWS
xayad_SOURCES += bitcoind-res.rc
endif

xayad_LDADD = \
  $(LIBBITCOIN_SERVER) \
  $(LIBBITCOIN_WALLET) \
  $(LIBBITCOIN_COMMON) \
  $(LIBUNIVALUE) \
  $(LIBBITCOIN_UTIL) \
  $(LIBBITCOIN_ZMQ) \
  $(LIBBITCOIN_CONSENSUS) \
  $(LIBBITCOIN_CRYPTO) \
  $(LIBLEVELDB) \
  $(LIBLEVELDB_SSE42) \
  $(LIBMEMENV) \
  $(LIBSECP256K1)

<<<<<<< HEAD
xayad_LDADD += $(BOOST_LIBS) $(BDB_LIBS) $(SSL_LIBS) $(CRYPTO_LIBS) $(MINIUPNPC_LIBS) $(EVENT_PTHREADS_LIBS) $(EVENT_LIBS) $(ZMQ_LIBS)
=======
namecoind_LDADD += $(BOOST_LIBS) $(BDB_LIBS) $(CRYPTO_LIBS) $(MINIUPNPC_LIBS) $(EVENT_PTHREADS_LIBS) $(EVENT_LIBS) $(ZMQ_LIBS)
>>>>>>> 03be0cf5

# bitcoin-cli binary #
xaya_cli_SOURCES = bitcoin-cli.cpp
xaya_cli_CPPFLAGS = $(AM_CPPFLAGS) $(BITCOIN_INCLUDES) $(EVENT_CFLAGS)
xaya_cli_CXXFLAGS = $(AM_CXXFLAGS) $(PIE_FLAGS)
xaya_cli_LDFLAGS = $(RELDFLAGS) $(AM_LDFLAGS) $(LIBTOOL_APP_LDFLAGS)

if TARGET_WINDOWS
xaya_cli_SOURCES += bitcoin-cli-res.rc
endif

xaya_cli_LDADD = \
  $(LIBBITCOIN_CLI) \
  $(LIBUNIVALUE) \
  $(LIBBITCOIN_UTIL) \
  $(LIBBITCOIN_CRYPTO)

<<<<<<< HEAD
xaya_cli_LDADD += $(BOOST_LIBS) $(SSL_LIBS) $(CRYPTO_LIBS) $(EVENT_LIBS)
=======
namecoin_cli_LDADD += $(BOOST_LIBS) $(CRYPTO_LIBS) $(EVENT_LIBS)
>>>>>>> 03be0cf5
#

# bitcoin-tx binary #
xaya_tx_SOURCES = bitcoin-tx.cpp
xaya_tx_CPPFLAGS = $(AM_CPPFLAGS) $(BITCOIN_INCLUDES)
xaya_tx_CXXFLAGS = $(AM_CXXFLAGS) $(PIE_FLAGS)
xaya_tx_LDFLAGS = $(RELDFLAGS) $(AM_LDFLAGS) $(LIBTOOL_APP_LDFLAGS)

if TARGET_WINDOWS
xaya_tx_SOURCES += bitcoin-tx-res.rc
endif

xaya_tx_LDADD = \
  $(LIBUNIVALUE) \
  $(LIBBITCOIN_COMMON) \
  $(LIBBITCOIN_UTIL) \
  $(LIBBITCOIN_CONSENSUS) \
  $(LIBBITCOIN_CRYPTO) \
  $(LIBSECP256K1)

xaya_tx_LDADD += $(BOOST_LIBS) $(CRYPTO_LIBS)
#

# xaya-hash binary #
xaya_hash_SOURCES = xaya-hash.cpp
xaya_hash_CPPFLAGS = $(AM_CPPFLAGS) $(BITCOIN_INCLUDES)
xaya_hash_CXXFLAGS = $(AM_CXXFLAGS) $(PIE_FLAGS)
xaya_hash_LDFLAGS = $(RELDFLAGS) $(AM_LDFLAGS) $(LIBTOOL_APP_LDFLAGS)

xaya_hash_LDADD = \
  $(LIBBITCOIN_COMMON) \
  $(LIBBITCOIN_UTIL) \
  $(LIBBITCOIN_CONSENSUS) \
  $(LIBBITCOIN_CRYPTO) \
  $(LIBUNIVALUE) \
  $(LIBSECP256K1)
xaya_hash_LDADD += $(BOOST_LIBS) $(CRYPTO_LIBS)
#

# namecoinconsensus library #
if BUILD_BITCOIN_LIBS
include_HEADERS = script/namecoinconsensus.h
libnamecoinconsensus_la_SOURCES = $(crypto_libbitcoin_crypto_base_a_SOURCES) $(libbitcoin_consensus_a_SOURCES)

if GLIBC_BACK_COMPAT
  libnamecoinconsensus_la_SOURCES += compat/glibc_compat.cpp
endif

libnamecoinconsensus_la_LDFLAGS = $(AM_LDFLAGS) -no-undefined $(RELDFLAGS)
libnamecoinconsensus_la_LIBADD = $(LIBSECP256K1)
libnamecoinconsensus_la_CPPFLAGS = $(AM_CPPFLAGS) -I$(builddir)/obj -I$(srcdir)/secp256k1/include -DBUILD_BITCOIN_INTERNAL
libnamecoinconsensus_la_CXXFLAGS = $(AM_CXXFLAGS) $(PIE_FLAGS)

endif
#

CTAES_DIST =  crypto/ctaes/bench.c
CTAES_DIST += crypto/ctaes/ctaes.c
CTAES_DIST += crypto/ctaes/ctaes.h
CTAES_DIST += crypto/ctaes/README.md
CTAES_DIST += crypto/ctaes/test.c

CLEANFILES = $(EXTRA_LIBRARIES)

CLEANFILES += *.gcda *.gcno
CLEANFILES += compat/*.gcda compat/*.gcno
CLEANFILES += consensus/*.gcda consensus/*.gcno
CLEANFILES += crypto/*.gcda crypto/*.gcno
CLEANFILES += policy/*.gcda policy/*.gcno
CLEANFILES += primitives/*.gcda primitives/*.gcno
CLEANFILES += script/*.gcda script/*.gcno
CLEANFILES += support/*.gcda support/*.gcno
CLEANFILES += univalue/*.gcda univalue/*.gcno
CLEANFILES += wallet/*.gcda wallet/*.gcno
CLEANFILES += wallet/test/*.gcda wallet/test/*.gcno
CLEANFILES += zmq/*.gcda zmq/*.gcno
CLEANFILES += obj/build.h

EXTRA_DIST = $(CTAES_DIST)


config/bitcoin-config.h: config/stamp-h1
	@$(MAKE) -C $(top_builddir) $(subdir)/$(@)
config/stamp-h1: $(top_srcdir)/$(subdir)/config/bitcoin-config.h.in $(top_builddir)/config.status
	$(AM_V_at)$(MAKE) -C $(top_builddir) $(subdir)/$(@)
$(top_srcdir)/$(subdir)/config/bitcoin-config.h.in:  $(am__configure_deps)
	$(AM_V_at)$(MAKE) -C $(top_srcdir) $(subdir)/config/bitcoin-config.h.in

clean-local:
	-$(MAKE) -C secp256k1 clean
	-$(MAKE) -C univalue clean
	-rm -f leveldb/*/*.gcda leveldb/*/*.gcno leveldb/helpers/memenv/*.gcda leveldb/helpers/memenv/*.gcno
	-rm -f config.h
	-rm -rf test/__pycache__

.rc.o:
	@test -f $(WINDRES)
	## FIXME: How to get the appropriate modulename_CPPFLAGS in here?
	$(AM_V_GEN) $(WINDRES) $(DEFS) $(DEFAULT_INCLUDES) $(INCLUDES) $(CPPFLAGS) -DWINDRES_PREPROC -i $< -o $@

check-symbols: $(bin_PROGRAMS)
if GLIBC_BACK_COMPAT
	@echo "Checking glibc back compat..."
	$(AM_V_at) READELF=$(READELF) CPPFILT=$(CPPFILT) $(top_srcdir)/contrib/devtools/symbol-check.py < $(bin_PROGRAMS)
endif

check-security: $(bin_PROGRAMS)
if HARDEN
	@echo "Checking binary security..."
	$(AM_V_at) READELF=$(READELF) OBJDUMP=$(OBJDUMP) $(top_srcdir)/contrib/devtools/security-check.py < $(bin_PROGRAMS)
endif

%.pb.cc %.pb.h: %.proto
	@test -f $(PROTOC)
	$(AM_V_GEN) $(PROTOC) --cpp_out=$(@D) --proto_path=$(<D) $<

if EMBEDDED_LEVELDB
include Makefile.leveldb.include
endif

if ENABLE_TESTS
include Makefile.test.include
endif

if ENABLE_BENCH
include Makefile.bench.include
endif

if ENABLE_QT
include Makefile.qt.include
endif

if ENABLE_QT_TESTS
include Makefile.qttest.include
endif<|MERGE_RESOLUTION|>--- conflicted
+++ resolved
@@ -495,11 +495,7 @@
   $(LIBMEMENV) \
   $(LIBSECP256K1)
 
-<<<<<<< HEAD
-xayad_LDADD += $(BOOST_LIBS) $(BDB_LIBS) $(SSL_LIBS) $(CRYPTO_LIBS) $(MINIUPNPC_LIBS) $(EVENT_PTHREADS_LIBS) $(EVENT_LIBS) $(ZMQ_LIBS)
-=======
-namecoind_LDADD += $(BOOST_LIBS) $(BDB_LIBS) $(CRYPTO_LIBS) $(MINIUPNPC_LIBS) $(EVENT_PTHREADS_LIBS) $(EVENT_LIBS) $(ZMQ_LIBS)
->>>>>>> 03be0cf5
+xayad_LDADD += $(BOOST_LIBS) $(BDB_LIBS) $(CRYPTO_LIBS) $(MINIUPNPC_LIBS) $(EVENT_PTHREADS_LIBS) $(EVENT_LIBS) $(ZMQ_LIBS)
 
 # bitcoin-cli binary #
 xaya_cli_SOURCES = bitcoin-cli.cpp
@@ -517,11 +513,7 @@
   $(LIBBITCOIN_UTIL) \
   $(LIBBITCOIN_CRYPTO)
 
-<<<<<<< HEAD
-xaya_cli_LDADD += $(BOOST_LIBS) $(SSL_LIBS) $(CRYPTO_LIBS) $(EVENT_LIBS)
-=======
-namecoin_cli_LDADD += $(BOOST_LIBS) $(CRYPTO_LIBS) $(EVENT_LIBS)
->>>>>>> 03be0cf5
+xaya_cli_LDADD += $(BOOST_LIBS) $(CRYPTO_LIBS) $(EVENT_LIBS)
 #
 
 # bitcoin-tx binary #
