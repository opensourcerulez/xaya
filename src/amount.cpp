// Copyright (c) 2009-2010 Satoshi Nakamoto
// Copyright (c) 2009-2014 The Bitcoin Core developers
// Distributed under the MIT software license, see the accompanying
// file COPYING or http://www.opensource.org/licenses/mit-license.php.

#include "amount.h"

#include "tinyformat.h"

const std::string CURRENCY_UNIT = "BTC";

CFeeRate::CFeeRate(const CAmount& nFeePaid, size_t nSize)
{
    if (nSize > 0)
        nSatoshisPerK = nFeePaid*1000/nSize;
    else
        nSatoshisPerK = 0;
}

CAmount CFeeRate::GetFee(size_t nSize) const
{
    CAmount nFee = nSatoshisPerK*nSize / 1000;

    if (nFee == 0 && nSatoshisPerK > 0)
        nFee = nSatoshisPerK;

    return nFee;
}

std::string CFeeRate::ToString() const
{
<<<<<<< HEAD
    return strprintf("%d.%08d NMC/kB", nSatoshisPerK / COIN, nSatoshisPerK % COIN);
=======
    return strprintf("%d.%08d %s/kB", nSatoshisPerK / COIN, nSatoshisPerK % COIN, CURRENCY_UNIT);
>>>>>>> ad270505
}<|MERGE_RESOLUTION|>--- conflicted
+++ resolved
@@ -7,7 +7,7 @@
 
 #include "tinyformat.h"
 
-const std::string CURRENCY_UNIT = "BTC";
+const std::string CURRENCY_UNIT = "NMC";
 
 CFeeRate::CFeeRate(const CAmount& nFeePaid, size_t nSize)
 {
@@ -29,9 +29,5 @@
 
 std::string CFeeRate::ToString() const
 {
-<<<<<<< HEAD
-    return strprintf("%d.%08d NMC/kB", nSatoshisPerK / COIN, nSatoshisPerK % COIN);
-=======
     return strprintf("%d.%08d %s/kB", nSatoshisPerK / COIN, nSatoshisPerK % COIN, CURRENCY_UNIT);
->>>>>>> ad270505
 }