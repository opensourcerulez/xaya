--- conflicted
+++ resolved
@@ -30,19 +30,11 @@
     string strUsage;
     strUsage += HelpMessageGroup(_("Options:"));
     strUsage += HelpMessageOpt("-?", _("This help message"));
-<<<<<<< HEAD
-    strUsage += HelpMessageOpt("-conf=<file>", strprintf(_("Specify configuration file (default: %s)"), "namecoin.conf"));
-    strUsage += HelpMessageOpt("-datadir=<dir>", _("Specify data directory"));
-    AppendParamsHelpMessages(strUsage);
-    strUsage += HelpMessageOpt("-rpcconnect=<ip>", strprintf(_("Send commands to node running on <ip> (default: %s)"), "127.0.0.1"));
-    strUsage += HelpMessageOpt("-rpcport=<port>", strprintf(_("Connect to JSON-RPC on <port> (default: %u or testnet: %u)"), 8336, 18336));
-=======
     strUsage += HelpMessageOpt("-conf=<file>", strprintf(_("Specify configuration file (default: %s)"), BITCOIN_CONF_FILENAME));
     strUsage += HelpMessageOpt("-datadir=<dir>", _("Specify data directory"));
     AppendParamsHelpMessages(strUsage);
     strUsage += HelpMessageOpt("-rpcconnect=<ip>", strprintf(_("Send commands to node running on <ip> (default: %s)"), DEFAULT_RPCCONNECT));
     strUsage += HelpMessageOpt("-rpcport=<port>", strprintf(_("Connect to JSON-RPC on <port> (default: %u or testnet: %u)"), BaseParams(CBaseChainParams::MAIN).RPCPort(), BaseParams(CBaseChainParams::TESTNET).RPCPort()));
->>>>>>> bd995025
     strUsage += HelpMessageOpt("-rpcwait", _("Wait for RPC server to start"));
     strUsage += HelpMessageOpt("-rpcuser=<user>", _("Username for JSON-RPC connections"));
     strUsage += HelpMessageOpt("-rpcpassword=<pw>", _("Password for JSON-RPC connections"));
