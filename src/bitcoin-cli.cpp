--- conflicted
+++ resolved
@@ -106,20 +106,11 @@
     if (argc < 2 || HelpRequested(gArgs) || gArgs.IsArgSet("-version")) {
         std::string strUsage = PACKAGE_NAME " RPC client version " + FormatFullVersion() + "\n";
         if (!gArgs.IsArgSet("-version")) {
-<<<<<<< HEAD
-            strUsage += "\nUsage:\n"
-                  "  xaya-cli [options] <command> [params]  " + strprintf("Send command to %s", PACKAGE_NAME) + "\n" +
-                  "  xaya-cli [options] -named <command> [name=value] ... " + strprintf("Send command to %s (with named arguments)", PACKAGE_NAME) + "\n" +
-                  "  xaya-cli [options] help                List commands\n" +
-                  "  xaya-cli [options] help <command>      Get help for a command\n";
-
-=======
             strUsage += "\n"
-                "Usage:  namecoin-cli [options] <command> [params]  Send command to " PACKAGE_NAME "\n"
-                "or:     namecoin-cli [options] -named <command> [name=value]...  Send command to " PACKAGE_NAME " (with named arguments)\n"
-                "or:     namecoin-cli [options] help                List commands\n"
-                "or:     namecoin-cli [options] help <command>      Get help for a command\n";
->>>>>>> 1d21d626
+                "Usage:  xaya-cli [options] <command> [params]  Send command to " PACKAGE_NAME "\n"
+                "or:     xaya-cli [options] -named <command> [name=value]...  Send command to " PACKAGE_NAME " (with named arguments)\n"
+                "or:     xaya-cli [options] help                List commands\n"
+                "or:     xaya-cli [options] help <command>      Get help for a command\n";
             strUsage += "\n" + gArgs.GetHelpMessage();
         }
 
