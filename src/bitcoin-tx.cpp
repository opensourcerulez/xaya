// Copyright (c) 2009-2018 The Bitcoin Core developers
// Distributed under the MIT software license, see the accompanying
// file COPYING or http://www.opensource.org/licenses/mit-license.php.

#if defined(HAVE_CONFIG_H)
#include <config/bitcoin-config.h>
#endif

#include <clientversion.h>
#include <coins.h>
#include <consensus/consensus.h>
#include <core_io.h>
#include <key_io.h>
#include <keystore.h>
#include <names/encoding.h>
#include <policy/policy.h>
#include <policy/rbf.h>
#include <primitives/transaction.h>
#include <script/names.h>
#include <script/script.h>
#include <script/sign.h>
#include <univalue.h>
#include <util.h>
#include <utilmoneystr.h>
#include <utilstrencodings.h>

#include <memory>
#include <stdio.h>

#include <boost/algorithm/string.hpp>

static bool fCreateBlank;
static std::map<std::string,UniValue> registers;
static const int CONTINUE_EXECUTION=-1;

static void SetupBitcoinTxArgs()
{
    gArgs.AddArg("-?", "This help message", false, OptionsCategory::OPTIONS);
    gArgs.AddArg("-create", "Create new, empty TX.", false, OptionsCategory::OPTIONS);
    gArgs.AddArg("-json", "Select JSON output", false, OptionsCategory::OPTIONS);
    gArgs.AddArg("-txid", "Output only the hex-encoded transaction id of the resultant transaction.", false, OptionsCategory::OPTIONS);
    gArgs.AddArg("-nameencoding", strprintf("The encoding to use for names in the JSON output (default: %s)", EncodingToString(DEFAULT_NAME_ENCODING)), false, OptionsCategory::OPTIONS);
    gArgs.AddArg("-valueencoding", strprintf("The encoding to use for values in the JSON output (default: %s)", EncodingToString(DEFAULT_VALUE_ENCODING)), false, OptionsCategory::OPTIONS);
    SetupChainParamsBaseOptions();

    gArgs.AddArg("delin=N", "Delete input N from TX", false, OptionsCategory::COMMANDS);
    gArgs.AddArg("delout=N", "Delete output N from TX", false, OptionsCategory::COMMANDS);
    gArgs.AddArg("in=TXID:VOUT(:SEQUENCE_NUMBER)", "Add input to TX", false, OptionsCategory::COMMANDS);
    gArgs.AddArg("locktime=N", "Set TX lock time to N", false, OptionsCategory::COMMANDS);
    gArgs.AddArg("nversion=N", "Set TX version to N", false, OptionsCategory::COMMANDS);
    gArgs.AddArg("outaddr=VALUE:ADDRESS", "Add address-based output to TX", false, OptionsCategory::COMMANDS);
    gArgs.AddArg("outdata=[VALUE:]DATA", "Add data-based output to TX", false, OptionsCategory::COMMANDS);
    gArgs.AddArg("outmultisig=VALUE:REQUIRED:PUBKEYS:PUBKEY1:PUBKEY2:....[:FLAGS]", "Add Pay To n-of-m Multi-sig output to TX. n = REQUIRED, m = PUBKEYS. "
        "Optionally add the \"W\" flag to produce a pay-to-witness-script-hash output. "
        "Optionally add the \"S\" flag to wrap the output in a pay-to-script-hash.", false, OptionsCategory::COMMANDS);
    gArgs.AddArg("outpubkey=VALUE:PUBKEY[:FLAGS]", "Add pay-to-pubkey output to TX. "
        "Optionally add the \"W\" flag to produce a pay-to-witness-pubkey-hash output. "
        "Optionally add the \"S\" flag to wrap the output in a pay-to-script-hash.", false, OptionsCategory::COMMANDS);
    gArgs.AddArg("outscript=VALUE:SCRIPT[:FLAGS]", "Add raw script output to TX. "
        "Optionally add the \"W\" flag to produce a pay-to-witness-script-hash output. "
        "Optionally add the \"S\" flag to wrap the output in a pay-to-script-hash.", false, OptionsCategory::COMMANDS);
    gArgs.AddArg("replaceable(=N)", "Set RBF opt-in sequence number for input N (if not provided, opt-in all available inputs)", false, OptionsCategory::COMMANDS);
    gArgs.AddArg("sign=SIGHASH-FLAGS", "Add zero or more signatures to transaction. "
        "This command requires JSON registers:"
        "prevtxs=JSON object, "
        "privatekeys=JSON object. "
        "See signrawtransaction docs for format of sighash flags, JSON objects.", false, OptionsCategory::COMMANDS);

    gArgs.AddArg("load=NAME:FILENAME", "Load JSON file FILENAME into register NAME", false, OptionsCategory::REGISTER_COMMANDS);
    gArgs.AddArg("set=NAME:JSON-STRING", "Set register NAME to given JSON-STRING", false, OptionsCategory::REGISTER_COMMANDS);

    gArgs.AddArg("namenew=N:NAME:RAND",
                 "Turns the existing output N into a NAME_NEW operation"
                 " with the given hex-encoded NAME and RAND.",
                 false, OptionsCategory::COMMANDS);
    gArgs.AddArg("namefirstupdate=N:NAME:VALUE:RAND",
                 "Turns the existing output N into a NAME_FIRSTUPDATE operation"
                 " with the given hex-encoded NAME, VALUE and RAND.",
                 false, OptionsCategory::COMMANDS);
    gArgs.AddArg("nameupdate=N:NAME:VALUE",
                 "Turns the existing output N into a NAME_UPDATE operation"
                 " with the given hex-encoded NAME and VALUE.",
                 false, OptionsCategory::COMMANDS);

    // Hidden
    gArgs.AddArg("-h", "", false, OptionsCategory::HIDDEN);
    gArgs.AddArg("-help", "", false, OptionsCategory::HIDDEN);
}

//
// This function returns either one of EXIT_ codes when it's expected to stop the process or
// CONTINUE_EXECUTION when it's expected to continue further.
//
static int AppInitRawTx(int argc, char* argv[])
{
    //
    // Parameters
    //
    SetupBitcoinTxArgs();
    std::string error;
    if (!gArgs.ParseParameters(argc, argv, error)) {
        fprintf(stderr, "Error parsing command line arguments: %s\n", error.c_str());
        return EXIT_FAILURE;
    }

    // Check for -testnet or -regtest parameter (Params() calls are only valid after this clause)
    try {
        SelectParams(gArgs.GetChainName());
    } catch (const std::exception& e) {
        fprintf(stderr, "Error: %s\n", e.what());
        return EXIT_FAILURE;
    }

    fCreateBlank = gArgs.GetBoolArg("-create", false);

    if (argc < 2 || HelpRequested(gArgs)) {
        // First part of help message is specific to this utility
<<<<<<< HEAD
        std::string strUsage = strprintf("%s namecoin-tx utility version", PACKAGE_NAME) + " " + FormatFullVersion() + "\n\n" +
            "Usage:\n"
              "  namecoin-tx [options] <hex-tx> [commands]  Update hex-encoded namecoin transaction\n" +
              "  namecoin-tx [options] -create [commands]   Create hex-encoded namecoin transaction\n" +
              "\n";
=======
        std::string strUsage = PACKAGE_NAME " bitcoin-tx utility version " + FormatFullVersion() + "\n\n" +
            "Usage:  bitcoin-tx [options] <hex-tx> [commands]  Update hex-encoded bitcoin transaction\n" +
            "or:     bitcoin-tx [options] -create [commands]   Create hex-encoded bitcoin transaction\n" +
            "\n";
>>>>>>> 0b9c9526
        strUsage += gArgs.GetHelpMessage();

        fprintf(stdout, "%s", strUsage.c_str());

        if (argc < 2) {
            fprintf(stderr, "Error: too few parameters\n");
            return EXIT_FAILURE;
        }
        return EXIT_SUCCESS;
    }
    return CONTINUE_EXECUTION;
}

static void RegisterSetJson(const std::string& key, const std::string& rawJson)
{
    UniValue val;
    if (!val.read(rawJson)) {
        std::string strErr = "Cannot parse JSON for key " + key;
        throw std::runtime_error(strErr);
    }

    registers[key] = val;
}

static void RegisterSet(const std::string& strInput)
{
    // separate NAME:VALUE in string
    size_t pos = strInput.find(':');
    if ((pos == std::string::npos) ||
        (pos == 0) ||
        (pos == (strInput.size() - 1)))
        throw std::runtime_error("Register input requires NAME:VALUE");

    std::string key = strInput.substr(0, pos);
    std::string valStr = strInput.substr(pos + 1, std::string::npos);

    RegisterSetJson(key, valStr);
}

static void RegisterLoad(const std::string& strInput)
{
    // separate NAME:FILENAME in string
    size_t pos = strInput.find(':');
    if ((pos == std::string::npos) ||
        (pos == 0) ||
        (pos == (strInput.size() - 1)))
        throw std::runtime_error("Register load requires NAME:FILENAME");

    std::string key = strInput.substr(0, pos);
    std::string filename = strInput.substr(pos + 1, std::string::npos);

    FILE *f = fopen(filename.c_str(), "r");
    if (!f) {
        std::string strErr = "Cannot open file " + filename;
        throw std::runtime_error(strErr);
    }

    // load file chunks into one big buffer
    std::string valStr;
    while ((!feof(f)) && (!ferror(f))) {
        char buf[4096];
        int bread = fread(buf, 1, sizeof(buf), f);
        if (bread <= 0)
            break;

        valStr.insert(valStr.size(), buf, bread);
    }

    int error = ferror(f);
    fclose(f);

    if (error) {
        std::string strErr = "Error reading file " + filename;
        throw std::runtime_error(strErr);
    }

    // evaluate as JSON buffer register
    RegisterSetJson(key, valStr);
}

static CAmount ExtractAndValidateValue(const std::string& strValue)
{
    CAmount value;
    if (!ParseMoney(strValue, value))
        throw std::runtime_error("invalid TX output value");
    return value;
}

static void MutateTxVersion(CMutableTransaction& tx, const std::string& cmdVal)
{
    int64_t newVersion;
    if (!ParseInt64(cmdVal, &newVersion) || newVersion < 1 || newVersion > CTransaction::MAX_STANDARD_VERSION)
        throw std::runtime_error("Invalid TX version requested: '" + cmdVal + "'");

    tx.nVersion = (int) newVersion;
}

static void MutateTxLocktime(CMutableTransaction& tx, const std::string& cmdVal)
{
    int64_t newLocktime;
    if (!ParseInt64(cmdVal, &newLocktime) || newLocktime < 0LL || newLocktime > 0xffffffffLL)
        throw std::runtime_error("Invalid TX locktime requested: '" + cmdVal + "'");

    tx.nLockTime = (unsigned int) newLocktime;
}

static void MutateTxRBFOptIn(CMutableTransaction& tx, const std::string& strInIdx)
{
    // parse requested index
    int64_t inIdx;
    if (!ParseInt64(strInIdx, &inIdx) || inIdx < 0 || inIdx >= static_cast<int64_t>(tx.vin.size())) {
        throw std::runtime_error("Invalid TX input index '" + strInIdx + "'");
    }

    // set the nSequence to MAX_INT - 2 (= RBF opt in flag)
    int cnt = 0;
    for (CTxIn& txin : tx.vin) {
        if (strInIdx == "" || cnt == inIdx) {
            if (txin.nSequence > MAX_BIP125_RBF_SEQUENCE) {
                txin.nSequence = MAX_BIP125_RBF_SEQUENCE;
            }
        }
        ++cnt;
    }
}

static void MutateTxAddInput(CMutableTransaction& tx, const std::string& strInput)
{
    std::vector<std::string> vStrInputParts;
    boost::split(vStrInputParts, strInput, boost::is_any_of(":"));

    // separate TXID:VOUT in string
    if (vStrInputParts.size()<2)
        throw std::runtime_error("TX input missing separator");

    // extract and validate TXID
    std::string strTxid = vStrInputParts[0];
    if ((strTxid.size() != 64) || !IsHex(strTxid))
        throw std::runtime_error("invalid TX input txid");
    uint256 txid(uint256S(strTxid));

    static const unsigned int minTxOutSz = 9;
    static const unsigned int maxVout = MAX_BLOCK_WEIGHT / (WITNESS_SCALE_FACTOR * minTxOutSz);

    // extract and validate vout
    const std::string& strVout = vStrInputParts[1];
    int64_t vout;
    if (!ParseInt64(strVout, &vout) || vout < 0 || vout > static_cast<int64_t>(maxVout))
        throw std::runtime_error("invalid TX input vout '" + strVout + "'");

    // extract the optional sequence number
    uint32_t nSequenceIn=std::numeric_limits<unsigned int>::max();
    if (vStrInputParts.size() > 2)
        nSequenceIn = std::stoul(vStrInputParts[2]);

    // append to transaction input list
    CTxIn txin(txid, vout, CScript(), nSequenceIn);
    tx.vin.push_back(txin);
}

static void MutateTxAddOutAddr(CMutableTransaction& tx, const std::string& strInput)
{
    // Separate into VALUE:ADDRESS
    std::vector<std::string> vStrInputParts;
    boost::split(vStrInputParts, strInput, boost::is_any_of(":"));

    if (vStrInputParts.size() != 2)
        throw std::runtime_error("TX output missing or too many separators");

    // Extract and validate VALUE
    CAmount value = ExtractAndValidateValue(vStrInputParts[0]);

    // extract and validate ADDRESS
    std::string strAddr = vStrInputParts[1];
    CTxDestination destination = DecodeDestination(strAddr);
    if (!IsValidDestination(destination)) {
        throw std::runtime_error("invalid TX output address");
    }
    CScript scriptPubKey = GetScriptForDestination(destination);

    // construct TxOut, append to transaction output list
    CTxOut txout(value, scriptPubKey);
    tx.vout.push_back(txout);
}

static void MutateTxAddOutPubKey(CMutableTransaction& tx, const std::string& strInput)
{
    // Separate into VALUE:PUBKEY[:FLAGS]
    std::vector<std::string> vStrInputParts;
    boost::split(vStrInputParts, strInput, boost::is_any_of(":"));

    if (vStrInputParts.size() < 2 || vStrInputParts.size() > 3)
        throw std::runtime_error("TX output missing or too many separators");

    // Extract and validate VALUE
    CAmount value = ExtractAndValidateValue(vStrInputParts[0]);

    // Extract and validate PUBKEY
    CPubKey pubkey(ParseHex(vStrInputParts[1]));
    if (!pubkey.IsFullyValid())
        throw std::runtime_error("invalid TX output pubkey");
    CScript scriptPubKey = GetScriptForRawPubKey(pubkey);

    // Extract and validate FLAGS
    bool bSegWit = false;
    bool bScriptHash = false;
    if (vStrInputParts.size() == 3) {
        std::string flags = vStrInputParts[2];
        bSegWit = (flags.find('W') != std::string::npos);
        bScriptHash = (flags.find('S') != std::string::npos);
    }

    if (bSegWit) {
        if (!pubkey.IsCompressed()) {
            throw std::runtime_error("Uncompressed pubkeys are not useable for SegWit outputs");
        }
        // Call GetScriptForWitness() to build a P2WSH scriptPubKey
        scriptPubKey = GetScriptForWitness(scriptPubKey);
    }
    if (bScriptHash) {
        // Get the ID for the script, and then construct a P2SH destination for it.
        scriptPubKey = GetScriptForDestination(CScriptID(scriptPubKey));
    }

    // construct TxOut, append to transaction output list
    CTxOut txout(value, scriptPubKey);
    tx.vout.push_back(txout);
}

static void MutateTxAddOutMultiSig(CMutableTransaction& tx, const std::string& strInput)
{
    // Separate into VALUE:REQUIRED:NUMKEYS:PUBKEY1:PUBKEY2:....[:FLAGS]
    std::vector<std::string> vStrInputParts;
    boost::split(vStrInputParts, strInput, boost::is_any_of(":"));

    // Check that there are enough parameters
    if (vStrInputParts.size()<3)
        throw std::runtime_error("Not enough multisig parameters");

    // Extract and validate VALUE
    CAmount value = ExtractAndValidateValue(vStrInputParts[0]);

    // Extract REQUIRED
    uint32_t required = stoul(vStrInputParts[1]);

    // Extract NUMKEYS
    uint32_t numkeys = stoul(vStrInputParts[2]);

    // Validate there are the correct number of pubkeys
    if (vStrInputParts.size() < numkeys + 3)
        throw std::runtime_error("incorrect number of multisig pubkeys");

    if (required < 1 || required > 20 || numkeys < 1 || numkeys > 20 || numkeys < required)
        throw std::runtime_error("multisig parameter mismatch. Required " \
                            + std::to_string(required) + " of " + std::to_string(numkeys) + "signatures.");

    // extract and validate PUBKEYs
    std::vector<CPubKey> pubkeys;
    for(int pos = 1; pos <= int(numkeys); pos++) {
        CPubKey pubkey(ParseHex(vStrInputParts[pos + 2]));
        if (!pubkey.IsFullyValid())
            throw std::runtime_error("invalid TX output pubkey");
        pubkeys.push_back(pubkey);
    }

    // Extract FLAGS
    bool bSegWit = false;
    bool bScriptHash = false;
    if (vStrInputParts.size() == numkeys + 4) {
        std::string flags = vStrInputParts.back();
        bSegWit = (flags.find('W') != std::string::npos);
        bScriptHash = (flags.find('S') != std::string::npos);
    }
    else if (vStrInputParts.size() > numkeys + 4) {
        // Validate that there were no more parameters passed
        throw std::runtime_error("Too many parameters");
    }

    CScript scriptPubKey = GetScriptForMultisig(required, pubkeys);

    if (bSegWit) {
        for (CPubKey& pubkey : pubkeys) {
            if (!pubkey.IsCompressed()) {
                throw std::runtime_error("Uncompressed pubkeys are not useable for SegWit outputs");
            }
        }
        // Call GetScriptForWitness() to build a P2WSH scriptPubKey
        scriptPubKey = GetScriptForWitness(scriptPubKey);
    }
    if (bScriptHash) {
        if (scriptPubKey.size() > MAX_SCRIPT_ELEMENT_SIZE) {
            throw std::runtime_error(strprintf(
                        "redeemScript exceeds size limit: %d > %d", scriptPubKey.size(), MAX_SCRIPT_ELEMENT_SIZE));
        }
        // Get the ID for the script, and then construct a P2SH destination for it.
        scriptPubKey = GetScriptForDestination(CScriptID(scriptPubKey));
    }

    // construct TxOut, append to transaction output list
    CTxOut txout(value, scriptPubKey);
    tx.vout.push_back(txout);
}

static void MutateTxAddOutData(CMutableTransaction& tx, const std::string& strInput)
{
    CAmount value = 0;

    // separate [VALUE:]DATA in string
    size_t pos = strInput.find(':');

    if (pos==0)
        throw std::runtime_error("TX output value not specified");

    if (pos != std::string::npos) {
        // Extract and validate VALUE
        value = ExtractAndValidateValue(strInput.substr(0, pos));
    }

    // extract and validate DATA
    std::string strData = strInput.substr(pos + 1, std::string::npos);

    if (!IsHex(strData))
        throw std::runtime_error("invalid TX output data");

    std::vector<unsigned char> data = ParseHex(strData);

    CTxOut txout(value, CScript() << OP_RETURN << data);
    tx.vout.push_back(txout);
}

static void MutateTxAddOutScript(CMutableTransaction& tx, const std::string& strInput)
{
    // separate VALUE:SCRIPT[:FLAGS]
    std::vector<std::string> vStrInputParts;
    boost::split(vStrInputParts, strInput, boost::is_any_of(":"));
    if (vStrInputParts.size() < 2)
        throw std::runtime_error("TX output missing separator");

    // Extract and validate VALUE
    CAmount value = ExtractAndValidateValue(vStrInputParts[0]);

    // extract and validate script
    std::string strScript = vStrInputParts[1];
    CScript scriptPubKey = ParseScript(strScript);

    // Extract FLAGS
    bool bSegWit = false;
    bool bScriptHash = false;
    if (vStrInputParts.size() == 3) {
        std::string flags = vStrInputParts.back();
        bSegWit = (flags.find('W') != std::string::npos);
        bScriptHash = (flags.find('S') != std::string::npos);
    }

    if (scriptPubKey.size() > MAX_SCRIPT_SIZE) {
        throw std::runtime_error(strprintf(
                    "script exceeds size limit: %d > %d", scriptPubKey.size(), MAX_SCRIPT_SIZE));
    }

    if (bSegWit) {
        scriptPubKey = GetScriptForWitness(scriptPubKey);
    }
    if (bScriptHash) {
        if (scriptPubKey.size() > MAX_SCRIPT_ELEMENT_SIZE) {
            throw std::runtime_error(strprintf(
                        "redeemScript exceeds size limit: %d > %d", scriptPubKey.size(), MAX_SCRIPT_ELEMENT_SIZE));
        }
        scriptPubKey = GetScriptForDestination(CScriptID(scriptPubKey));
    }

    // construct TxOut, append to transaction output list
    CTxOut txout(value, scriptPubKey);
    tx.vout.push_back(txout);
}

namespace
{

/**
 * Mutates a transaction by turning an output indicated by the value string
 * into a name operation.  This is a common function, since the different
 * possible name operations share a lot of logic (like most argument parding).
 */
void
MutateTxNameOutput (CMutableTransaction& tx, const std::string& command,
                    const std::string& value)
{
  /* First, we parse the value string.  For all commands, it is supposed to
     start with the output index and then have some hex-encoded data
     arguments.  */

  std::vector<std::string> valueParts;
  boost::split (valueParts, value, boost::is_any_of (":"));
  if (valueParts.size () < 1)
    throw std::runtime_error ("name operation missing output index");

  int64_t index;
  if (!ParseInt64 (valueParts[0], &index)
        || index < 0
        || index >= static_cast<int> (tx.vout.size ()))
    {
      std::ostringstream msg;
      msg << "invalid tx output index '" << valueParts[0] << "'"
          << " for name operation";
      throw std::runtime_error (msg.str ());
    }

  std::vector<valtype> data;
  for (size_t i = 1; i < valueParts.size (); ++i)
    {
      if (!IsHex (valueParts[i]))
        {
          std::ostringstream msg;
          msg << "invalid hex argument '" << valueParts[i] << "'"
              << " for name operation";
          throw std::runtime_error (msg.str ());
        }
      data.push_back (ParseHex (valueParts[i]));
    }

  /* Next, fetch the output script we want to modify.  */
  const CScript& addr = tx.vout[index].scriptPubKey;

  /* Build the name script according to the command.  */
  CScript nameOp;
  if (command == "namenew")
    {
      if (data.size () != 2)
        throw std::runtime_error ("namenew expects N:NAME:RAND");
      nameOp = CNameScript::buildNameNew (addr, data[0], data[1]);
    }
  else if (command == "namefirstupdate")
    {
      if (data.size () != 3)
        throw std::runtime_error ("namefirstupdate expects N:NAME:VALUE:RAND");
      nameOp = CNameScript::buildNameFirstupdate (addr, data[0], data[1],
                                                  data[2]);
    }
  else if (command == "nameupdate")
    {
      if (data.size () != 2)
        throw std::runtime_error ("nameupdate expects N:NAME:VALUE");
      nameOp = CNameScript::buildNameUpdate (addr, data[0], data[1]);
    }
  else
    assert (false);

  /* Update the transaction.  */
  tx.vout[index].scriptPubKey = nameOp;
}

} // anonymous namespace

static void MutateTxDelInput(CMutableTransaction& tx, const std::string& strInIdx)
{
    // parse requested deletion index
    int64_t inIdx;
    if (!ParseInt64(strInIdx, &inIdx) || inIdx < 0 || inIdx >= static_cast<int64_t>(tx.vin.size())) {
        throw std::runtime_error("Invalid TX input index '" + strInIdx + "'");
    }

    // delete input from transaction
    tx.vin.erase(tx.vin.begin() + inIdx);
}

static void MutateTxDelOutput(CMutableTransaction& tx, const std::string& strOutIdx)
{
    // parse requested deletion index
    int64_t outIdx;
    if (!ParseInt64(strOutIdx, &outIdx) || outIdx < 0 || outIdx >= static_cast<int64_t>(tx.vout.size())) {
        throw std::runtime_error("Invalid TX output index '" + strOutIdx + "'");
    }

    // delete output from transaction
    tx.vout.erase(tx.vout.begin() + outIdx);
}

static const unsigned int N_SIGHASH_OPTS = 6;
static const struct {
    const char *flagStr;
    int flags;
} sighashOptions[N_SIGHASH_OPTS] = {
    {"ALL", SIGHASH_ALL},
    {"NONE", SIGHASH_NONE},
    {"SINGLE", SIGHASH_SINGLE},
    {"ALL|ANYONECANPAY", SIGHASH_ALL|SIGHASH_ANYONECANPAY},
    {"NONE|ANYONECANPAY", SIGHASH_NONE|SIGHASH_ANYONECANPAY},
    {"SINGLE|ANYONECANPAY", SIGHASH_SINGLE|SIGHASH_ANYONECANPAY},
};

static bool findSighashFlags(int& flags, const std::string& flagStr)
{
    flags = 0;

    for (unsigned int i = 0; i < N_SIGHASH_OPTS; i++) {
        if (flagStr == sighashOptions[i].flagStr) {
            flags = sighashOptions[i].flags;
            return true;
        }
    }

    return false;
}

static CAmount AmountFromValue(const UniValue& value)
{
    if (!value.isNum() && !value.isStr())
        throw std::runtime_error("Amount is not a number or string");
    CAmount amount;
    if (!ParseFixedPoint(value.getValStr(), 8, &amount))
        throw std::runtime_error("Invalid amount");
    if (!MoneyRange(amount))
        throw std::runtime_error("Amount out of range");
    return amount;
}

static void MutateTxSign(CMutableTransaction& tx, const std::string& flagStr)
{
    int nHashType = SIGHASH_ALL;

    if (flagStr.size() > 0)
        if (!findSighashFlags(nHashType, flagStr))
            throw std::runtime_error("unknown sighash flag/sign option");

    // mergedTx will end up with all the signatures; it
    // starts as a clone of the raw tx:
    CMutableTransaction mergedTx{tx};
    const CMutableTransaction txv{tx};
    CCoinsView viewDummy;
    CCoinsViewCache view(&viewDummy);

    if (!registers.count("privatekeys"))
        throw std::runtime_error("privatekeys register variable must be set.");
    CBasicKeyStore tempKeystore;
    UniValue keysObj = registers["privatekeys"];

    for (unsigned int kidx = 0; kidx < keysObj.size(); kidx++) {
        if (!keysObj[kidx].isStr())
            throw std::runtime_error("privatekey not a std::string");
        CKey key = DecodeSecret(keysObj[kidx].getValStr());
        if (!key.IsValid()) {
            throw std::runtime_error("privatekey not valid");
        }
        tempKeystore.AddKey(key);
    }

    // Add previous txouts given in the RPC call:
    if (!registers.count("prevtxs"))
        throw std::runtime_error("prevtxs register variable must be set.");
    UniValue prevtxsObj = registers["prevtxs"];
    {
        for (unsigned int previdx = 0; previdx < prevtxsObj.size(); previdx++) {
            UniValue prevOut = prevtxsObj[previdx];
            if (!prevOut.isObject())
                throw std::runtime_error("expected prevtxs internal object");

            std::map<std::string, UniValue::VType> types = {
                {"txid", UniValue::VSTR},
                {"vout", UniValue::VNUM},
                {"scriptPubKey", UniValue::VSTR},
            };
            if (!prevOut.checkObject(types))
                throw std::runtime_error("prevtxs internal object typecheck fail");

            uint256 txid = ParseHashStr(prevOut["txid"].get_str(), "txid");

            const int nOut = prevOut["vout"].get_int();
            if (nOut < 0)
                throw std::runtime_error("vout must be positive");

            COutPoint out(txid, nOut);
            std::vector<unsigned char> pkData(ParseHexUV(prevOut["scriptPubKey"], "scriptPubKey"));
            CScript scriptPubKey(pkData.begin(), pkData.end());

            {
                const Coin& coin = view.AccessCoin(out);
                if (!coin.IsSpent() && coin.out.scriptPubKey != scriptPubKey) {
                    std::string err("Previous output scriptPubKey mismatch:\n");
                    err = err + ScriptToAsmStr(coin.out.scriptPubKey) + "\nvs:\n"+
                        ScriptToAsmStr(scriptPubKey);
                    throw std::runtime_error(err);
                }
                Coin newcoin;
                newcoin.out.scriptPubKey = scriptPubKey;
                newcoin.out.nValue = 0;
                if (prevOut.exists("amount")) {
                    newcoin.out.nValue = AmountFromValue(prevOut["amount"]);
                }
                newcoin.nHeight = 1;
                view.AddCoin(out, std::move(newcoin), true);
            }

            // if redeemScript given and private keys given,
            // add redeemScript to the tempKeystore so it can be signed:
            if ((scriptPubKey.IsPayToScriptHash(true) || scriptPubKey.IsPayToWitnessScriptHash(true)) &&
                prevOut.exists("redeemScript")) {
                UniValue v = prevOut["redeemScript"];
                std::vector<unsigned char> rsData(ParseHexUV(v, "redeemScript"));
                CScript redeemScript(rsData.begin(), rsData.end());
                tempKeystore.AddCScript(redeemScript);
            }
        }
    }

    const CKeyStore& keystore = tempKeystore;

    bool fHashSingle = ((nHashType & ~SIGHASH_ANYONECANPAY) == SIGHASH_SINGLE);

    // Sign what we can:
    for (unsigned int i = 0; i < mergedTx.vin.size(); i++) {
        CTxIn& txin = mergedTx.vin[i];
        const Coin& coin = view.AccessCoin(txin.prevout);
        if (coin.IsSpent()) {
            continue;
        }
        const CScript& prevPubKey = coin.out.scriptPubKey;
        const CAmount& amount = coin.out.nValue;

        SignatureData sigdata = DataFromTransaction(mergedTx, i, coin.out);
        // Only sign SIGHASH_SINGLE if there's a corresponding output:
        if (!fHashSingle || (i < mergedTx.vout.size()))
            ProduceSignature(keystore, MutableTransactionSignatureCreator(&mergedTx, i, amount, nHashType), prevPubKey, sigdata);

        UpdateInput(txin, sigdata);
    }

    tx = mergedTx;
}

class Secp256k1Init
{
    ECCVerifyHandle globalVerifyHandle;

public:
    Secp256k1Init() {
        ECC_Start();
    }
    ~Secp256k1Init() {
        ECC_Stop();
    }
};

static void MutateTx(CMutableTransaction& tx, const std::string& command,
                     const std::string& commandVal)
{
    std::unique_ptr<Secp256k1Init> ecc;

    if (command == "nversion")
        MutateTxVersion(tx, commandVal);
    else if (command == "locktime")
        MutateTxLocktime(tx, commandVal);
    else if (command == "replaceable") {
        MutateTxRBFOptIn(tx, commandVal);
    }

    else if (command == "delin")
        MutateTxDelInput(tx, commandVal);
    else if (command == "in")
        MutateTxAddInput(tx, commandVal);

    else if (command == "delout")
        MutateTxDelOutput(tx, commandVal);
    else if (command == "outaddr")
        MutateTxAddOutAddr(tx, commandVal);
    else if (command == "outpubkey") {
        ecc.reset(new Secp256k1Init());
        MutateTxAddOutPubKey(tx, commandVal);
    } else if (command == "outmultisig") {
        ecc.reset(new Secp256k1Init());
        MutateTxAddOutMultiSig(tx, commandVal);
    } else if (command == "outscript")
        MutateTxAddOutScript(tx, commandVal);
    else if (command == "outdata")
        MutateTxAddOutData(tx, commandVal);

    else if (command == "namenew"
              || command == "namefirstupdate"
              || command == "nameupdate")
        MutateTxNameOutput(tx, command, commandVal);

    else if (command == "sign") {
        ecc.reset(new Secp256k1Init());
        MutateTxSign(tx, commandVal);
    }

    else if (command == "load")
        RegisterLoad(commandVal);

    else if (command == "set")
        RegisterSet(commandVal);

    else
        throw std::runtime_error("unknown command");
}

static void OutputTxJSON(const CTransaction& tx)
{
    UniValue entry(UniValue::VOBJ);
    TxToUniv(tx, uint256(), entry);

    std::string jsonOutput = entry.write(4);
    fprintf(stdout, "%s\n", jsonOutput.c_str());
}

static void OutputTxHash(const CTransaction& tx)
{
    std::string strHexHash = tx.GetHash().GetHex(); // the hex-encoded transaction hash (aka the transaction id)

    fprintf(stdout, "%s\n", strHexHash.c_str());
}

static void OutputTxHex(const CTransaction& tx)
{
    std::string strHex = EncodeHexTx(tx);

    fprintf(stdout, "%s\n", strHex.c_str());
}

static void OutputTx(const CTransaction& tx)
{
    if (gArgs.GetBoolArg("-json", false))
        OutputTxJSON(tx);
    else if (gArgs.GetBoolArg("-txid", false))
        OutputTxHash(tx);
    else
        OutputTxHex(tx);
}

static std::string readStdin()
{
    char buf[4096];
    std::string ret;

    while (!feof(stdin)) {
        size_t bread = fread(buf, 1, sizeof(buf), stdin);
        ret.append(buf, bread);
        if (bread < sizeof(buf))
            break;
    }

    if (ferror(stdin))
        throw std::runtime_error("error reading stdin");

    boost::algorithm::trim_right(ret);

    return ret;
}

static int CommandLineRawTx(int argc, char* argv[])
{
    std::string strPrint;
    int nRet = 0;
    try {
        // Skip switches; Permit common stdin convention "-"
        while (argc > 1 && IsSwitchChar(argv[1][0]) &&
               (argv[1][1] != 0)) {
            argc--;
            argv++;
        }

        CMutableTransaction tx;
        int startArg;

        if (!fCreateBlank) {
            // require at least one param
            if (argc < 2)
                throw std::runtime_error("too few parameters");

            // param: hex-encoded bitcoin transaction
            std::string strHexTx(argv[1]);
            if (strHexTx == "-")                 // "-" implies standard input
                strHexTx = readStdin();

            if (!DecodeHexTx(tx, strHexTx, true))
                throw std::runtime_error("invalid transaction encoding");

            startArg = 2;
        } else
            startArg = 1;

        for (int i = startArg; i < argc; i++) {
            std::string arg = argv[i];
            std::string key, value;
            size_t eqpos = arg.find('=');
            if (eqpos == std::string::npos)
                key = arg;
            else {
                key = arg.substr(0, eqpos);
                value = arg.substr(eqpos + 1);
            }

            MutateTx(tx, key, value);
        }

        OutputTx(tx);
    }

    catch (const boost::thread_interrupted&) {
        throw;
    }
    catch (const std::exception& e) {
        strPrint = std::string("error: ") + e.what();
        nRet = EXIT_FAILURE;
    }
    catch (...) {
        PrintExceptionContinue(nullptr, "CommandLineRawTx()");
        throw;
    }

    if (strPrint != "") {
        fprintf((nRet == 0 ? stdout : stderr), "%s\n", strPrint.c_str());
    }
    return nRet;
}

int main(int argc, char* argv[])
{
    SetupEnvironment();

    try {
        int ret = AppInitRawTx(argc, argv);
        if (ret != CONTINUE_EXECUTION)
            return ret;
    }
    catch (const std::exception& e) {
        PrintExceptionContinue(&e, "AppInitRawTx()");
        return EXIT_FAILURE;
    } catch (...) {
        PrintExceptionContinue(nullptr, "AppInitRawTx()");
        return EXIT_FAILURE;
    }

    int ret = EXIT_FAILURE;
    try {
        ret = CommandLineRawTx(argc, argv);
    }
    catch (const std::exception& e) {
        PrintExceptionContinue(&e, "CommandLineRawTx()");
    } catch (...) {
        PrintExceptionContinue(nullptr, "CommandLineRawTx()");
    }
    return ret;
}<|MERGE_RESOLUTION|>--- conflicted
+++ resolved
@@ -115,18 +115,10 @@
 
     if (argc < 2 || HelpRequested(gArgs)) {
         // First part of help message is specific to this utility
-<<<<<<< HEAD
-        std::string strUsage = strprintf("%s namecoin-tx utility version", PACKAGE_NAME) + " " + FormatFullVersion() + "\n\n" +
-            "Usage:\n"
-              "  namecoin-tx [options] <hex-tx> [commands]  Update hex-encoded namecoin transaction\n" +
-              "  namecoin-tx [options] -create [commands]   Create hex-encoded namecoin transaction\n" +
-              "\n";
-=======
-        std::string strUsage = PACKAGE_NAME " bitcoin-tx utility version " + FormatFullVersion() + "\n\n" +
-            "Usage:  bitcoin-tx [options] <hex-tx> [commands]  Update hex-encoded bitcoin transaction\n" +
-            "or:     bitcoin-tx [options] -create [commands]   Create hex-encoded bitcoin transaction\n" +
+        std::string strUsage = PACKAGE_NAME " namecoin-tx utility version " + FormatFullVersion() + "\n\n" +
+            "Usage:  namecoin-tx [options] <hex-tx> [commands]  Update hex-encoded transaction\n" +
+            "or:     namecoin-tx [options] -create [commands]   Create hex-encoded transaction\n" +
             "\n";
->>>>>>> 0b9c9526
         strUsage += gArgs.GetHelpMessage();
 
         fprintf(stdout, "%s", strUsage.c_str());
