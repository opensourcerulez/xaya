// Copyright (c) 2010 Satoshi Nakamoto
// Copyright (c) 2009-2016 The Bitcoin Core developers
// Distributed under the MIT software license, see the accompanying
// file COPYING or http://www.opensource.org/licenses/mit-license.php.

#include "chainparams.h"
#include "consensus/merkle.h"

#include "tinyformat.h"
#include "util.h"
#include "utilstrencodings.h"

#include <assert.h>

#include "chainparamsseeds.h"

bool CChainParams::IsHistoricBug(const uint256& txid, unsigned nHeight, BugType& type) const
{
    const std::pair<unsigned, uint256> key(nHeight, txid);
    std::map<std::pair<unsigned, uint256>, BugType>::const_iterator mi;

    mi = mapHistoricBugs.find (key);
    if (mi != mapHistoricBugs.end ())
    {
        type = mi->second;
        return true;
    }

    return false;
}

static CBlock CreateGenesisBlock(const CScript& genesisInputScript, const CScript& genesisOutputScript, uint32_t nTime, uint32_t nNonce, uint32_t nBits, int32_t nVersion, const CAmount& genesisReward)
{
    CMutableTransaction txNew;
    txNew.nVersion = 1;
    txNew.vin.resize(1);
    txNew.vout.resize(1);
    txNew.vin[0].scriptSig = genesisInputScript;
    txNew.vout[0].nValue = genesisReward;
    txNew.vout[0].scriptPubKey = genesisOutputScript;

    CBlock genesis;
    genesis.nTime    = nTime;
    genesis.nBits    = nBits;
    genesis.nNonce   = nNonce;
    genesis.nVersion = nVersion;
    genesis.vtx.push_back(MakeTransactionRef(std::move(txNew)));
    genesis.hashPrevBlock.SetNull();
    genesis.hashMerkleRoot = BlockMerkleRoot(genesis);
    return genesis;
}

/**
 * Build the genesis block. Note that the output of its generation
 * transaction cannot be spent since it did not originally exist in the
 * database.
 */
static CBlock CreateGenesisBlock(uint32_t nTime, uint32_t nNonce, uint32_t nBits, int32_t nVersion, const CAmount& genesisReward)
{
    const char* pszTimestamp = "... choose what comes next.  Lives of your own, or a return to chains. -- V";
    const CScript genesisInputScript = CScript() << 0x1c007fff << CScriptNum(522) << std::vector<unsigned char>((const unsigned char*)pszTimestamp, (const unsigned char*)pszTimestamp + strlen(pszTimestamp));
    const CScript genesisOutputScript = CScript() << ParseHex("04b620369050cd899ffbbc4e8ee51e8c4534a855bb463439d63d235d4779685d8b6f4870a238cf365ac94fa13ef9a2a22cd99d0d5ee86dcabcafce36c7acf43ce5") << OP_CHECKSIG;
    return CreateGenesisBlock(genesisInputScript, genesisOutputScript, nTime, nNonce, nBits, nVersion, genesisReward);
}

/**
 * Build genesis block for testnet.  In Namecoin, it has a changed timestamp
 * and output script (it uses Bitcoin's).
 */
static CBlock CreateTestnetGenesisBlock(uint32_t nTime, uint32_t nNonce, uint32_t nBits, int32_t nVersion, const CAmount& genesisReward)
{
    const char* pszTimestamp = "The Times 03/Jan/2009 Chancellor on brink of second bailout for banks";
    const CScript genesisInputScript = CScript() << 0x1d00ffff << CScriptNum(4) << std::vector<unsigned char>((const unsigned char*)pszTimestamp, (const unsigned char*)pszTimestamp + strlen(pszTimestamp));
    const CScript genesisOutputScript = CScript() << ParseHex("04678afdb0fe5548271967f1a67130b7105cd6a828e03909a67962e0ea1f61deb649f6bc3f4cef38c4f35504e51ec112de5c384df7ba0b8d578a4c702b6bf11d5f") << OP_CHECKSIG;
    return CreateGenesisBlock(genesisInputScript, genesisOutputScript, nTime, nNonce, nBits, nVersion, genesisReward);
}

void CChainParams::UpdateVersionBitsParameters(Consensus::DeploymentPos d, int64_t nStartTime, int64_t nTimeout)
{
    consensus.vDeployments[d].nStartTime = nStartTime;
    consensus.vDeployments[d].nTimeout = nTimeout;
}

/**
 * Main network
 */
/**
 * What makes a good checkpoint block?
 * + Is surrounded by blocks with reasonable timestamps
 *   (no blocks before with a timestamp after, none after with
 *    timestamp before)
 * + Contains no strange transactions
 */

class CMainParams : public CChainParams {
public:
    CMainParams() {
        strNetworkID = "main";
        consensus.nSubsidyHalvingInterval = 210000;
        /* Note that these are not the actual activation heights, but blocks
           after them.  They are too deep in the chain to be ever reorged,
           and thus this is also fine.  */
        consensus.BIP34Height = 250000;
        consensus.BIP34Hash = uint256S("0x514ec75480df318ffa7eb4eff82e1c583c961aa64cce71b5922662f01ed1686a");
        consensus.BIP65Height = 335000;
        consensus.BIP66Height = 250000;
        consensus.powLimit = uint256S("00000000ffffffffffffffffffffffffffffffffffffffffffffffffffffffff");
        consensus.nPowTargetTimespan = 14 * 24 * 60 * 60; // two weeks
        consensus.nPowTargetSpacing = 10 * 60;
        consensus.fPowAllowMinDifficultyBlocks = false;
        consensus.fPowNoRetargeting = false;
        consensus.nRuleChangeActivationThreshold = 1916; // 95% of 2016
        consensus.nMinerConfirmationWindow = 2016; // nPowTargetTimespan / nPowTargetSpacing
        consensus.vDeployments[Consensus::DEPLOYMENT_TESTDUMMY].bit = 28;
        consensus.vDeployments[Consensus::DEPLOYMENT_TESTDUMMY].nStartTime = 1199145601; // January 1, 2008
        consensus.vDeployments[Consensus::DEPLOYMENT_TESTDUMMY].nTimeout = 1230767999; // December 31, 2008

        // Deployment of BIP68, BIP112, and BIP113.
        consensus.vDeployments[Consensus::DEPLOYMENT_CSV].bit = 0;
        consensus.vDeployments[Consensus::DEPLOYMENT_CSV].nStartTime = 0;
        consensus.vDeployments[Consensus::DEPLOYMENT_CSV].nTimeout = 0; // Not yet enabled

        // Deployment of SegWit (BIP141, BIP143, and BIP147)
        consensus.vDeployments[Consensus::DEPLOYMENT_SEGWIT].bit = 1;
        consensus.vDeployments[Consensus::DEPLOYMENT_SEGWIT].nStartTime = 0;
        consensus.vDeployments[Consensus::DEPLOYMENT_SEGWIT].nTimeout = 0; // Not yet enabled

        // The best chain should have at least this much work.
        // The value is the chain work of the Namecoin mainnet chain at height
        // 312,290, with best block hash:
        // c98df864dce972b1948314e98e96c8a86d2c0aaa80b421fe651e203f6bab9010
        consensus.nMinimumChainWork = uint256S("0x00000000000000000000000000000000000000000010d441df8a789cb99792b2");

        // By default assume that the signatures in ancestors of this block are valid.
        consensus.defaultAssumeValid = uint256S("0x514ec75480df318ffa7eb4eff82e1c583c961aa64cce71b5922662f01ed1686a"); //250000

        consensus.nAuxpowChainId = 0x0001;
        consensus.nAuxpowStartHeight = 19200;
        consensus.fStrictChainId = true;
        consensus.nLegacyBlocksBefore = 19200;

        consensus.rules.reset(new Consensus::MainNetConsensus());

        /**
         * The message start string is designed to be unlikely to occur in normal data.
         * The characters are rarely used upper ASCII, not valid as UTF-8, and produce
         * a large 32-bit integer with any alignment.
         */
        pchMessageStart[0] = 0xf9;
        pchMessageStart[1] = 0xbe;
        pchMessageStart[2] = 0xb4;
        pchMessageStart[3] = 0xfe;
        nDefaultPort = 8334;
        nPruneAfterHeight = 100000;

        genesis = CreateGenesisBlock(1303000001, 0xa21ea192u, 0x1c007fff, 1, 50 * COIN);
        consensus.hashGenesisBlock = genesis.GetHash();
        assert(consensus.hashGenesisBlock == uint256S("0x000000000062b72c5e2ceb45fbc8587e807c155b0da735e6483dfba2f0a9c770"));
        assert(genesis.hashMerkleRoot == uint256S("0x41c62dbd9068c89a449525e3cd5ac61b20ece28c3c38b3f35b2161f0e6d3cb0d"));

        // Note that of those with the service bits flag, most only support a subset of possible options
        vSeeds.emplace_back("namecoindnsseed.digi-masters.com", false);
        vSeeds.emplace_back("namecoindnsseed.digi-masters.uk", false);
        vSeeds.emplace_back("nmc.seed.quisquis.de", false);
        vSeeds.emplace_back("dnsseed.namecoin.webbtc.com", false);

        base58Prefixes[PUBKEY_ADDRESS] = std::vector<unsigned char>(1,52);
        base58Prefixes[SCRIPT_ADDRESS] = std::vector<unsigned char>(1,13);
        base58Prefixes[SECRET_KEY] =     std::vector<unsigned char>(1,180);
        /* FIXME: Update these below.  */
        base58Prefixes[EXT_PUBLIC_KEY] = {0x04, 0x88, 0xB2, 0x1E};
        base58Prefixes[EXT_SECRET_KEY] = {0x04, 0x88, 0xAD, 0xE4};

        bech32_hrp = "bc";

        vFixedSeeds = std::vector<SeedSpec6>(pnSeed6_main, pnSeed6_main + ARRAYLEN(pnSeed6_main));

        fDefaultConsistencyChecks = false;
        fRequireStandard = true;
        fMineBlocksOnDemand = false;

        checkpointData = (CCheckpointData) {
            {
                {  2016, uint256S("0000000000660bad0d9fbde55ba7ee14ddf766ed5f527e3fbca523ac11460b92")},
                {  4032, uint256S("0000000000493b5696ad482deb79da835fe2385304b841beef1938655ddbc411")},
                {  6048, uint256S("000000000027939a2e1d8bb63f36c47da858e56d570f143e67e85068943470c9")},
                {  8064, uint256S("000000000003a01f708da7396e54d081701ea406ed163e519589717d8b7c95a5")},
                { 10080, uint256S("00000000000fed3899f818b2228b4f01b9a0a7eeee907abd172852df71c64b06")},
                { 12096, uint256S("0000000000006c06988ff361f124314f9f4bb45b6997d90a7ee4cedf434c670f")},
                { 14112, uint256S("00000000000045d95e0588c47c17d593c7b5cb4fb1e56213d1b3843c1773df2b")},
                { 16128, uint256S("000000000001d9964f9483f9096cf9d6c6c2886ed1e5dec95ad2aeec3ce72fa9")},
                { 18940, uint256S("00000000000087f7fc0c8085217503ba86f796fa4984f7e5a08b6c4c12906c05")},
                { 30240, uint256S("e1c8c862ff342358384d4c22fa6ea5f669f3e1cdcf34111f8017371c3c0be1da")},
                { 57000, uint256S("aa3ec60168a0200799e362e2b572ee01f3c3852030d07d036e0aa884ec61f203")},
                {112896, uint256S("73f880e78a04dd6a31efc8abf7ca5db4e262c4ae130d559730d6ccb8808095bf")},
                {182000, uint256S("d47b4a8fd282f635d66ce34ebbeb26ffd64c35b41f286646598abfd813cba6d9")},
                {193000, uint256S("3b85e70ba7f5433049cfbcf0ae35ed869496dbedcd1c0fafadb0284ec81d7b58")},
                {250000, uint256S("514ec75480df318ffa7eb4eff82e1c583c961aa64cce71b5922662f01ed1686a")},
            }
        };

        chainTxData = ChainTxData{
            // Data as of block 00000000000000000166d612d5595e2b1cd88d71d695fc580af64d8da8658c23 (height 446482).
            1442977054, // * UNIX timestamp of last known number of transactions
            3000785,    // * total number of transactions between genesis and that timestamp
                        //   (the tx=... number in the SetBestChain debug.log lines)
            0.0189      // * estimated number of transactions per second after checkpoint
        };

        /* See also doc/NamecoinBugs.txt for more explanation on the
           historical bugs added below.  */

        /* These transactions have name outputs but a non-Namecoin tx version.
           They contain NAME_NEWs, which are fine, and also NAME_FIRSTUPDATE.
           The latter are not interpreted by namecoind, thus also ignore
           them for us here.  */
        addBug(98423, "bff3ed6873e5698b97bf0c28c29302b59588590b747787c7d1ef32decdabe0d1", BUG_FULLY_IGNORE);
        addBug(98424, "e9b211007e5cac471769212ca0f47bb066b81966a8e541d44acf0f8a1bd24976", BUG_FULLY_IGNORE);
        addBug(98425, "8aa2b0fc7d1033de28e0192526765a72e9df0c635f7305bdc57cb451ed01a4ca", BUG_FULLY_IGNORE);

        /* These are non-Namecoin tx that contain just NAME_NEWs.  Those were
           handled with a special rule previously, but now they are fully
           disallowed and we handle the few exceptions here.  It is fine to
           "ignore" them, as their outputs need no special Namecoin handling
           before they are reused in a NAME_FIRSTUPDATE.  */
        addBug(98318, "0ae5e958ff05ad8e273222656d98d076097def6d36f781a627c584b859f4727b", BUG_FULLY_IGNORE);
        addBug(98321, "aca8ce46da1bbb9bb8e563880efcd9d6dd18342c446d6f0e3d4b964a990d1c27", BUG_FULLY_IGNORE);
        addBug(98424, "c29b0d9d478411462a8ac29946bf6fdeca358a77b4be15cd921567eb66852180", BUG_FULLY_IGNORE);
        addBug(98425, "221719b360f0c83fa5b1c26fb6b67c5e74e4e7c6aa3dce55025da6759f5f7060", BUG_FULLY_IGNORE);
        addBug(193518, "597370b632efb35d5ed554c634c7af44affa6066f2a87a88046532d4057b46f8", BUG_FULLY_IGNORE);
        addBug(195605, "0bb8c7807a9756aefe62c271770b313b31dee73151f515b1ac2066c50eaeeb91", BUG_FULLY_IGNORE);
        addBug(195639, "3181930765b970fc43cd31d53fc6fc1da9439a28257d9067c3b5912d23eab01c", BUG_FULLY_IGNORE);
        addBug(195639, "e815e7d774937d96a4b265ed4866b7e3dc8d9f2acb8563402e216aba6edd1e9e", BUG_FULLY_IGNORE);
        addBug(195639, "cdfe6eda068e09fe760a70bec201feb041b8c660d0e98cbc05c8aa4106eae6ab", BUG_FULLY_IGNORE);
        addBug(195641, "1e29e937b2a9e1f18af500371b8714157cf5ac7c95461913e08ce402de64ae75", BUG_FULLY_IGNORE);
        addBug(195648, "d44ed6c0fac251931465f9123ada8459ec954cc6c7b648a56c9326ff7b13f552", BUG_FULLY_IGNORE);
        addBug(197711, "dd77aea50a189935d0ef36a04856805cd74600a53193c539eb90c1e1c0f9ecac", BUG_FULLY_IGNORE);
        addBug(204151, "f31875dfaf94bd3a93cfbed0e22d405d1f2e49b4d0750cb13812adc5e57f1e47", BUG_FULLY_IGNORE);

        /* This transaction has both a NAME_NEW and a NAME_FIRSTUPDATE as
           inputs.  This was accepted due to the "argument concatenation" bug.
           It is fine to accept it as valid and just process the NAME_UPDATE
           output that builds on the NAME_FIRSTUPDATE input.  (NAME_NEW has no
           special side-effect in applying anyway.)  */
        addBug(99381, "774d4c446cecfc40b1c02fdc5a13be6d2007233f9d91daefab6b3c2e70042f05", BUG_FULLY_APPLY);

        /* These were libcoin's name stealing bugs.  */
        addBug(139872, "2f034f2499c136a2c5a922ca4be65c1292815c753bbb100a2a26d5ad532c3919", BUG_IN_UTXO);
        addBug(139936, "c3e76d5384139228221cce60250397d1b87adf7366086bc8d6b5e6eee03c55c7", BUG_FULLY_IGNORE);
    }

    int DefaultCheckNameDB () const
    {
        return -1;
    }
};

/**
 * Testnet (v3)
 */
class CTestNetParams : public CChainParams {
public:
    CTestNetParams() {
        strNetworkID = "test";
        consensus.nSubsidyHalvingInterval = 210000;
        /* As before, these are not the actual activation heights but some
           blocks after them.  */
        consensus.BIP34Height = 130000;
        consensus.BIP34Hash = uint256S("0xe0a05455d89a54bb7c1b5bb785d6b1b7c5bda42ed4ce8dc19d68652ba8835954");
        consensus.BIP65Height = 130000;
        consensus.BIP66Height = 130000;
        consensus.powLimit = uint256S("0000000fffffffffffffffffffffffffffffffffffffffffffffffffffffffff");
        consensus.nPowTargetTimespan = 14 * 24 * 60 * 60; // two weeks
        consensus.nPowTargetSpacing = 10 * 60;
        consensus.fPowAllowMinDifficultyBlocks = true;
        consensus.nMinDifficultySince = 1394838000; // 15 Mar 2014
        consensus.fPowNoRetargeting = false;
        consensus.nRuleChangeActivationThreshold = 1512; // 75% for testchains
        consensus.nMinerConfirmationWindow = 2016; // nPowTargetTimespan / nPowTargetSpacing
        consensus.vDeployments[Consensus::DEPLOYMENT_TESTDUMMY].bit = 28;
        consensus.vDeployments[Consensus::DEPLOYMENT_TESTDUMMY].nStartTime = 1199145601; // January 1, 2008
        consensus.vDeployments[Consensus::DEPLOYMENT_TESTDUMMY].nTimeout = 1230767999; // December 31, 2008

        // Deployment of BIP68, BIP112, and BIP113.
        consensus.vDeployments[Consensus::DEPLOYMENT_CSV].bit = 0;
        consensus.vDeployments[Consensus::DEPLOYMENT_CSV].nStartTime = 0;
        consensus.vDeployments[Consensus::DEPLOYMENT_CSV].nTimeout = 0; // Not yet enabled

        // Deployment of SegWit (BIP141, BIP143, and BIP147)
        consensus.vDeployments[Consensus::DEPLOYMENT_SEGWIT].bit = 1;
        consensus.vDeployments[Consensus::DEPLOYMENT_SEGWIT].nStartTime = 0;
        consensus.vDeployments[Consensus::DEPLOYMENT_SEGWIT].nTimeout = 0; // Not yet enabled

        // The best chain should have at least this much work.
        // The value is the chain work of the Namecoin testnet chain at height
        // 158,460, with best block hash:
        // cebebb916288ed48cd8a359576d900c550203883bf69fc8d5ed92c5d778a1e32
        consensus.nMinimumChainWork = uint256S("0x0000000000000000000000000000000000000000000000005cfea5e7ee2dd9d9");

        // By default assume that the signatures in ancestors of this block are valid.
        consensus.defaultAssumeValid = uint256S("0xe0a05455d89a54bb7c1b5bb785d6b1b7c5bda42ed4ce8dc19d68652ba8835954"); //130000

        consensus.nAuxpowStartHeight = 0;
        consensus.nAuxpowChainId = 0x0001;
        consensus.fStrictChainId = false;
        consensus.nLegacyBlocksBefore = -1;

        consensus.rules.reset(new Consensus::TestNetConsensus());

        pchMessageStart[0] = 0xfa;
        pchMessageStart[1] = 0xbf;
        pchMessageStart[2] = 0xb5;
        pchMessageStart[3] = 0xfe;
        nDefaultPort = 18334;
        nPruneAfterHeight = 1000;

        genesis = CreateTestnetGenesisBlock(1296688602, 0x16ec0bff, 0x1d07fff8, 1, 50 * COIN);
        consensus.hashGenesisBlock = genesis.GetHash();
        assert(consensus.hashGenesisBlock == uint256S("00000007199508e34a9ff81e6ec0c477a4cccff2a4767a8eee39c11db367b008"));
        assert(genesis.hashMerkleRoot == uint256S("4a5e1e4baab89f3a32518a88c31bc87f618f76673e2cc77ab2127b7afdeda33b"));

        vFixedSeeds.clear();
        vSeeds.clear();
        vSeeds.emplace_back("dnsseed.test.namecoin.webbtc.com", false);

        base58Prefixes[PUBKEY_ADDRESS] = std::vector<unsigned char>(1,111);
        base58Prefixes[SCRIPT_ADDRESS] = std::vector<unsigned char>(1,196);
        base58Prefixes[SECRET_KEY] =     std::vector<unsigned char>(1,239);
        /* FIXME: Update these below.  */
        base58Prefixes[EXT_PUBLIC_KEY] = {0x04, 0x35, 0x87, 0xCF};
        base58Prefixes[EXT_SECRET_KEY] = {0x04, 0x35, 0x83, 0x94};

        bech32_hrp = "tb";

        vFixedSeeds = std::vector<SeedSpec6>(pnSeed6_test, pnSeed6_test + ARRAYLEN(pnSeed6_test));

        fDefaultConsistencyChecks = false;
        fRequireStandard = false;
        fMineBlocksOnDemand = false;


        checkpointData = (CCheckpointData) {
            {
                {  2016, uint256S("00000000b9e4132e1a803114bc88df3e49184a3c794c01a6eac334f12f4ccadb")},
                {  4032, uint256S("00000003fbc13a48b8de5c8742044c84b800edeabff8b39f7f23ac572c6d80ce")},
                {  8064, uint256S("f594a75db40244bc7baa808a695f796ba81cae5bb48fa920e367cdd31dbfb0e3")},
                { 10080, uint256S("398d44a1a6e58dce3f7463217f677c2532e42a83696dcc5d4d97329c00a10891")},
                { 12096, uint256S("22c9278493cda563565fc2a4250eff48bd68ed40cb5fb30029ca08ea6120ddab")},
                { 14112, uint256S("83bade3e3d88845eb52de90311a8017b1cdf725b15d19bc89c47a568f7b4e08c")},
                { 16128, uint256S("f456354835623f733bb928ed77d97ae06b96ad6c40aba63f51f94f06e905effc")},
                { 18144, uint256S("c0ec570117822ca3c76abd1d10449b283d8ad39c64290d6abafe2bed23917886")},
                { 34715, uint256S("0000000580cf4342f869e278d94d7e67d2ac8cae4a411082e0fd518a8091ebf2")},
                { 48384, uint256S("00000001d528af69dce584f882e3bdb36127104988607b726591cc5e62287922")},
                { 60480, uint256S("d3af823c32e890ca589dd4277aa4d27b8cd290396b7e0eeeee5121481fd43ca5")},
                {130000, uint256S("e0a05455d89a54bb7c1b5bb785d6b1b7c5bda42ed4ce8dc19d68652ba8835954")},
            }
        };

        chainTxData = ChainTxData{
            1464247300,
            173446,
            0.0027
        };

        assert(mapHistoricBugs.empty());
    }

    int DefaultCheckNameDB () const
    {
        return -1;
    }
};

/**
 * Regression test
 */
class CRegTestParams : public CChainParams {
public:
    CRegTestParams() {
        strNetworkID = "regtest";
        consensus.nSubsidyHalvingInterval = 150;
        consensus.BIP34Height = 100000000; // BIP34 has not activated on regtest (far in the future so block v1 are not rejected in tests)
        consensus.BIP34Hash = uint256();
        consensus.BIP65Height = 1351; // BIP65 activated on regtest (Used in rpc activation tests)
        consensus.BIP66Height = 1251; // BIP66 activated on regtest (Used in rpc activation tests)
        consensus.powLimit = uint256S("7fffffffffffffffffffffffffffffffffffffffffffffffffffffffffffffff");
        consensus.nPowTargetTimespan = 14 * 24 * 60 * 60; // two weeks
        consensus.nPowTargetSpacing = 10 * 60;
        consensus.fPowAllowMinDifficultyBlocks = true;
        consensus.nMinDifficultySince = 0;
        consensus.fPowNoRetargeting = true;
        consensus.nRuleChangeActivationThreshold = 108; // 75% for testchains
        consensus.nMinerConfirmationWindow = 144; // Faster than normal for regtest (144 instead of 2016)
        consensus.vDeployments[Consensus::DEPLOYMENT_TESTDUMMY].bit = 28;
        consensus.vDeployments[Consensus::DEPLOYMENT_TESTDUMMY].nStartTime = 0;
        consensus.vDeployments[Consensus::DEPLOYMENT_TESTDUMMY].nTimeout = 999999999999ULL;
        consensus.vDeployments[Consensus::DEPLOYMENT_CSV].bit = 0;
        consensus.vDeployments[Consensus::DEPLOYMENT_CSV].nStartTime = 0;
        consensus.vDeployments[Consensus::DEPLOYMENT_CSV].nTimeout = 999999999999ULL;
        consensus.vDeployments[Consensus::DEPLOYMENT_SEGWIT].bit = 1;
        consensus.vDeployments[Consensus::DEPLOYMENT_SEGWIT].nStartTime = 0;
        consensus.vDeployments[Consensus::DEPLOYMENT_SEGWIT].nTimeout = 999999999999ULL;

        // The best chain should have at least this much work.
        consensus.nMinimumChainWork = uint256S("0x00");

        // By default assume that the signatures in ancestors of this block are valid.
        consensus.defaultAssumeValid = uint256S("0x00");

        consensus.nAuxpowStartHeight = 0;
        consensus.nAuxpowChainId = 0x0001;
        consensus.fStrictChainId = true;
        consensus.nLegacyBlocksBefore = 0;

        consensus.rules.reset(new Consensus::RegTestConsensus());

        pchMessageStart[0] = 0xfa;
        pchMessageStart[1] = 0xbf;
        pchMessageStart[2] = 0xb5;
        pchMessageStart[3] = 0xda;
        nDefaultPort = 18445;
        nPruneAfterHeight = 1000;

        genesis = CreateTestnetGenesisBlock(1296688602, 2, 0x207fffff, 1, 50 * COIN);
        consensus.hashGenesisBlock = genesis.GetHash();
        assert(consensus.hashGenesisBlock == uint256S("0x0f9188f13cb7b2c71f2a335e3a4fc328bf5beb436012afca590b1a11466e2206"));
        assert(genesis.hashMerkleRoot == uint256S("0x4a5e1e4baab89f3a32518a88c31bc87f618f76673e2cc77ab2127b7afdeda33b"));

        vFixedSeeds.clear(); //!< Regtest mode doesn't have any fixed seeds.
        vSeeds.clear();      //!< Regtest mode doesn't have any DNS seeds.

        fDefaultConsistencyChecks = true;
        fRequireStandard = false;
        fMineBlocksOnDemand = true;

        checkpointData = (CCheckpointData) {
            {
                {0, uint256S("5287b3809b71433729402429b7d909a853cfac5ed40f09117b242c275e6b2d63")},
            }
        };

        chainTxData = ChainTxData{
            0,
            0,
            0
        };

        base58Prefixes[PUBKEY_ADDRESS] = std::vector<unsigned char>(1,111);
        base58Prefixes[SCRIPT_ADDRESS] = std::vector<unsigned char>(1,196);
        base58Prefixes[SECRET_KEY] =     std::vector<unsigned char>(1,239);
        base58Prefixes[EXT_PUBLIC_KEY] = {0x04, 0x35, 0x87, 0xCF};
        base58Prefixes[EXT_SECRET_KEY] = {0x04, 0x35, 0x83, 0x94};

<<<<<<< HEAD
        assert(mapHistoricBugs.empty());
    }

    int DefaultCheckNameDB () const
    {
        return 0;
=======
        bech32_hrp = "bcrt";
>>>>>>> 1f47bb1b
    }
};

static std::unique_ptr<CChainParams> globalChainParams;

const CChainParams &Params() {
    assert(globalChainParams);
    return *globalChainParams;
}

std::unique_ptr<CChainParams> CreateChainParams(const std::string& chain)
{
    if (chain == CBaseChainParams::MAIN)
        return std::unique_ptr<CChainParams>(new CMainParams());
    else if (chain == CBaseChainParams::TESTNET)
        return std::unique_ptr<CChainParams>(new CTestNetParams());
    else if (chain == CBaseChainParams::REGTEST)
        return std::unique_ptr<CChainParams>(new CRegTestParams());
    throw std::runtime_error(strprintf("%s: Unknown chain %s.", __func__, chain));
}

void SelectParams(const std::string& network)
{
    SelectBaseParams(network);
    globalChainParams = CreateChainParams(network);
}

void UpdateVersionBitsParameters(Consensus::DeploymentPos d, int64_t nStartTime, int64_t nTimeout)
{
    globalChainParams->UpdateVersionBitsParameters(d, nStartTime, nTimeout);
}<|MERGE_RESOLUTION|>--- conflicted
+++ resolved
@@ -171,7 +171,7 @@
         base58Prefixes[EXT_PUBLIC_KEY] = {0x04, 0x88, 0xB2, 0x1E};
         base58Prefixes[EXT_SECRET_KEY] = {0x04, 0x88, 0xAD, 0xE4};
 
-        bech32_hrp = "bc";
+        bech32_hrp = "nc";
 
         vFixedSeeds = std::vector<SeedSpec6>(pnSeed6_main, pnSeed6_main + ARRAYLEN(pnSeed6_main));
 
@@ -330,7 +330,7 @@
         base58Prefixes[EXT_PUBLIC_KEY] = {0x04, 0x35, 0x87, 0xCF};
         base58Prefixes[EXT_SECRET_KEY] = {0x04, 0x35, 0x83, 0x94};
 
-        bech32_hrp = "tb";
+        bech32_hrp = "tn";
 
         vFixedSeeds = std::vector<SeedSpec6>(pnSeed6_test, pnSeed6_test + ARRAYLEN(pnSeed6_test));
 
@@ -451,16 +451,14 @@
         base58Prefixes[EXT_PUBLIC_KEY] = {0x04, 0x35, 0x87, 0xCF};
         base58Prefixes[EXT_SECRET_KEY] = {0x04, 0x35, 0x83, 0x94};
 
-<<<<<<< HEAD
+        bech32_hrp = "ncrt";
+
         assert(mapHistoricBugs.empty());
     }
 
     int DefaultCheckNameDB () const
     {
         return 0;
-=======
-        bech32_hrp = "bcrt";
->>>>>>> 1f47bb1b
     }
 };
 
