// Copyright (c) 2010 Satoshi Nakamoto
// Copyright (c) 2009-2014 The Bitcoin Core developers
// Distributed under the MIT software license, see the accompanying
// file COPYING or http://www.opensource.org/licenses/mit-license.php.

#include "chainparams.h"

#include "util.h"
#include "utilstrencodings.h"

#include <assert.h>

#include <boost/assign/list_of.hpp>

using namespace std;

#include "chainparamsseeds.h"

static CBlock CreateGenesisBlock(const char* pszTimestamp, CScript genesisOutputScript, uint32_t nTime=1231006505, uint32_t nNonce=2083236893, uint32_t nBits=0x1d00ffff, int32_t nVersion=1, const CAmount& genesisReward=50 * COIN)
{
    CMutableTransaction txNew;
    txNew.nVersion = 1;
    txNew.vin.resize(1);
    txNew.vout.resize(1);
    txNew.vin[0].scriptSig = CScript() << 486604799 << CScriptNum(4) << vector<unsigned char>((const unsigned char*)pszTimestamp, (const unsigned char*)pszTimestamp + strlen(pszTimestamp));
    txNew.vout[0].nValue = genesisReward;
    txNew.vout[0].scriptPubKey = genesisOutputScript;

    CBlock genesis;
    genesis.nTime    = nTime;
    genesis.nBits    = nBits;
    genesis.nNonce   = nNonce;
    genesis.nVersion = nVersion;
    genesis.vtx.push_back(txNew);
    genesis.hashPrevBlock.SetNull();
    genesis.hashMerkleRoot = genesis.BuildMerkleTree();
    return genesis;
}

/**
 * Build the genesis block. Note that the output of its generation
 * transaction cannot be spent since it did not originally exist in the
 * database.
 *
 * CBlock(hash=000000000019d6, ver=1, hashPrevBlock=00000000000000, hashMerkleRoot=4a5e1e, nTime=1231006505, nBits=1d00ffff, nNonce=2083236893, vtx=1)
 *   CTransaction(hash=4a5e1e, ver=1, vin.size=1, vout.size=1, nLockTime=0)
 *     CTxIn(COutPoint(000000, -1), coinbase 04ffff001d0104455468652054696d65732030332f4a616e2f32303039204368616e63656c6c6f72206f6e206272696e6b206f66207365636f6e64206261696c6f757420666f722062616e6b73)
 *     CTxOut(nValue=50.00000000, scriptPubKey=0x5F1DF16B2B704C8A578D0B)
 *   vMerkleTree: 4a5e1e
 */
static CBlock CreateGenesisBlock(uint32_t nTime=1231006505, uint32_t nNonce=2083236893, uint32_t nBits=0x1d00ffff, int32_t nVersion=1, const CAmount& genesisReward=50 * COIN)
{
    const char* pszTimestamp = "The Times 03/Jan/2009 Chancellor on brink of second bailout for banks";
    CScript genesisOutputScript = CScript() << ParseHex("04678afdb0fe5548271967f1a67130b7105cd6a828e03909a67962e0ea1f61deb649f6bc3f4cef38c4f35504e51ec112de5c384df7ba0b8d578a4c702b6bf11d5f") << OP_CHECKSIG;
    return CreateGenesisBlock(pszTimestamp, genesisOutputScript, nTime, nNonce, nBits, nVersion, genesisReward);
}

/**
 * Main network
 */
/**
 * What makes a good checkpoint block?
 * + Is surrounded by blocks with reasonable timestamps
 *   (no blocks before with a timestamp after, none after with
 *    timestamp before)
 * + Contains no strange transactions
 */

class CMainParams : public CChainParams {
public:
    CMainParams() {
        strNetworkID = "main";
        consensus.nSubsidyHalvingInterval = 210000;
        consensus.nMajorityEnforceBlockUpgrade = 750;
        consensus.nMajorityRejectBlockOutdated = 950;
        consensus.nMajorityWindow = 1000;
        consensus.powLimit = uint256S("00000000ffffffffffffffffffffffffffffffffffffffffffffffffffffffff");
        consensus.nPowTargetTimespan = 14 * 24 * 60 * 60; // two weeks
        consensus.nPowTargetSpacing = 10 * 60;
        consensus.fPowAllowMinDifficultyBlocks = false;
        consensus.nAuxpowChainId = 0x0001;
        consensus.nAuxpowStartHeight = 19200;
        consensus.fStrictChainId = true;
        consensus.nLegacyBlocksBefore = 19200;
        /** 
         * The message start string is designed to be unlikely to occur in normal data.
         * The characters are rarely used upper ASCII, not valid as UTF-8, and produce
         * a large 32-bit integer with any alignment.
         */
        pchMessageStart[0] = 0xf9;
        pchMessageStart[1] = 0xbe;
        pchMessageStart[2] = 0xb4;
        pchMessageStart[3] = 0xd9;
        vAlertPubKey = ParseHex("04fc9702847840aaf195de8442ebecedf5b095cdbb9bc716bda9110971b28a49e0ead8564ff0db22209e0374782c093bb899692d524e9d6a6956e7c5ecbcd68284");
        nDefaultPort = 8333;
        nPruneAfterHeight = 100000;

<<<<<<< HEAD
        /**
         * Build the genesis block. Note that the output of its generation
         * transaction cannot be spent since it did not originally exist in the
         * database.
         *
         * CBlock(hash=000000000019d6, ver=1, hashPrevBlock=00000000000000, hashMerkleRoot=4a5e1e, nTime=1231006505, nBits=1d00ffff, nNonce=2083236893, vtx=1)
         *   CTransaction(hash=4a5e1e, ver=1, vin.size=1, vout.size=1, nLockTime=0)
         *     CTxIn(COutPoint(000000, -1), coinbase 04ffff001d0104455468652054696d65732030332f4a616e2f32303039204368616e63656c6c6f72206f6e206272696e6b206f66207365636f6e64206261696c6f757420666f722062616e6b73)
         *     CTxOut(nValue=50.00000000, scriptPubKey=0x5F1DF16B2B704C8A578D0B)
         *   vMerkleTree: 4a5e1e
         */
        const char* pszTimestamp = "The Times 03/Jan/2009 Chancellor on brink of second bailout for banks";
        CMutableTransaction txNew;
        txNew.nVersion = 1;
        txNew.vin.resize(1);
        txNew.vout.resize(1);
        txNew.vin[0].scriptSig = CScript() << 486604799 << CScriptNum(4) << vector<unsigned char>((const unsigned char*)pszTimestamp, (const unsigned char*)pszTimestamp + strlen(pszTimestamp));
        txNew.vout[0].nValue = 50 * COIN;
        txNew.vout[0].scriptPubKey = CScript() << ParseHex("04678afdb0fe5548271967f1a67130b7105cd6a828e03909a67962e0ea1f61deb649f6bc3f4cef38c4f35504e51ec112de5c384df7ba0b8d578a4c702b6bf11d5f") << OP_CHECKSIG;
        genesis.vtx.push_back(txNew);
        genesis.hashPrevBlock.SetNull();
        genesis.hashMerkleRoot = genesis.BuildMerkleTree();
        genesis.nVersion.SetGenesisVersion(1);
        genesis.nTime    = 1231006505;
        genesis.nBits    = 0x1d00ffff;
        genesis.nNonce   = 2083236893;

=======
        genesis = CreateGenesisBlock();
>>>>>>> d2464dfe
        consensus.hashGenesisBlock = genesis.GetHash();
        assert(consensus.hashGenesisBlock == uint256S("0x000000000019d6689c085ae165831e934ff763ae46a2a6c172b3f1b60a8ce26f"));
        assert(genesis.hashMerkleRoot == uint256S("0x4a5e1e4baab89f3a32518a88c31bc87f618f76673e2cc77ab2127b7afdeda33b"));

        vSeeds.push_back(CDNSSeedData("bitcoin.sipa.be", "seed.bitcoin.sipa.be")); // Pieter Wuille
        vSeeds.push_back(CDNSSeedData("bluematt.me", "dnsseed.bluematt.me")); // Matt Corallo
        vSeeds.push_back(CDNSSeedData("dashjr.org", "dnsseed.bitcoin.dashjr.org")); // Luke Dashjr
        vSeeds.push_back(CDNSSeedData("bitcoinstats.com", "seed.bitcoinstats.com")); // Christian Decker
        vSeeds.push_back(CDNSSeedData("xf2.org", "bitseed.xf2.org")); // Jeff Garzik
        vSeeds.push_back(CDNSSeedData("bitcoin.jonasschnelli.ch", "seed.bitcoin.jonasschnelli.ch")); // Jonas Schnelli

        base58Prefixes[PUBKEY_ADDRESS] = std::vector<unsigned char>(1,0);
        base58Prefixes[SCRIPT_ADDRESS] = std::vector<unsigned char>(1,5);
        base58Prefixes[SECRET_KEY] =     std::vector<unsigned char>(1,128);
        base58Prefixes[EXT_PUBLIC_KEY] = boost::assign::list_of(0x04)(0x88)(0xB2)(0x1E).convert_to_container<std::vector<unsigned char> >();
        base58Prefixes[EXT_SECRET_KEY] = boost::assign::list_of(0x04)(0x88)(0xAD)(0xE4).convert_to_container<std::vector<unsigned char> >();

        vFixedSeeds = std::vector<SeedSpec6>(pnSeed6_main, pnSeed6_main + ARRAYLEN(pnSeed6_main));

        fMiningRequiresPeers = true;
        fDefaultConsistencyChecks = false;
        fRequireStandard = true;
        fMineBlocksOnDemand = false;
        fTestnetToBeDeprecatedFieldRPC = false;

        checkpointData = (Checkpoints::CCheckpointData) {
            boost::assign::map_list_of
            ( 11111, uint256S("0x0000000069e244f73d78e8fd29ba2fd2ed618bd6fa2ee92559f542fdb26e7c1d"))
            ( 33333, uint256S("0x000000002dd5588a74784eaa7ab0507a18ad16a236e7b1ce69f00d7ddfb5d0a6"))
            ( 74000, uint256S("0x0000000000573993a3c9e41ce34471c079dcf5f52a0e824a81e7f953b8661a20"))
            (105000, uint256S("0x00000000000291ce28027faea320c8d2b054b2e0fe44a773f3eefb151d6bdc97"))
            (134444, uint256S("0x00000000000005b12ffd4cd315cd34ffd4a594f430ac814c91184a0d42d2b0fe"))
            (168000, uint256S("0x000000000000099e61ea72015e79632f216fe6cb33d7899acb35b75c8303b763"))
            (193000, uint256S("0x000000000000059f452a5f7340de6682a977387c17010ff6e6c3bd83ca8b1317"))
            (210000, uint256S("0x000000000000048b95347e83192f69cf0366076336c639f9b7228e9ba171342e"))
            (216116, uint256S("0x00000000000001b4f4b433e81ee46494af945cf96014816a4e2370f11b23df4e"))
            (225430, uint256S("0x00000000000001c108384350f74090433e7fcf79a606b8e797f065b130575932"))
            (250000, uint256S("0x000000000000003887df1f29024b06fc2200b55f8af8f35453d7be294df2d214"))
            (279000, uint256S("0x0000000000000001ae8c72a0b0c301f67e3afca10e819efa9041e458e9bd7e40"))
            (295000, uint256S("0x00000000000000004d9b4ef50f0f9d686fd69db2e03af35a100370c64632a983")),
            1397080064, // * UNIX timestamp of last checkpoint block
            36544669,   // * total number of transactions between genesis and last checkpoint
                        //   (the tx=... number in the SetBestChain debug.log lines)
            60000.0     // * estimated number of transactions per day after checkpoint
        };
    }
};
static CMainParams mainParams;

/**
 * Testnet (v3)
 */
class CTestNetParams : public CChainParams {
public:
    CTestNetParams() {
        strNetworkID = "test";
        consensus.nSubsidyHalvingInterval = 210000;
        consensus.nMajorityEnforceBlockUpgrade = 51;
        consensus.nMajorityRejectBlockOutdated = 75;
        consensus.nMajorityWindow = 100;
        consensus.powLimit = uint256S("00000000ffffffffffffffffffffffffffffffffffffffffffffffffffffffff");
        consensus.nPowTargetTimespan = 14 * 24 * 60 * 60; // two weeks
        consensus.nPowTargetSpacing = 10 * 60;
        consensus.fPowAllowMinDifficultyBlocks = true;
        consensus.nAuxpowStartHeight = 0;
        consensus.fStrictChainId = false;
        consensus.nLegacyBlocksBefore = -1;
        pchMessageStart[0] = 0x0b;
        pchMessageStart[1] = 0x11;
        pchMessageStart[2] = 0x09;
        pchMessageStart[3] = 0x07;
        vAlertPubKey = ParseHex("04302390343f91cc401d56d68b123028bf52e5fca1939df127f63c6467cdf9c8e2c14b61104cf817d0b780da337893ecc4aaff1309e536162dabbdb45200ca2b0a");
        nDefaultPort = 18333;
        nPruneAfterHeight = 1000;

        genesis = CreateGenesisBlock(1296688602, 414098458);
        consensus.hashGenesisBlock = genesis.GetHash();
        assert(consensus.hashGenesisBlock == uint256S("0x000000000933ea01ad0ee984209779baaec3ced90fa3f408719526f8d77f4943"));

        vFixedSeeds.clear();
        vSeeds.clear();
        vSeeds.push_back(CDNSSeedData("alexykot.me", "testnet-seed.alexykot.me"));
        vSeeds.push_back(CDNSSeedData("bitcoin.petertodd.org", "testnet-seed.bitcoin.petertodd.org"));
        vSeeds.push_back(CDNSSeedData("bluematt.me", "testnet-seed.bluematt.me"));
        vSeeds.push_back(CDNSSeedData("bitcoin.schildbach.de", "testnet-seed.bitcoin.schildbach.de"));

        base58Prefixes[PUBKEY_ADDRESS] = std::vector<unsigned char>(1,111);
        base58Prefixes[SCRIPT_ADDRESS] = std::vector<unsigned char>(1,196);
        base58Prefixes[SECRET_KEY] =     std::vector<unsigned char>(1,239);
        base58Prefixes[EXT_PUBLIC_KEY] = boost::assign::list_of(0x04)(0x35)(0x87)(0xCF).convert_to_container<std::vector<unsigned char> >();
        base58Prefixes[EXT_SECRET_KEY] = boost::assign::list_of(0x04)(0x35)(0x83)(0x94).convert_to_container<std::vector<unsigned char> >();

        vFixedSeeds = std::vector<SeedSpec6>(pnSeed6_test, pnSeed6_test + ARRAYLEN(pnSeed6_test));

        fMiningRequiresPeers = true;
        fDefaultConsistencyChecks = false;
        fRequireStandard = false;
        fMineBlocksOnDemand = false;
        fTestnetToBeDeprecatedFieldRPC = true;

        checkpointData = (Checkpoints::CCheckpointData) {
            boost::assign::map_list_of
            ( 546, uint256S("000000002a936ca763904c3c35fce2f3556c559c0214345d31b1bcebf76acb70")),
            1337966069,
            1488,
            300
        };

    }
};
static CTestNetParams testNetParams;

/**
 * Regression test
 */
class CRegTestParams : public CChainParams {
public:
    CRegTestParams() {
        strNetworkID = "regtest";
        consensus.nSubsidyHalvingInterval = 150;
        consensus.nMajorityEnforceBlockUpgrade = 750;
        consensus.nMajorityRejectBlockOutdated = 950;
        consensus.nMajorityWindow = 1000;
        consensus.powLimit = uint256S("7fffffffffffffffffffffffffffffffffffffffffffffffffffffffffffffff");
<<<<<<< HEAD
        consensus.fStrictChainId = true;
        consensus.nLegacyBlocksBefore = 0;
=======
        consensus.nPowTargetTimespan = 14 * 24 * 60 * 60; // two weeks
        consensus.nPowTargetSpacing = 10 * 60;
        consensus.fPowAllowMinDifficultyBlocks = true;
>>>>>>> d2464dfe
        pchMessageStart[0] = 0xfa;
        pchMessageStart[1] = 0xbf;
        pchMessageStart[2] = 0xb5;
        pchMessageStart[3] = 0xda;
        genesis = CreateGenesisBlock(1296688602, 2, 0x207fffff);
        consensus.hashGenesisBlock = genesis.GetHash();
        nDefaultPort = 18444;
        assert(consensus.hashGenesisBlock == uint256S("0x0f9188f13cb7b2c71f2a335e3a4fc328bf5beb436012afca590b1a11466e2206"));
        nPruneAfterHeight = 1000;

        vFixedSeeds.clear(); //! Regtest mode doesn't have any fixed seeds.
        vSeeds.clear();  //! Regtest mode doesn't have any DNS seeds.

        fMiningRequiresPeers = false;
        fDefaultConsistencyChecks = true;
        fRequireStandard = false;
        fMineBlocksOnDemand = true;
        fTestnetToBeDeprecatedFieldRPC = false;

        checkpointData = (Checkpoints::CCheckpointData){
            boost::assign::map_list_of
            ( 0, uint256S("0f9188f13cb7b2c71f2a335e3a4fc328bf5beb436012afca590b1a11466e2206")),
            0,
            0,
            0
        };
        base58Prefixes[PUBKEY_ADDRESS] = std::vector<unsigned char>(1,111);
        base58Prefixes[SCRIPT_ADDRESS] = std::vector<unsigned char>(1,196);
        base58Prefixes[SECRET_KEY] =     std::vector<unsigned char>(1,239);
        base58Prefixes[EXT_PUBLIC_KEY] = boost::assign::list_of(0x04)(0x35)(0x87)(0xCF).convert_to_container<std::vector<unsigned char> >();
        base58Prefixes[EXT_SECRET_KEY] = boost::assign::list_of(0x04)(0x35)(0x83)(0x94).convert_to_container<std::vector<unsigned char> >();
    }
};
static CRegTestParams regTestParams;

static CChainParams *pCurrentParams = 0;

const CChainParams &Params() {
    assert(pCurrentParams);
    return *pCurrentParams;
}

CChainParams &Params(CBaseChainParams::Network network) {
    switch (network) {
        case CBaseChainParams::MAIN:
            return mainParams;
        case CBaseChainParams::TESTNET:
            return testNetParams;
        case CBaseChainParams::REGTEST:
            return regTestParams;
        default:
            assert(false && "Unimplemented network");
            return mainParams;
    }
}

void SelectParams(CBaseChainParams::Network network) {
    SelectBaseParams(network);
    pCurrentParams = &Params(network);
}

bool SelectParamsFromCommandLine()
{
    CBaseChainParams::Network network = NetworkIdFromCommandLine();
    if (network == CBaseChainParams::MAX_NETWORK_TYPES)
        return false;

    SelectParams(network);
    return true;
}<|MERGE_RESOLUTION|>--- conflicted
+++ resolved
@@ -30,7 +30,7 @@
     genesis.nTime    = nTime;
     genesis.nBits    = nBits;
     genesis.nNonce   = nNonce;
-    genesis.nVersion = nVersion;
+    genesis.nVersion.SetGenesisVersion(nVersion);
     genesis.vtx.push_back(txNew);
     genesis.hashPrevBlock.SetNull();
     genesis.hashMerkleRoot = genesis.BuildMerkleTree();
@@ -78,10 +78,12 @@
         consensus.nPowTargetTimespan = 14 * 24 * 60 * 60; // two weeks
         consensus.nPowTargetSpacing = 10 * 60;
         consensus.fPowAllowMinDifficultyBlocks = false;
+
         consensus.nAuxpowChainId = 0x0001;
         consensus.nAuxpowStartHeight = 19200;
         consensus.fStrictChainId = true;
         consensus.nLegacyBlocksBefore = 19200;
+
         /** 
          * The message start string is designed to be unlikely to occur in normal data.
          * The characters are rarely used upper ASCII, not valid as UTF-8, and produce
@@ -95,37 +97,7 @@
         nDefaultPort = 8333;
         nPruneAfterHeight = 100000;
 
-<<<<<<< HEAD
-        /**
-         * Build the genesis block. Note that the output of its generation
-         * transaction cannot be spent since it did not originally exist in the
-         * database.
-         *
-         * CBlock(hash=000000000019d6, ver=1, hashPrevBlock=00000000000000, hashMerkleRoot=4a5e1e, nTime=1231006505, nBits=1d00ffff, nNonce=2083236893, vtx=1)
-         *   CTransaction(hash=4a5e1e, ver=1, vin.size=1, vout.size=1, nLockTime=0)
-         *     CTxIn(COutPoint(000000, -1), coinbase 04ffff001d0104455468652054696d65732030332f4a616e2f32303039204368616e63656c6c6f72206f6e206272696e6b206f66207365636f6e64206261696c6f757420666f722062616e6b73)
-         *     CTxOut(nValue=50.00000000, scriptPubKey=0x5F1DF16B2B704C8A578D0B)
-         *   vMerkleTree: 4a5e1e
-         */
-        const char* pszTimestamp = "The Times 03/Jan/2009 Chancellor on brink of second bailout for banks";
-        CMutableTransaction txNew;
-        txNew.nVersion = 1;
-        txNew.vin.resize(1);
-        txNew.vout.resize(1);
-        txNew.vin[0].scriptSig = CScript() << 486604799 << CScriptNum(4) << vector<unsigned char>((const unsigned char*)pszTimestamp, (const unsigned char*)pszTimestamp + strlen(pszTimestamp));
-        txNew.vout[0].nValue = 50 * COIN;
-        txNew.vout[0].scriptPubKey = CScript() << ParseHex("04678afdb0fe5548271967f1a67130b7105cd6a828e03909a67962e0ea1f61deb649f6bc3f4cef38c4f35504e51ec112de5c384df7ba0b8d578a4c702b6bf11d5f") << OP_CHECKSIG;
-        genesis.vtx.push_back(txNew);
-        genesis.hashPrevBlock.SetNull();
-        genesis.hashMerkleRoot = genesis.BuildMerkleTree();
-        genesis.nVersion.SetGenesisVersion(1);
-        genesis.nTime    = 1231006505;
-        genesis.nBits    = 0x1d00ffff;
-        genesis.nNonce   = 2083236893;
-
-=======
         genesis = CreateGenesisBlock();
->>>>>>> d2464dfe
         consensus.hashGenesisBlock = genesis.GetHash();
         assert(consensus.hashGenesisBlock == uint256S("0x000000000019d6689c085ae165831e934ff763ae46a2a6c172b3f1b60a8ce26f"));
         assert(genesis.hashMerkleRoot == uint256S("0x4a5e1e4baab89f3a32518a88c31bc87f618f76673e2cc77ab2127b7afdeda33b"));
@@ -190,9 +162,12 @@
         consensus.nPowTargetTimespan = 14 * 24 * 60 * 60; // two weeks
         consensus.nPowTargetSpacing = 10 * 60;
         consensus.fPowAllowMinDifficultyBlocks = true;
+
         consensus.nAuxpowStartHeight = 0;
+        consensus.nAuxpowChainId = 0x0001;
         consensus.fStrictChainId = false;
         consensus.nLegacyBlocksBefore = -1;
+
         pchMessageStart[0] = 0x0b;
         pchMessageStart[1] = 0x11;
         pchMessageStart[2] = 0x09;
@@ -250,14 +225,15 @@
         consensus.nMajorityRejectBlockOutdated = 950;
         consensus.nMajorityWindow = 1000;
         consensus.powLimit = uint256S("7fffffffffffffffffffffffffffffffffffffffffffffffffffffffffffffff");
-<<<<<<< HEAD
-        consensus.fStrictChainId = true;
-        consensus.nLegacyBlocksBefore = 0;
-=======
         consensus.nPowTargetTimespan = 14 * 24 * 60 * 60; // two weeks
         consensus.nPowTargetSpacing = 10 * 60;
         consensus.fPowAllowMinDifficultyBlocks = true;
->>>>>>> d2464dfe
+
+        consensus.nAuxpowStartHeight = 0;
+        consensus.nAuxpowChainId = 0x0001;
+        consensus.fStrictChainId = true;
+        consensus.nLegacyBlocksBefore = 0;
+
         pchMessageStart[0] = 0xfa;
         pchMessageStart[1] = 0xbf;
         pchMessageStart[2] = 0xb5;
