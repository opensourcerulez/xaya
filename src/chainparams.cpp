--- conflicted
+++ resolved
@@ -87,21 +87,18 @@
         consensus.vDeployments[Consensus::DEPLOYMENT_TESTDUMMY].nStartTime = 1199145601; // January 1, 2008
         consensus.vDeployments[Consensus::DEPLOYMENT_TESTDUMMY].nTimeout = 1230767999; // December 31, 2008
 
-<<<<<<< HEAD
+        // Deployment of BIP68, BIP112, and BIP113.
+        // FIXME: Enable once we are ready.
+        //consensus.vDeployments[Consensus::DEPLOYMENT_CSV].bit = 0;
+        //consensus.vDeployments[Consensus::DEPLOYMENT_CSV].nStartTime = 1462060800; // May 1st, 2016
+        //consensus.vDeployments[Consensus::DEPLOYMENT_CSV].nTimeout = 1493596800; // May 1st, 2017
+
         consensus.nAuxpowChainId = 0x0001;
         consensus.nAuxpowStartHeight = 19200;
         consensus.fStrictChainId = true;
         consensus.nLegacyBlocksBefore = 19200;
 
         /** 
-=======
-        // Deployment of BIP68, BIP112, and BIP113.
-        consensus.vDeployments[Consensus::DEPLOYMENT_CSV].bit = 0;
-        consensus.vDeployments[Consensus::DEPLOYMENT_CSV].nStartTime = 1462060800; // May 1st, 2016
-        consensus.vDeployments[Consensus::DEPLOYMENT_CSV].nTimeout = 1493596800; // May 1st, 2017
-
-        /**
->>>>>>> 30c2dd8d
          * The message start string is designed to be unlikely to occur in normal data.
          * The characters are rarely used upper ASCII, not valid as UTF-8, and produce
          * a large 32-bit integer with any alignment.
@@ -187,17 +184,16 @@
         consensus.vDeployments[Consensus::DEPLOYMENT_TESTDUMMY].nStartTime = 1199145601; // January 1, 2008
         consensus.vDeployments[Consensus::DEPLOYMENT_TESTDUMMY].nTimeout = 1230767999; // December 31, 2008
 
-<<<<<<< HEAD
+        // Deployment of BIP68, BIP112, and BIP113.
+        // FIXME: Enable once we are ready.
+        //consensus.vDeployments[Consensus::DEPLOYMENT_CSV].bit = 0;
+        //consensus.vDeployments[Consensus::DEPLOYMENT_CSV].nStartTime = 1456790400; // March 1st, 2016
+        //consensus.vDeployments[Consensus::DEPLOYMENT_CSV].nTimeout = 1493596800; // May 1st, 2017
+
         consensus.nAuxpowStartHeight = 0;
         consensus.nAuxpowChainId = 0x0001;
         consensus.fStrictChainId = false;
         consensus.nLegacyBlocksBefore = -1;
-=======
-        // Deployment of BIP68, BIP112, and BIP113.
-        consensus.vDeployments[Consensus::DEPLOYMENT_CSV].bit = 0;
-        consensus.vDeployments[Consensus::DEPLOYMENT_CSV].nStartTime = 1456790400; // March 1st, 2016
-        consensus.vDeployments[Consensus::DEPLOYMENT_CSV].nTimeout = 1493596800; // May 1st, 2017
->>>>>>> 30c2dd8d
 
         pchMessageStart[0] = 0x0b;
         pchMessageStart[1] = 0x11;
