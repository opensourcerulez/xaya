--- conflicted
+++ resolved
@@ -120,13 +120,8 @@
 
         // Deployment of SegWit (BIP141, BIP143, and BIP147)
         consensus.vDeployments[Consensus::DEPLOYMENT_SEGWIT].bit = 1;
-<<<<<<< HEAD
         consensus.vDeployments[Consensus::DEPLOYMENT_SEGWIT].nStartTime = 0;
         consensus.vDeployments[Consensus::DEPLOYMENT_SEGWIT].nTimeout = 0; // Not yet enabled
-=======
-        consensus.vDeployments[Consensus::DEPLOYMENT_SEGWIT].nStartTime = 1479168000; // November 15th, 2016.
-        consensus.vDeployments[Consensus::DEPLOYMENT_SEGWIT].nTimeout = 1510704000; // November 15th, 2017.
->>>>>>> f0947b89
 
         consensus.nAuxpowChainId = 0x0001;
         consensus.nAuxpowStartHeight = 19200;
@@ -149,10 +144,10 @@
 
         genesis = CreateGenesisBlock(1303000001, 0xa21ea192u, 0x1c007fff, 1, 50 * COIN);
         consensus.hashGenesisBlock = genesis.GetHash();
-<<<<<<< HEAD
         assert(consensus.hashGenesisBlock == uint256S("0x000000000062b72c5e2ceb45fbc8587e807c155b0da735e6483dfba2f0a9c770"));
         assert(genesis.hashMerkleRoot == uint256S("0x41c62dbd9068c89a449525e3cd5ac61b20ece28c3c38b3f35b2161f0e6d3cb0d"));
 
+        // Note that of those with the service bits flag, most only support a subset of possible options
         vSeeds.push_back(CDNSSeedData("digi-masters.com", "namecoindnsseed.digi-masters.com"));
         vSeeds.push_back(CDNSSeedData("digi-masters.uk", "namecoindnsseed.digi-masters.uk"));
         vSeeds.push_back(CDNSSeedData("domob.eu", "seed.namecoin.domob.eu"));
@@ -163,22 +158,6 @@
         base58Prefixes[SCRIPT_ADDRESS] = std::vector<unsigned char>(1,13);
         base58Prefixes[SECRET_KEY] =     std::vector<unsigned char>(1,180);
         /* FIXME: Update these below.  */
-=======
-        assert(consensus.hashGenesisBlock == uint256S("0x000000000019d6689c085ae165831e934ff763ae46a2a6c172b3f1b60a8ce26f"));
-        assert(genesis.hashMerkleRoot == uint256S("0x4a5e1e4baab89f3a32518a88c31bc87f618f76673e2cc77ab2127b7afdeda33b"));
-
-        // Note that of those with the service bits flag, most only support a subset of possible options
-        vSeeds.push_back(CDNSSeedData("bitcoin.sipa.be", "seed.bitcoin.sipa.be", true)); // Pieter Wuille, only supports x1, x5, x9, and xd
-        vSeeds.push_back(CDNSSeedData("bluematt.me", "dnsseed.bluematt.me", true)); // Matt Corallo, only supports x9
-        vSeeds.push_back(CDNSSeedData("dashjr.org", "dnsseed.bitcoin.dashjr.org")); // Luke Dashjr
-        vSeeds.push_back(CDNSSeedData("bitcoinstats.com", "seed.bitcoinstats.com", true)); // Christian Decker, supports x1 - xf
-        vSeeds.push_back(CDNSSeedData("xf2.org", "bitseed.xf2.org")); // Jeff Garzik
-        vSeeds.push_back(CDNSSeedData("bitcoin.jonasschnelli.ch", "seed.bitcoin.jonasschnelli.ch", true)); // Jonas Schnelli, only supports x1, x5, x9, and xd
-
-        base58Prefixes[PUBKEY_ADDRESS] = std::vector<unsigned char>(1,0);
-        base58Prefixes[SCRIPT_ADDRESS] = std::vector<unsigned char>(1,5);
-        base58Prefixes[SECRET_KEY] =     std::vector<unsigned char>(1,128);
->>>>>>> f0947b89
         base58Prefixes[EXT_PUBLIC_KEY] = boost::assign::list_of(0x04)(0x88)(0xB2)(0x1E).convert_to_container<std::vector<unsigned char> >();
         base58Prefixes[EXT_SECRET_KEY] = boost::assign::list_of(0x04)(0x88)(0xAD)(0xE4).convert_to_container<std::vector<unsigned char> >();
 
