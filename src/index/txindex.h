// Copyright (c) 2017-2018 The Bitcoin Core developers
// Distributed under the MIT software license, see the accompanying
// file COPYING or http://www.opensource.org/licenses/mit-license.php.

#ifndef BITCOIN_INDEX_TXINDEX_H
#define BITCOIN_INDEX_TXINDEX_H

#include <chain.h>
#include <index/base.h>
#include <txdb.h>

/**
 * TxIndex is used to look up transactions included in the blockchain by hash.
 * The index is written to a LevelDB database and records the filesystem
 * location of each transaction by transaction hash.
 */
class TxIndex final : public BaseIndex
{
protected:
    class DB;

private:
    const std::unique_ptr<DB> m_db;

protected:
    /// Override base class init to migrate from old database.
    bool Init() override;

    bool WriteBlock(const CBlock& block, const CBlockIndex* pindex) override;

<<<<<<< HEAD
protected:
    void BlockConnected(const std::shared_ptr<const CBlock>& block, const CBlockIndex* pindex,
                        const std::vector<CTransactionRef>& txn_conflicted,
                        const std::vector<CTransactionRef>& name_conflicts) override;
=======
    BaseIndex::DB& GetDB() const override;
>>>>>>> 1f5b6ebd

    const char* GetName() const override { return "txindex"; }

public:
    /// Constructs the index, which becomes available to be queried.
    explicit TxIndex(size_t n_cache_size, bool f_memory = false, bool f_wipe = false);

    // Destructor is declared because this class contains a unique_ptr to an incomplete type.
    virtual ~TxIndex() override;

    /// Look up a transaction by hash.
    ///
    /// @param[in]   tx_hash  The hash of the transaction to be returned.
    /// @param[out]  block_hash  The hash of the block the transaction is found in.
    /// @param[out]  tx  The transaction itself.
    /// @return  true if transaction is found, false otherwise
    bool FindTx(const uint256& tx_hash, uint256& block_hash, CTransactionRef& tx) const;
};

/// The global transaction index, used in GetTransaction. May be null.
extern std::unique_ptr<TxIndex> g_txindex;

#endif // BITCOIN_INDEX_TXINDEX_H<|MERGE_RESOLUTION|>--- conflicted
+++ resolved
@@ -28,14 +28,7 @@
 
     bool WriteBlock(const CBlock& block, const CBlockIndex* pindex) override;
 
-<<<<<<< HEAD
-protected:
-    void BlockConnected(const std::shared_ptr<const CBlock>& block, const CBlockIndex* pindex,
-                        const std::vector<CTransactionRef>& txn_conflicted,
-                        const std::vector<CTransactionRef>& name_conflicts) override;
-=======
     BaseIndex::DB& GetDB() const override;
->>>>>>> 1f5b6ebd
 
     const char* GetName() const override { return "txindex"; }
 
