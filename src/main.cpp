--- conflicted
+++ resolved
@@ -1813,14 +1813,7 @@
     // See BIP30 and http://r6.ca/blog/20120206T005236Z.html for more information.
     // This logic is not necessary for memory pool transactions, as AcceptToMemoryPool
     // already refuses previously-known transaction ids entirely.
-<<<<<<< HEAD
     // FIXME: Enable strict check after appropriate fork.
-=======
-    // This rule was originally applied to all blocks with a timestamp after March 15, 2012, 0:00 UTC.
-    // Now that the whole chain is irreversibly beyond that time it is applied to all blocks except the
-    // two in the chain that violate it. This prevents exploiting the issue against nodes during their
-    // initial block download.
->>>>>>> e8cc5ab9
     bool fEnforceBIP30 = (!pindex->phashBlock) || // Enforce on CreateNewBlock invocations which don't have a hash.
                           !(true);
     if (fEnforceBIP30) {
