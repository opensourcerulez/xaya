--- conflicted
+++ resolved
@@ -7,11 +7,8 @@
 
 #include "addrman.h"
 #include "alert.h"
-<<<<<<< HEAD
+#include "arith_uint256.h"
 #include "auxpow.h"
-=======
-#include "arith_uint256.h"
->>>>>>> 8e4fd0cc
 #include "chainparams.h"
 #include "checkpoints.h"
 #include "checkqueue.h"
@@ -1140,7 +1137,7 @@
             return error("%s : no auxpow on block with auxpow version",
                          __func__);
 
-        if (!CheckProofOfWork(block.GetHash(), block.nBits))
+        if (!CheckProofOfWork(block.GetHash(), block.nBits, Params().GetConsensus()))
             return error("%s : non-AUX proof of work failed", __func__);
 
         return true;
@@ -1152,7 +1149,7 @@
 
     if (!block.auxpow->check(block.GetHash(), block.nVersion.GetChainId()))
         return error("%s : AUX POW is not valid", __func__);
-    if (!CheckProofOfWork(block.auxpow->getParentBlockHash(), block.nBits))
+    if (!CheckProofOfWork(block.auxpow->getParentBlockHash(), block.nBits, Params().GetConsensus()))
         return error("%s : AUX proof of work failed", __func__);
 
     return true;
@@ -1201,11 +1198,7 @@
     }
 
     // Check the header
-<<<<<<< HEAD
     if (!CheckProofOfWork(block))
-=======
-    if (!CheckProofOfWork(block.GetHash(), block.nBits, Params().GetConsensus()))
->>>>>>> 8e4fd0cc
         return error("ReadBlockFromDisk: Errors in block header at %s", pos.ToString());
 
     return true;
@@ -2525,11 +2518,7 @@
 bool CheckBlockHeader(const CBlockHeader& block, CValidationState& state, bool fCheckPOW)
 {
     // Check proof of work matches claimed amount
-<<<<<<< HEAD
     if (fCheckPOW && !CheckProofOfWork(block))
-=======
-    if (fCheckPOW && !CheckProofOfWork(block.GetHash(), block.nBits, Params().GetConsensus()))
->>>>>>> 8e4fd0cc
         return state.DoS(50, error("CheckBlockHeader(): proof of work failed"),
                          REJECT_INVALID, "high-hash");
 
