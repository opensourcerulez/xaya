--- conflicted
+++ resolved
@@ -351,11 +351,7 @@
  *  In case pfClean is provided, operation will try to be tolerant about errors, and *pfClean
  *  will be true if no problems were found. Otherwise, the return value will be false in case
  *  of problems. Note that in any case, coins may be modified. */
-<<<<<<< HEAD
-bool DisconnectBlock(CBlock& block, CValidationState& state, CBlockIndex* pindex, CCoinsViewCache& coins, std::set<valtype>& unexpiredNames, bool* pfClean = NULL);
-=======
-bool DisconnectBlock(const CBlock& block, CValidationState& state, const CBlockIndex* pindex, CCoinsViewCache& coins, bool* pfClean = NULL);
->>>>>>> d35e8a38
+bool DisconnectBlock(const CBlock& block, CValidationState& state, const CBlockIndex* pindex, CCoinsViewCache& coins, std::set<valtype>& unexpiredNames, bool* pfClean = NULL);
 
 /** Apply the effects of this block (with given index) on the UTXO set represented by coins */
 bool ConnectBlock(const CBlock& block, CValidationState& state, CBlockIndex* pindex, CCoinsViewCache& coins, std::set<valtype>& expiredNames, bool fJustCheck = false);
