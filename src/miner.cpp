--- conflicted
+++ resolved
@@ -214,13 +214,9 @@
 // - Namecoin maturity conditions
 bool BlockAssembler::TestPackageTransactions(const CTxMemPool::setEntries& package)
 {
-<<<<<<< HEAD
-    for (const CTxMemPool::txiter it : package) {
+    for (CTxMemPool::txiter it : package) {
         if (!TxAllowedForNamecoin(it->GetTx()))
             return false;
-=======
-    for (CTxMemPool::txiter it : package) {
->>>>>>> 3fdf911d
         if (!IsFinalTx(it->GetTx(), nHeight, nLockTimeCutoff))
             return false;
         if (!fIncludeWitness && it->GetTx().HasWitness())
