// Copyright (c) 2009-2010 Satoshi Nakamoto
// Copyright (c) 2009-2017 The Bitcoin Core developers
// Distributed under the MIT software license, see the accompanying
// file COPYING or http://www.opensource.org/licenses/mit-license.php.

#ifndef BITCOIN_MINER_H
#define BITCOIN_MINER_H

#include <primitives/block.h>
#include <txmempool.h>
#include <validation.h>

#include <stdint.h>
#include <memory>
#include <boost/multi_index_container.hpp>
#include <boost/multi_index/ordered_index.hpp>

class CBlockIndex;
class CChainParams;
class CScript;

namespace Consensus { struct Params; };

static const bool DEFAULT_PRINTPRIORITY = false;

struct CBlockTemplate
{
    CBlock block;
    std::vector<CAmount> vTxFees;
    std::vector<int64_t> vTxSigOpsCost;
    std::vector<unsigned char> vchCoinbaseCommitment;
};

// Container for tracking updates to ancestor feerate as we include (parent)
// transactions in a block
struct CTxMemPoolModifiedEntry {
    explicit CTxMemPoolModifiedEntry(CTxMemPool::txiter entry)
    {
        iter = entry;
        nSizeWithAncestors = entry->GetSizeWithAncestors();
        nModFeesWithAncestors = entry->GetModFeesWithAncestors();
        nSigOpCostWithAncestors = entry->GetSigOpCostWithAncestors();
    }

    int64_t GetModifiedFee() const { return iter->GetModifiedFee(); }
    uint64_t GetSizeWithAncestors() const { return nSizeWithAncestors; }
    CAmount GetModFeesWithAncestors() const { return nModFeesWithAncestors; }
    size_t GetTxSize() const { return iter->GetTxSize(); }
    const CTransaction& GetTx() const { return iter->GetTx(); }

    CTxMemPool::txiter iter;
    uint64_t nSizeWithAncestors;
    CAmount nModFeesWithAncestors;
    int64_t nSigOpCostWithAncestors;
};

/** Comparator for CTxMemPool::txiter objects.
 *  It simply compares the internal memory address of the CTxMemPoolEntry object
 *  pointed to. This means it has no meaning, and is only useful for using them
 *  as key in other indexes.
 */
struct CompareCTxMemPoolIter {
    bool operator()(const CTxMemPool::txiter& a, const CTxMemPool::txiter& b) const
    {
        return &(*a) < &(*b);
    }
};

struct modifiedentry_iter {
    typedef CTxMemPool::txiter result_type;
    result_type operator() (const CTxMemPoolModifiedEntry &entry) const
    {
        return entry.iter;
    }
};

// A comparator that sorts transactions based on number of ancestors.
// This is sufficient to sort an ancestor package in an order that is valid
// to appear in a block.
struct CompareTxIterByAncestorCount {
    bool operator()(const CTxMemPool::txiter &a, const CTxMemPool::txiter &b) const
    {
        if (a->GetCountWithAncestors() != b->GetCountWithAncestors())
            return a->GetCountWithAncestors() < b->GetCountWithAncestors();
        return CTxMemPool::CompareIteratorByHash()(a, b);
    }
};

typedef boost::multi_index_container<
    CTxMemPoolModifiedEntry,
    boost::multi_index::indexed_by<
        boost::multi_index::ordered_unique<
            modifiedentry_iter,
            CompareCTxMemPoolIter
        >,
        // sorted by modified ancestor fee rate
        boost::multi_index::ordered_non_unique<
            // Reuse same tag from CTxMemPool's similar index
            boost::multi_index::tag<ancestor_score>,
            boost::multi_index::identity<CTxMemPoolModifiedEntry>,
            CompareTxMemPoolEntryByAncestorFee
        >
    >
> indexed_modified_transaction_set;

typedef indexed_modified_transaction_set::nth_index<0>::type::iterator modtxiter;
typedef indexed_modified_transaction_set::index<ancestor_score>::type::iterator modtxscoreiter;

struct update_for_parent_inclusion
{
    explicit update_for_parent_inclusion(CTxMemPool::txiter it) : iter(it) {}

    void operator() (CTxMemPoolModifiedEntry &e)
    {
        e.nModFeesWithAncestors -= iter->GetFee();
        e.nSizeWithAncestors -= iter->GetTxSize();
        e.nSigOpCostWithAncestors -= iter->GetSigOpCost();
    }

    CTxMemPool::txiter iter;
};

/** Generate a new block, without valid proof-of-work */
class BlockAssembler
{
private:
    // The constructed block template
    std::unique_ptr<CBlockTemplate> pblocktemplate;
    // A convenience pointer that always refers to the CBlock in pblocktemplate
    CBlock* pblock;

    // Configuration parameters for the block size
    bool fIncludeWitness;
    unsigned int nBlockMaxWeight;
    CFeeRate blockMinFeeRate;

    // Information on the current status of the block
    uint64_t nBlockWeight;
    uint64_t nBlockTx;
    uint64_t nBlockSigOpsCost;
    CAmount nFees;
    CTxMemPool::setEntries inBlock;

    // Chain context for the block
    int nHeight;
    int64_t nLockTimeCutoff;
    const CChainParams& chainparams;

public:
    struct Options {
        Options();
        size_t nBlockMaxWeight;
        CFeeRate blockMinFeeRate;
    };

    explicit BlockAssembler(const CChainParams& params);
    BlockAssembler(const CChainParams& params, const Options& options);

    /** Construct a new block template with coinbase to scriptPubKeyIn */
    std::unique_ptr<CBlockTemplate> CreateNewBlock(const CScript& scriptPubKeyIn, bool fMineWitnessTx=true);

private:
    // utility functions
    /** Clear the block's state and prepare for assembling a new block */
    void resetBlock();
    /** Add a tx to the block */
    void AddToBlock(CTxMemPool::txiter iter);

    // Methods for how to add transactions to a block.
    /** Add transactions based on feerate including unconfirmed ancestors
      * Increments nPackagesSelected / nDescendantsUpdated with corresponding
      * statistics from the package selection (for logging statistics). */
    void addPackageTxs(int &nPackagesSelected, int &nDescendantsUpdated) EXCLUSIVE_LOCKS_REQUIRED(mempool.cs);

    // helper functions for addPackageTxs()
    /** Remove confirmed (inBlock) entries from given set */
    void onlyUnconfirmed(CTxMemPool::setEntries& testSet);
    /** Test if a new package would "fit" in the block */
    bool TestPackage(uint64_t packageSize, int64_t packageSigOpsCost) const;
    /** Perform checks on each transaction in a package:
      * locktime, premature-witness, serialized size (if necessary)
      * These checks should always succeed, and they're here
      * only as an extra check in case of suboptimal node configuration */
    bool TestPackageTransactions(const CTxMemPool::setEntries& package);
    /** Return true if given transaction from mapTx has already been evaluated,
      * or if the transaction's cached data in mapTx is incorrect. */
    bool SkipMapTxEntry(CTxMemPool::txiter it, indexed_modified_transaction_set &mapModifiedTx, CTxMemPool::setEntries &failedTx) EXCLUSIVE_LOCKS_REQUIRED(mempool.cs);
    /** Sort the package in an order that is valid to appear in a block */
    void SortForBlock(const CTxMemPool::setEntries& package, std::vector<CTxMemPool::txiter>& sortedEntries);
    /** Add descendants of given transactions to mapModifiedTx with ancestor
      * state updated assuming given transactions are inBlock. Returns number
      * of updated descendants. */
<<<<<<< HEAD
    int UpdatePackagesForAdded(const CTxMemPool::setEntries& alreadyAdded, indexed_modified_transaction_set &mapModifiedTx);
=======
    int UpdatePackagesForAdded(const CTxMemPool::setEntries& alreadyAdded, indexed_modified_transaction_set &mapModifiedTx) EXCLUSIVE_LOCKS_REQUIRED(mempool.cs);
    
    /**
     * Verify if a tx can be added from a Namecoin perspective.  This may not
     * (yet) be the case if it is a NAME_FIRSTUPDATE with a not-yet-mature
     * NAME_NEW.  Those are allowed in the mempool, but not in blocks.
     */
    bool TxAllowedForNamecoin(const CTransaction& tx) const;
    /** Check DB lock limit.  */
    bool DbLockLimitOk(const CTxMemPool::setEntries& candidates) const;
>>>>>>> 94d9f5a8
};

/** Modify the extranonce in a block */
void IncrementExtraNonce(CBlock* pblock, const CBlockIndex* pindexPrev, unsigned int& nExtraNonce);
int64_t UpdateTime(CBlockHeader* pblock, const Consensus::Params& consensusParams, const CBlockIndex* pindexPrev);
bool ProcessBlockFound(const CBlock* pblock, const CChainParams& chainParams);

#endif // BITCOIN_MINER_H<|MERGE_RESOLUTION|>--- conflicted
+++ resolved
@@ -190,20 +190,7 @@
     /** Add descendants of given transactions to mapModifiedTx with ancestor
       * state updated assuming given transactions are inBlock. Returns number
       * of updated descendants. */
-<<<<<<< HEAD
-    int UpdatePackagesForAdded(const CTxMemPool::setEntries& alreadyAdded, indexed_modified_transaction_set &mapModifiedTx);
-=======
     int UpdatePackagesForAdded(const CTxMemPool::setEntries& alreadyAdded, indexed_modified_transaction_set &mapModifiedTx) EXCLUSIVE_LOCKS_REQUIRED(mempool.cs);
-    
-    /**
-     * Verify if a tx can be added from a Namecoin perspective.  This may not
-     * (yet) be the case if it is a NAME_FIRSTUPDATE with a not-yet-mature
-     * NAME_NEW.  Those are allowed in the mempool, but not in blocks.
-     */
-    bool TxAllowedForNamecoin(const CTransaction& tx) const;
-    /** Check DB lock limit.  */
-    bool DbLockLimitOk(const CTxMemPool::setEntries& candidates) const;
->>>>>>> 94d9f5a8
 };
 
 /** Modify the extranonce in a block */
