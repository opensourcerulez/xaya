--- conflicted
+++ resolved
@@ -1759,14 +1759,9 @@
 
         // we must use CBlocks, as CBlockHeaders won't include the 0x00 nTx count at the end
         std::vector<CBlock> vHeaders;
-<<<<<<< HEAD
         unsigned nCount = 0;
         unsigned nSize = 0;
-        LogPrint(BCLog::NET, "getheaders %d to %s from peer=%d\n", (pindex ? pindex->nHeight : -1), hashStop.IsNull() ? "end" : hashStop.ToString(), pfrom->id);
-=======
-        int nLimit = MAX_HEADERS_RESULTS;
         LogPrint(BCLog::NET, "getheaders %d to %s from peer=%d\n", (pindex ? pindex->nHeight : -1), hashStop.IsNull() ? "end" : hashStop.ToString(), pfrom->GetId());
->>>>>>> 94e52273
         for (; pindex; pindex = chainActive.Next(pindex))
         {
             const CBlockHeader header = pindex->GetBlockHeader(chainparams.GetConsensus());
