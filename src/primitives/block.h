--- conflicted
+++ resolved
@@ -21,50 +21,7 @@
  * of the block.
  */
 class CBlockHeader : public CPureBlockHeader
-<<<<<<< HEAD
 {};
-=======
-{
-public:
-
-    // auxpow (if this is a merge-minded block)
-    std::shared_ptr<CAuxPow> auxpow;
-
-    CBlockHeader()
-    {
-        SetNull();
-    }
-
-    ADD_SERIALIZE_METHODS;
-
-    template <typename Stream, typename Operation>
-    inline void SerializationOp(Stream& s, Operation ser_action) {
-        READWRITE(*(CPureBlockHeader*)this);
-
-        if (this->IsAuxpow())
-        {
-            if (ser_action.ForRead())
-                auxpow = std::make_shared<CAuxPow>();
-            assert(auxpow != nullptr);
-            READWRITE(*auxpow);
-        } else if (ser_action.ForRead())
-            auxpow.reset();
-    }
-
-    void SetNull()
-    {
-        CPureBlockHeader::SetNull();
-        auxpow.reset();
-    }
-
-    /**
-     * Set the block's auxpow (or unset it).  This takes care of updating
-     * the version accordingly.
-     */
-    void SetAuxpow (std::unique_ptr<CAuxPow> apow);
-};
->>>>>>> 8a357439
-
 
 class CBlock : public CBlockHeader
 {
