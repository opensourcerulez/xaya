--- conflicted
+++ resolved
@@ -275,11 +275,7 @@
 
         CWalletTx *newTx = transaction.getTransaction();
         CReserveKey *keyChange = transaction.getPossibleKeyChange();
-<<<<<<< HEAD
-        bool fCreated = wallet->CreateTransaction(vecSend, NULL, *newTx, *keyChange, nFeeRequired, strFailReason, coinControl);
-=======
-        bool fCreated = wallet->CreateTransaction(vecSend, *newTx, *keyChange, nFeeRequired, nChangePosRet, strFailReason, coinControl);
->>>>>>> 0f6c363a
+        bool fCreated = wallet->CreateTransaction(vecSend, NULL, *newTx, *keyChange, nFeeRequired, nChangePosRet, strFailReason, coinControl);
         transaction.setTransactionFee(nFeeRequired);
         if (fSubtractFeeFromAmount && fCreated)
             transaction.reassignAmounts(nChangePosRet);
