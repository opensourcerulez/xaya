--- conflicted
+++ resolved
@@ -14,14 +14,12 @@
 /** Generate blocks (mine) */
 UniValue generateBlocks(std::shared_ptr<CReserveScript> coinbaseScript, int nGenerate, uint64_t nMaxTries, bool keepScript);
 
-<<<<<<< HEAD
+/** Check bounds on a command line confirm target */
+unsigned int ParseConfirmTarget(const UniValue& value);
+
 /* Creation and submission of auxpow blocks.  */
 UniValue AuxMiningCreateBlock(const CScript& scriptPubKey);
 bool AuxMiningSubmitBlock(const std::string& hashHex,
                           const std::string& auxpowHex);
-=======
-/** Check bounds on a command line confirm target */
-unsigned int ParseConfirmTarget(const UniValue& value);
->>>>>>> 420238d3
 
 #endif