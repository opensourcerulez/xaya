// Copyright (c) 2010 Satoshi Nakamoto
// Copyright (c) 2009-2016 The Bitcoin Core developers
// Distributed under the MIT software license, see the accompanying
// file COPYING or http://www.opensource.org/licenses/mit-license.php.

#include "base58.h"
#include "chain.h"
#include "coins.h"
#include "consensus/validation.h"
#include "core_io.h"
#include "init.h"
#include "keystore.h"
#include "validation.h"
#include "merkleblock.h"
#include "net.h"
#include "policy/policy.h"
#include "primitives/transaction.h"
#include "rpc/server.h"
#include "script/names.h"
#include "script/script.h"
#include "script/script_error.h"
#include "script/sign.h"
#include "script/standard.h"
#include "txmempool.h"
#include "uint256.h"
#include "utilstrencodings.h"
#ifdef ENABLE_WALLET
#include "wallet/wallet.h"
#endif

#include <stdint.h>

#include <boost/assign/list_of.hpp>

#include <univalue.h>

using namespace std;

void ScriptPubKeyToJSON(const CScript& scriptPubKey, UniValue& out, bool fIncludeHex)
{
    txnouttype type;
    vector<CTxDestination> addresses;
    int nRequired;

    const CNameScript nameOp(scriptPubKey);
    if (nameOp.isNameOp ())
    {
        UniValue jsonOp(UniValue::VOBJ);
        switch (nameOp.getNameOp ())
        {
        case OP_NAME_NEW:
            jsonOp.push_back (Pair("op", "name_new"));
            jsonOp.push_back (Pair("hash", HexStr (nameOp.getOpHash ())));
            break;

        case OP_NAME_FIRSTUPDATE:
        {
            const std::string name = ValtypeToString (nameOp.getOpName ());
            const std::string value = ValtypeToString (nameOp.getOpValue ());

            jsonOp.push_back (Pair("op", "name_firstupdate"));
            jsonOp.push_back (Pair("name", name));
            jsonOp.push_back (Pair("value", value));
            jsonOp.push_back (Pair("rand", HexStr (nameOp.getOpRand ())));
            break;
        }

        case OP_NAME_UPDATE:
        {
            const std::string name = ValtypeToString (nameOp.getOpName ());
            const std::string value = ValtypeToString (nameOp.getOpValue ());

            jsonOp.push_back (Pair("op", "name_update"));
            jsonOp.push_back (Pair("name", name));
            jsonOp.push_back (Pair("value", value));
            break;
        }

        default:
            assert (false);
        }

        out.push_back (Pair("nameOp", jsonOp));
    }

    out.push_back(Pair("asm", ScriptToAsmStr(scriptPubKey)));
    if (fIncludeHex)
        out.push_back(Pair("hex", HexStr(scriptPubKey.begin(), scriptPubKey.end())));

    if (!ExtractDestinations(scriptPubKey, type, addresses, nRequired)) {
        out.push_back(Pair("type", GetTxnOutputType(type)));
        return;
    }

    out.push_back(Pair("reqSigs", nRequired));
    out.push_back(Pair("type", GetTxnOutputType(type)));

    UniValue a(UniValue::VARR);
    BOOST_FOREACH(const CTxDestination& addr, addresses)
        a.push_back(CBitcoinAddress(addr).ToString());
    out.push_back(Pair("addresses", a));
}

void TxToJSON(const CTransaction& tx, const uint256 hashBlock, UniValue& entry)
{
    entry.push_back(Pair("txid", tx.GetHash().GetHex()));
    entry.push_back(Pair("hash", tx.GetWitnessHash().GetHex()));
    entry.push_back(Pair("size", (int)::GetSerializeSize(tx, SER_NETWORK, PROTOCOL_VERSION)));
    entry.push_back(Pair("vsize", (int)::GetVirtualTransactionSize(tx)));
    entry.push_back(Pair("version", tx.nVersion));
    entry.push_back(Pair("locktime", (int64_t)tx.nLockTime));

    UniValue vin(UniValue::VARR);
    for (unsigned int i = 0; i < tx.vin.size(); i++) {
        const CTxIn& txin = tx.vin[i];
        UniValue in(UniValue::VOBJ);
        if (tx.IsCoinBase())
            in.push_back(Pair("coinbase", HexStr(txin.scriptSig.begin(), txin.scriptSig.end())));
        else {
            in.push_back(Pair("txid", txin.prevout.hash.GetHex()));
            in.push_back(Pair("vout", (int64_t)txin.prevout.n));
            UniValue o(UniValue::VOBJ);
            o.push_back(Pair("asm", ScriptToAsmStr(txin.scriptSig, true)));
            o.push_back(Pair("hex", HexStr(txin.scriptSig.begin(), txin.scriptSig.end())));
            in.push_back(Pair("scriptSig", o));
        }
        if (tx.HasWitness()) {
                UniValue txinwitness(UniValue::VARR);
                for (unsigned int j = 0; j < tx.vin[i].scriptWitness.stack.size(); j++) {
                    std::vector<unsigned char> item = tx.vin[i].scriptWitness.stack[j];
                    txinwitness.push_back(HexStr(item.begin(), item.end()));
                }
                in.push_back(Pair("txinwitness", txinwitness));
        }
        in.push_back(Pair("sequence", (int64_t)txin.nSequence));
        vin.push_back(in);
    }
    entry.push_back(Pair("vin", vin));
    UniValue vout(UniValue::VARR);
    for (unsigned int i = 0; i < tx.vout.size(); i++) {
        const CTxOut& txout = tx.vout[i];
        UniValue out(UniValue::VOBJ);
        out.push_back(Pair("value", ValueFromAmount(txout.nValue)));
        out.push_back(Pair("n", (int64_t)i));
        UniValue o(UniValue::VOBJ);
        ScriptPubKeyToJSON(txout.scriptPubKey, o, true);
        out.push_back(Pair("scriptPubKey", o));
        vout.push_back(out);
    }
    entry.push_back(Pair("vout", vout));

    if (!hashBlock.IsNull()) {
        entry.push_back(Pair("blockhash", hashBlock.GetHex()));
        BlockMap::iterator mi = mapBlockIndex.find(hashBlock);
        if (mi != mapBlockIndex.end() && (*mi).second) {
            CBlockIndex* pindex = (*mi).second;
            if (chainActive.Contains(pindex)) {
                entry.push_back(Pair("confirmations", 1 + chainActive.Height() - pindex->nHeight));
                entry.push_back(Pair("time", pindex->GetBlockTime()));
                entry.push_back(Pair("blocktime", pindex->GetBlockTime()));
            }
            else
                entry.push_back(Pair("confirmations", 0));
        }
    }
}

UniValue getrawtransaction(const JSONRPCRequest& request)
{
    if (request.fHelp || request.params.size() < 1 || request.params.size() > 2)
        throw runtime_error(
            "getrawtransaction \"txid\" ( verbose )\n"

            "\nNOTE: By default this function only works for mempool transactions. If the -txindex option is\n"
            "enabled, it also works for blockchain transactions.\n"
            "DEPRECATED: for now, it also works for transactions with unspent outputs.\n"

            "\nReturn the raw transaction data.\n"
            "\nIf verbose is 'true', returns an Object with information about 'txid'.\n"
            "If verbose is 'false' or omitted, returns a string that is serialized, hex-encoded data for 'txid'.\n"

            "\nArguments:\n"
            "1. \"txid\"      (string, required) The transaction id\n"
            "2. verbose       (bool, optional, default=false) If true, return a string, other return a json object\n"

            "\nResult (if verbose is not set or set to false):\n"
            "\"data\"      (string) The serialized, hex-encoded data for 'txid'\n"

            "\nResult (if verbose is set to true):\n"
            "{\n"
            "  \"hex\" : \"data\",       (string) The serialized, hex-encoded data for 'txid'\n"
            "  \"txid\" : \"id\",        (string) The transaction id (same as provided)\n"
            "  \"hash\" : \"id\",        (string) The transaction hash (differs from txid for witness transactions)\n"
            "  \"size\" : n,             (numeric) The serialized transaction size\n"
            "  \"vsize\" : n,            (numeric) The virtual transaction size (differs from size for witness transactions)\n"
            "  \"version\" : n,          (numeric) The version\n"
            "  \"locktime\" : ttt,       (numeric) The lock time\n"
            "  \"vin\" : [               (array of json objects)\n"
            "     {\n"
            "       \"txid\": \"id\",    (string) The transaction id\n"
            "       \"vout\": n,         (numeric) \n"
            "       \"scriptSig\": {     (json object) The script\n"
            "         \"asm\": \"asm\",  (string) asm\n"
            "         \"hex\": \"hex\"   (string) hex\n"
            "       },\n"
            "       \"sequence\": n      (numeric) The script sequence number\n"
            "       \"txinwitness\": [\"hex\", ...] (array of string) hex-encoded witness data (if any)\n"
            "     }\n"
            "     ,...\n"
            "  ],\n"
            "  \"vout\" : [              (array of json objects)\n"
            "     {\n"
            "       \"value\" : x.xxx,            (numeric) The value in " + CURRENCY_UNIT + "\n"
            "       \"n\" : n,                    (numeric) index\n"
            "       \"scriptPubKey\" : {          (json object)\n"
            "         \"asm\" : \"asm\",          (string) the asm\n"
            "         \"hex\" : \"hex\",          (string) the hex\n"
            "         \"reqSigs\" : n,            (numeric) The required sigs\n"
            "         \"type\" : \"pubkeyhash\",  (string) The type, eg 'pubkeyhash'\n"
            "         \"addresses\" : [           (json array of string)\n"
<<<<<<< HEAD
            "           \"namecoinaddress\"        (string) namecoin address\n"
=======
            "           \"address\"        (string) bitcoin address\n"
>>>>>>> 81c528a7
            "           ,...\n"
            "         ]\n"
            "       }\n"
            "     }\n"
            "     ,...\n"
            "  ],\n"
            "  \"blockhash\" : \"hash\",   (string) the block hash\n"
            "  \"confirmations\" : n,      (numeric) The confirmations\n"
            "  \"time\" : ttt,             (numeric) The transaction time in seconds since epoch (Jan 1 1970 GMT)\n"
            "  \"blocktime\" : ttt         (numeric) The block time in seconds since epoch (Jan 1 1970 GMT)\n"
            "}\n"

            "\nExamples:\n"
            + HelpExampleCli("getrawtransaction", "\"mytxid\"")
            + HelpExampleCli("getrawtransaction", "\"mytxid\" true")
            + HelpExampleRpc("getrawtransaction", "\"mytxid\", true")
        );

    LOCK(cs_main);

    uint256 hash = ParseHashV(request.params[0], "parameter 1");

    // Accept either a bool (true) or a num (>=1) to indicate verbose output.
    bool fVerbose = false;
    if (request.params.size() > 1) {
        if (request.params[1].isNum()) {
            if (request.params[1].get_int() != 0) {
                fVerbose = true;
            }
        }
        else if(request.params[1].isBool()) {
            if(request.params[1].isTrue()) {
                fVerbose = true;
            }
        }
        else {
            throw JSONRPCError(RPC_TYPE_ERROR, "Invalid type provided. Verbose parameter must be a boolean.");
        } 
    }

    CTransactionRef tx;
    uint256 hashBlock;
    if (!GetTransaction(hash, tx, Params().GetConsensus(), hashBlock, true))
        throw JSONRPCError(RPC_INVALID_ADDRESS_OR_KEY, std::string(fTxIndex ? "No such mempool or blockchain transaction"
            : "No such mempool transaction. Use -txindex to enable blockchain transaction queries") +
            ". Use gettransaction for wallet transactions.");

    string strHex = EncodeHexTx(*tx, RPCSerializationFlags());

    if (!fVerbose)
        return strHex;

    UniValue result(UniValue::VOBJ);
    result.push_back(Pair("hex", strHex));
    TxToJSON(*tx, hashBlock, result);
    return result;
}

UniValue gettxoutproof(const JSONRPCRequest& request)
{
    if (request.fHelp || (request.params.size() != 1 && request.params.size() != 2))
        throw runtime_error(
            "gettxoutproof [\"txid\",...] ( blockhash )\n"
            "\nReturns a hex-encoded proof that \"txid\" was included in a block.\n"
            "\nNOTE: By default this function only works sometimes. This is when there is an\n"
            "unspent output in the utxo for this transaction. To make it always work,\n"
            "you need to maintain a transaction index, using the -txindex command line option or\n"
            "specify the block in which the transaction is included manually (by blockhash).\n"
            "\nReturn the raw transaction data.\n"
            "\nArguments:\n"
            "1. \"txids\"       (string) A json array of txids to filter\n"
            "    [\n"
            "      \"txid\"     (string) A transaction hash\n"
            "      ,...\n"
            "    ]\n"
            "2. \"blockhash\"   (string, optional) If specified, looks for txid in the block with this hash\n"
            "\nResult:\n"
            "\"data\"           (string) A string that is a serialized, hex-encoded data for the proof.\n"
        );

    set<uint256> setTxids;
    uint256 oneTxid;
    UniValue txids = request.params[0].get_array();
    for (unsigned int idx = 0; idx < txids.size(); idx++) {
        const UniValue& txid = txids[idx];
        if (txid.get_str().length() != 64 || !IsHex(txid.get_str()))
            throw JSONRPCError(RPC_INVALID_PARAMETER, string("Invalid txid ")+txid.get_str());
        uint256 hash(uint256S(txid.get_str()));
        if (setTxids.count(hash))
            throw JSONRPCError(RPC_INVALID_PARAMETER, string("Invalid parameter, duplicated txid: ")+txid.get_str());
       setTxids.insert(hash);
       oneTxid = hash;
    }

    LOCK(cs_main);

    CBlockIndex* pblockindex = NULL;

    uint256 hashBlock;
    if (request.params.size() > 1)
    {
        hashBlock = uint256S(request.params[1].get_str());
        if (!mapBlockIndex.count(hashBlock))
            throw JSONRPCError(RPC_INVALID_ADDRESS_OR_KEY, "Block not found");
        pblockindex = mapBlockIndex[hashBlock];
    } else {
        CCoins coins;
        if (pcoinsTip->GetCoins(oneTxid, coins) && coins.nHeight > 0 && coins.nHeight <= chainActive.Height())
            pblockindex = chainActive[coins.nHeight];
    }

    if (pblockindex == NULL)
    {
        CTransactionRef tx;
        if (!GetTransaction(oneTxid, tx, Params().GetConsensus(), hashBlock, false) || hashBlock.IsNull())
            throw JSONRPCError(RPC_INVALID_ADDRESS_OR_KEY, "Transaction not yet in block");
        if (!mapBlockIndex.count(hashBlock))
            throw JSONRPCError(RPC_INTERNAL_ERROR, "Transaction index corrupt");
        pblockindex = mapBlockIndex[hashBlock];
    }

    CBlock block;
    if(!ReadBlockFromDisk(block, pblockindex, Params().GetConsensus()))
        throw JSONRPCError(RPC_INTERNAL_ERROR, "Can't read block from disk");

    unsigned int ntxFound = 0;
    for (const auto& tx : block.vtx)
        if (setTxids.count(tx->GetHash()))
            ntxFound++;
    if (ntxFound != setTxids.size())
        throw JSONRPCError(RPC_INVALID_ADDRESS_OR_KEY, "(Not all) transactions not found in specified block");

    CDataStream ssMB(SER_NETWORK, PROTOCOL_VERSION | SERIALIZE_TRANSACTION_NO_WITNESS);
    CMerkleBlock mb(block, setTxids);
    ssMB << mb;
    std::string strHex = HexStr(ssMB.begin(), ssMB.end());
    return strHex;
}

UniValue verifytxoutproof(const JSONRPCRequest& request)
{
    if (request.fHelp || request.params.size() != 1)
        throw runtime_error(
            "verifytxoutproof \"proof\"\n"
            "\nVerifies that a proof points to a transaction in a block, returning the transaction it commits to\n"
            "and throwing an RPC error if the block is not in our best chain\n"
            "\nArguments:\n"
            "1. \"proof\"    (string, required) The hex-encoded proof generated by gettxoutproof\n"
            "\nResult:\n"
            "[\"txid\"]      (array, strings) The txid(s) which the proof commits to, or empty array if the proof is invalid\n"
        );

    CDataStream ssMB(ParseHexV(request.params[0], "proof"), SER_NETWORK, PROTOCOL_VERSION | SERIALIZE_TRANSACTION_NO_WITNESS);
    CMerkleBlock merkleBlock;
    ssMB >> merkleBlock;

    UniValue res(UniValue::VARR);

    vector<uint256> vMatch;
    vector<unsigned int> vIndex;
    if (merkleBlock.txn.ExtractMatches(vMatch, vIndex) != merkleBlock.header.hashMerkleRoot)
        return res;

    LOCK(cs_main);

    if (!mapBlockIndex.count(merkleBlock.header.GetHash()) || !chainActive.Contains(mapBlockIndex[merkleBlock.header.GetHash()]))
        throw JSONRPCError(RPC_INVALID_ADDRESS_OR_KEY, "Block not found in chain");

    BOOST_FOREACH(const uint256& hash, vMatch)
        res.push_back(hash.GetHex());
    return res;
}

UniValue createrawtransaction(const JSONRPCRequest& request)
{
    if (request.fHelp || request.params.size() < 2 || request.params.size() > 4)
        throw runtime_error(
            "createrawtransaction [{\"txid\":\"id\",\"vout\":n},...] {\"address\":amount,\"data\":\"hex\",...} (name operation) (locktime)\n"
            "\nCreate a transaction spending the given inputs and creating new outputs.\n"
            "Outputs can be addresses or data.\n"
            "Returns hex-encoded raw transaction.\n"
            "Note that the transaction's inputs are not signed, and\n"
            "it is not stored in the wallet or transmitted to the network.\n"

            "\nOptionally, a name update operation can be performed.  The name input must be added\n"
            "manually.  (name_show gives the necessary data.)\n"

            "\nArguments:\n"
            "1. \"inputs\"                (string, required) A json array of json objects\n"
            "     [\n"
            "       {\n"
            "         \"txid\":\"id\",    (string, required) The transaction id\n"
            "         \"vout\":n,         (numeric, required) The output number\n"
            "         \"sequence\":n      (numeric, optional) The sequence number\n"
            "       } \n"
            "       ,...\n"
            "     ]\n"
            "2. \"outputs\"               (string, required) a json object with outputs\n"
            "    {\n"
            "      \"address\": x.xxx,    (numeric or string, required) The key is the bitcoin address, the numeric value (can be string) is the " + CURRENCY_UNIT + " amount\n"
            "      \"data\": \"hex\"      (string, required) The key is \"data\", the value is hex encoded data\n"
            "      ,...\n"
            "    }\n"
<<<<<<< HEAD
            "3. \"name operation\"      (string, optional) json object for name operation\n"
            "    {\n"
            "      \"op\": \"name_update\",\n"
            "      \"name\": xxx,       (string, required) the name to update\n"
            "      \"value\": xxx,      (string, required) the new value\n"
            "      \"address\": xxx,    (string, required) address to send it to\n"
            "    }\n"

            "4. locktime                (numeric, optional, default=0) Raw locktime. Non-0 value also locktime-activates inputs\n"
=======
            "3. locktime                  (numeric, optional, default=0) Raw locktime. Non-0 value also locktime-activates inputs\n"
>>>>>>> 81c528a7
            "\nResult:\n"
            "\"transaction\"              (string) hex string of the transaction\n"

            "\nExamples:\n"
            + HelpExampleCli("createrawtransaction", "\"[{\\\"txid\\\":\\\"myid\\\",\\\"vout\\\":0}]\" \"{\\\"address\\\":0.01}\"")
            + HelpExampleCli("createrawtransaction", "\"[{\\\"txid\\\":\\\"myid\\\",\\\"vout\\\":0}]\" \"{\\\"data\\\":\\\"00010203\\\"}\"")
            + HelpExampleCli("createrawtransaction", "\"[{\\\"txid\\\":\\\"myid\\\",\\\"vout\\\":0}]\" \"{}\" \"{\\\"op\""":\\\"name_update\\\",\\\"name\\\":\\\"my-name\\\",\\\"value\\\":\\\"new value\\\",\\\"address\\\":\\\"NFt4cuHJ97dxfsNZpz5qKxAxnQVAUShwdX\\\"}\"")
            + HelpExampleRpc("createrawtransaction", "\"[{\\\"txid\\\":\\\"myid\\\",\\\"vout\\\":0}]\", \"{\\\"address\\\":0.01}\"")
            + HelpExampleRpc("createrawtransaction", "\"[{\\\"txid\\\":\\\"myid\\\",\\\"vout\\\":0}]\", \"{\\\"data\\\":\\\"00010203\\\"}\"")
        );

    RPCTypeCheck(request.params, boost::assign::list_of(UniValue::VARR)(UniValue::VOBJ)(UniValue::VOBJ)(UniValue::VNUM), true);
    if (request.params[0].isNull() || request.params[1].isNull())
        throw JSONRPCError(RPC_INVALID_PARAMETER, "Invalid parameter, arguments 1 and 2 must be non-null");

    UniValue inputs = request.params[0].get_array();
    UniValue sendTo = request.params[1].get_obj();

    CMutableTransaction rawTx;

    if (request.params.size() > 3 && !request.params[3].isNull()) {
        int64_t nLockTime = request.params[3].get_int64();
        if (nLockTime < 0 || nLockTime > std::numeric_limits<uint32_t>::max())
            throw JSONRPCError(RPC_INVALID_PARAMETER, "Invalid parameter, locktime out of range");
        rawTx.nLockTime = nLockTime;
    }

    for (unsigned int idx = 0; idx < inputs.size(); idx++) {
        const UniValue& input = inputs[idx];
        const UniValue& o = input.get_obj();

        uint256 txid = ParseHashO(o, "txid");

        const UniValue& vout_v = find_value(o, "vout");
        if (!vout_v.isNum())
            throw JSONRPCError(RPC_INVALID_PARAMETER, "Invalid parameter, missing vout key");
        int nOutput = vout_v.get_int();
        if (nOutput < 0)
            throw JSONRPCError(RPC_INVALID_PARAMETER, "Invalid parameter, vout must be positive");

        uint32_t nSequence = (rawTx.nLockTime ? std::numeric_limits<uint32_t>::max() - 1 : std::numeric_limits<uint32_t>::max());

        // set the sequence number if passed in the parameters object
        const UniValue& sequenceObj = find_value(o, "sequence");
        if (sequenceObj.isNum()) {
            int64_t seqNr64 = sequenceObj.get_int64();
            if (seqNr64 < 0 || seqNr64 > std::numeric_limits<uint32_t>::max())
                throw JSONRPCError(RPC_INVALID_PARAMETER, "Invalid parameter, sequence number is out of range");
            else
                nSequence = (uint32_t)seqNr64;
        }

        CTxIn in(COutPoint(txid, nOutput), CScript(), nSequence);

        rawTx.vin.push_back(in);
    }

    set<CBitcoinAddress> setAddress;
    vector<string> addrList = sendTo.getKeys();
    BOOST_FOREACH(const string& name_, addrList) {
        if (name_ == "data") {
            std::vector<unsigned char> data = ParseHexV(sendTo[name_].getValStr(),"Data");

            CTxOut out(0, CScript() << OP_RETURN << data);
            rawTx.vout.push_back(out);
        } else {
            CBitcoinAddress address(name_);
            if (!address.IsValid())
                throw JSONRPCError(RPC_INVALID_ADDRESS_OR_KEY, string("Invalid Namecoin address: ")+name_);

            if (setAddress.count(address))
                throw JSONRPCError(RPC_INVALID_PARAMETER, string("Invalid parameter, duplicated address: ")+name_);
            setAddress.insert(address);

            CScript scriptPubKey = GetScriptForDestination(address.Get());
            CAmount nAmount = AmountFromValue(sendTo[name_]);

            CTxOut out(nAmount, scriptPubKey);
            rawTx.vout.push_back(out);
        }
    }

    if (request.params.size() > 2 && !request.params[2].isNull())
        AddRawTxNameOperation(rawTx, request.params[2].get_obj());

    return EncodeHexTx(rawTx);
}

UniValue decoderawtransaction(const JSONRPCRequest& request)
{
    if (request.fHelp || request.params.size() != 1)
        throw runtime_error(
            "decoderawtransaction \"hexstring\"\n"
            "\nReturn a JSON object representing the serialized, hex-encoded transaction.\n"

            "\nArguments:\n"
            "1. \"hexstring\"      (string, required) The transaction hex string\n"

            "\nResult:\n"
            "{\n"
            "  \"txid\" : \"id\",        (string) The transaction id\n"
            "  \"hash\" : \"id\",        (string) The transaction hash (differs from txid for witness transactions)\n"
            "  \"size\" : n,             (numeric) The transaction size\n"
            "  \"vsize\" : n,            (numeric) The virtual transaction size (differs from size for witness transactions)\n"
            "  \"version\" : n,          (numeric) The version\n"
            "  \"locktime\" : ttt,       (numeric) The lock time\n"
            "  \"vin\" : [               (array of json objects)\n"
            "     {\n"
            "       \"txid\": \"id\",    (string) The transaction id\n"
            "       \"vout\": n,         (numeric) The output number\n"
            "       \"scriptSig\": {     (json object) The script\n"
            "         \"asm\": \"asm\",  (string) asm\n"
            "         \"hex\": \"hex\"   (string) hex\n"
            "       },\n"
            "       \"txinwitness\": [\"hex\", ...] (array of string) hex-encoded witness data (if any)\n"
            "       \"sequence\": n     (numeric) The script sequence number\n"
            "     }\n"
            "     ,...\n"
            "  ],\n"
            "  \"vout\" : [             (array of json objects)\n"
            "     {\n"
            "       \"value\" : x.xxx,            (numeric) The value in " + CURRENCY_UNIT + "\n"
            "       \"n\" : n,                    (numeric) index\n"
            "       \"scriptPubKey\" : {          (json object)\n"
            "         \"asm\" : \"asm\",          (string) the asm\n"
            "         \"hex\" : \"hex\",          (string) the hex\n"
            "         \"reqSigs\" : n,            (numeric) The required sigs\n"
            "         \"type\" : \"pubkeyhash\",  (string) The type, eg 'pubkeyhash'\n"
            "         \"addresses\" : [           (json array of string)\n"
            "           \"NDLTK7j8CzK5YAbpCdUxC3Gi1bXGDCdV5h\"   (string) namecoin address\n"
            "           ,...\n"
            "         ]\n"
            "       }\n"
            "     }\n"
            "     ,...\n"
            "  ],\n"
            "}\n"

            "\nExamples:\n"
            + HelpExampleCli("decoderawtransaction", "\"hexstring\"")
            + HelpExampleRpc("decoderawtransaction", "\"hexstring\"")
        );

    LOCK(cs_main);
    RPCTypeCheck(request.params, boost::assign::list_of(UniValue::VSTR));

    CMutableTransaction mtx;

    if (!DecodeHexTx(mtx, request.params[0].get_str(), true))
        throw JSONRPCError(RPC_DESERIALIZATION_ERROR, "TX decode failed");

    UniValue result(UniValue::VOBJ);
    TxToJSON(CTransaction(std::move(mtx)), uint256(), result);

    return result;
}

UniValue decodescript(const JSONRPCRequest& request)
{
    if (request.fHelp || request.params.size() != 1)
        throw runtime_error(
            "decodescript \"hexstring\"\n"
            "\nDecode a hex-encoded script.\n"
            "\nArguments:\n"
            "1. \"hexstring\"     (string) the hex encoded script\n"
            "\nResult:\n"
            "{\n"
            "  \"asm\":\"asm\",   (string) Script public key\n"
            "  \"hex\":\"hex\",   (string) hex encoded public key\n"
            "  \"type\":\"type\", (string) The output type\n"
            "  \"reqSigs\": n,    (numeric) The required signatures\n"
            "  \"addresses\": [   (json array of string)\n"
            "     \"address\"     (string) namecoin address\n"
            "     ,...\n"
            "  ],\n"
            "  \"p2sh\",\"address\" (string) address of P2SH script wrapping this redeem script (not returned if the script is already a P2SH).\n"
            "}\n"
            "\nExamples:\n"
            + HelpExampleCli("decodescript", "\"hexstring\"")
            + HelpExampleRpc("decodescript", "\"hexstring\"")
        );

    RPCTypeCheck(request.params, boost::assign::list_of(UniValue::VSTR));

    UniValue r(UniValue::VOBJ);
    CScript script;
    if (request.params[0].get_str().size() > 0){
        vector<unsigned char> scriptData(ParseHexV(request.params[0], "argument"));
        script = CScript(scriptData.begin(), scriptData.end());
    } else {
        // Empty scripts are valid
    }
    ScriptPubKeyToJSON(script, r, false);

    UniValue type;
    type = find_value(r, "type");

    if (type.isStr() && type.get_str() != "scripthash") {
        // P2SH cannot be wrapped in a P2SH. If this script is already a P2SH,
        // don't return the address for a P2SH of the P2SH.
        r.push_back(Pair("p2sh", CBitcoinAddress(CScriptID(script)).ToString()));
    }

    return r;
}

/** Pushes a JSON object for script verification or signing errors to vErrorsRet. */
static void TxInErrorToJSON(const CTxIn& txin, UniValue& vErrorsRet, const std::string& strMessage)
{
    UniValue entry(UniValue::VOBJ);
    entry.push_back(Pair("txid", txin.prevout.hash.ToString()));
    entry.push_back(Pair("vout", (uint64_t)txin.prevout.n));
    entry.push_back(Pair("scriptSig", HexStr(txin.scriptSig.begin(), txin.scriptSig.end())));
    entry.push_back(Pair("sequence", (uint64_t)txin.nSequence));
    entry.push_back(Pair("error", strMessage));
    vErrorsRet.push_back(entry);
}

UniValue signrawtransaction(const JSONRPCRequest& request)
{
    if (request.fHelp || request.params.size() < 1 || request.params.size() > 4)
        throw runtime_error(
            "signrawtransaction \"hexstring\" ( [{\"txid\":\"id\",\"vout\":n,\"scriptPubKey\":\"hex\",\"redeemScript\":\"hex\"},...] [\"privatekey1\",...] sighashtype )\n"
            "\nSign inputs for raw transaction (serialized, hex-encoded).\n"
            "The second optional argument (may be null) is an array of previous transaction outputs that\n"
            "this transaction depends on but may not yet be in the block chain.\n"
            "The third optional argument (may be null) is an array of base58-encoded private\n"
            "keys that, if given, will be the only keys used to sign the transaction.\n"
#ifdef ENABLE_WALLET
            + HelpRequiringPassphrase() + "\n"
#endif

            "\nArguments:\n"
            "1. \"hexstring\"     (string, required) The transaction hex string\n"
            "2. \"prevtxs\"       (string, optional) An json array of previous dependent transaction outputs\n"
            "     [               (json array of json objects, or 'null' if none provided)\n"
            "       {\n"
            "         \"txid\":\"id\",             (string, required) The transaction id\n"
            "         \"vout\":n,                  (numeric, required) The output number\n"
            "         \"scriptPubKey\": \"hex\",   (string, required) script key\n"
            "         \"redeemScript\": \"hex\",   (string, required for P2SH or P2WSH) redeem script\n"
            "         \"amount\": value            (numeric, required) The amount spent\n"
            "       }\n"
            "       ,...\n"
            "    ]\n"
            "3. \"privkeys\"     (string, optional) A json array of base58-encoded private keys for signing\n"
            "    [                  (json array of strings, or 'null' if none provided)\n"
            "      \"privatekey\"   (string) private key in base58-encoding\n"
            "      ,...\n"
            "    ]\n"
            "4. \"sighashtype\"     (string, optional, default=ALL) The signature hash type. Must be one of\n"
            "       \"ALL\"\n"
            "       \"NONE\"\n"
            "       \"SINGLE\"\n"
            "       \"ALL|ANYONECANPAY\"\n"
            "       \"NONE|ANYONECANPAY\"\n"
            "       \"SINGLE|ANYONECANPAY\"\n"

            "\nResult:\n"
            "{\n"
            "  \"hex\" : \"value\",           (string) The hex-encoded raw transaction with signature(s)\n"
            "  \"complete\" : true|false,   (boolean) If the transaction has a complete set of signatures\n"
            "  \"errors\" : [                 (json array of objects) Script verification errors (if there are any)\n"
            "    {\n"
            "      \"txid\" : \"hash\",           (string) The hash of the referenced, previous transaction\n"
            "      \"vout\" : n,                (numeric) The index of the output to spent and used as input\n"
            "      \"scriptSig\" : \"hex\",       (string) The hex-encoded signature script\n"
            "      \"sequence\" : n,            (numeric) Script sequence number\n"
            "      \"error\" : \"text\"           (string) Verification or signing error related to the input\n"
            "    }\n"
            "    ,...\n"
            "  ]\n"
            "}\n"

            "\nExamples:\n"
            + HelpExampleCli("signrawtransaction", "\"myhex\"")
            + HelpExampleRpc("signrawtransaction", "\"myhex\"")
        );

#ifdef ENABLE_WALLET
    LOCK2(cs_main, pwalletMain ? &pwalletMain->cs_wallet : NULL);
#else
    LOCK(cs_main);
#endif
    RPCTypeCheck(request.params, boost::assign::list_of(UniValue::VSTR)(UniValue::VARR)(UniValue::VARR)(UniValue::VSTR), true);

    vector<unsigned char> txData(ParseHexV(request.params[0], "argument 1"));
    CDataStream ssData(txData, SER_NETWORK, PROTOCOL_VERSION);
    vector<CMutableTransaction> txVariants;
    while (!ssData.empty()) {
        try {
            CMutableTransaction tx;
            ssData >> tx;
            txVariants.push_back(tx);
        }
        catch (const std::exception&) {
            throw JSONRPCError(RPC_DESERIALIZATION_ERROR, "TX decode failed");
        }
    }

    if (txVariants.empty())
        throw JSONRPCError(RPC_DESERIALIZATION_ERROR, "Missing transaction");

    // mergedTx will end up with all the signatures; it
    // starts as a clone of the rawtx:
    CMutableTransaction mergedTx(txVariants[0]);

    // Fetch previous transactions (inputs):
    CCoinsView viewDummy;
    CCoinsViewCache view(&viewDummy);
    {
        LOCK(mempool.cs);
        CCoinsViewCache &viewChain = *pcoinsTip;
        CCoinsViewMemPool viewMempool(&viewChain, mempool);
        view.SetBackend(viewMempool); // temporarily switch cache backend to db+mempool view

        BOOST_FOREACH(const CTxIn& txin, mergedTx.vin) {
            const uint256& prevHash = txin.prevout.hash;
            CCoins coins;
            view.AccessCoins(prevHash); // this is certainly allowed to fail
        }

        view.SetBackend(viewDummy); // switch back to avoid locking mempool for too long
    }

    bool fGivenKeys = false;
    CBasicKeyStore tempKeystore;
    if (request.params.size() > 2 && !request.params[2].isNull()) {
        fGivenKeys = true;
        UniValue keys = request.params[2].get_array();
        for (unsigned int idx = 0; idx < keys.size(); idx++) {
            UniValue k = keys[idx];
            CBitcoinSecret vchSecret;
            bool fGood = vchSecret.SetString(k.get_str());
            if (!fGood)
                throw JSONRPCError(RPC_INVALID_ADDRESS_OR_KEY, "Invalid private key");
            CKey key = vchSecret.GetKey();
            if (!key.IsValid())
                throw JSONRPCError(RPC_INVALID_ADDRESS_OR_KEY, "Private key outside allowed range");
            tempKeystore.AddKey(key);
        }
    }
#ifdef ENABLE_WALLET
    else if (pwalletMain)
        EnsureWalletIsUnlocked();
#endif

    // Add previous txouts given in the RPC call:
    if (request.params.size() > 1 && !request.params[1].isNull()) {
        UniValue prevTxs = request.params[1].get_array();
        for (unsigned int idx = 0; idx < prevTxs.size(); idx++) {
            const UniValue& p = prevTxs[idx];
            if (!p.isObject())
                throw JSONRPCError(RPC_DESERIALIZATION_ERROR, "expected object with {\"txid'\",\"vout\",\"scriptPubKey\"}");

            UniValue prevOut = p.get_obj();

            RPCTypeCheckObj(prevOut,
                {
                    {"txid", UniValueType(UniValue::VSTR)},
                    {"vout", UniValueType(UniValue::VNUM)},
                    {"scriptPubKey", UniValueType(UniValue::VSTR)},
                });

            uint256 txid = ParseHashO(prevOut, "txid");

            int nOut = find_value(prevOut, "vout").get_int();
            if (nOut < 0)
                throw JSONRPCError(RPC_DESERIALIZATION_ERROR, "vout must be positive");

            vector<unsigned char> pkData(ParseHexO(prevOut, "scriptPubKey"));
            CScript scriptPubKey(pkData.begin(), pkData.end());

            {
                CCoinsModifier coins = view.ModifyCoins(txid);
                if (coins->IsAvailable(nOut) && coins->vout[nOut].scriptPubKey != scriptPubKey) {
                    string err("Previous output scriptPubKey mismatch:\n");
                    err = err + ScriptToAsmStr(coins->vout[nOut].scriptPubKey) + "\nvs:\n"+
                        ScriptToAsmStr(scriptPubKey);
                    throw JSONRPCError(RPC_DESERIALIZATION_ERROR, err);
                }
                if ((unsigned int)nOut >= coins->vout.size())
                    coins->vout.resize(nOut+1);
                coins->vout[nOut].scriptPubKey = scriptPubKey;
                coins->vout[nOut].nValue = 0;
                if (prevOut.exists("amount")) {
                    coins->vout[nOut].nValue = AmountFromValue(find_value(prevOut, "amount"));
                }
            }

            // if redeemScript given and not using the local wallet (private keys
            // given), add redeemScript to the tempKeystore so it can be signed:
            if (fGivenKeys && (scriptPubKey.IsPayToScriptHash(true) || scriptPubKey.IsPayToWitnessScriptHash(true))) {
                RPCTypeCheckObj(prevOut,
                    {
                        {"txid", UniValueType(UniValue::VSTR)},
                        {"vout", UniValueType(UniValue::VNUM)},
                        {"scriptPubKey", UniValueType(UniValue::VSTR)},
                        {"redeemScript", UniValueType(UniValue::VSTR)},
                    });
                UniValue v = find_value(prevOut, "redeemScript");
                if (!v.isNull()) {
                    vector<unsigned char> rsData(ParseHexV(v, "redeemScript"));
                    CScript redeemScript(rsData.begin(), rsData.end());
                    tempKeystore.AddCScript(redeemScript);
                }
            }
        }
    }

#ifdef ENABLE_WALLET
    const CKeyStore& keystore = ((fGivenKeys || !pwalletMain) ? tempKeystore : *pwalletMain);
#else
    const CKeyStore& keystore = tempKeystore;
#endif

    int nHashType = SIGHASH_ALL;
    if (request.params.size() > 3 && !request.params[3].isNull()) {
        static map<string, int> mapSigHashValues =
            boost::assign::map_list_of
            (string("ALL"), int(SIGHASH_ALL))
            (string("ALL|ANYONECANPAY"), int(SIGHASH_ALL|SIGHASH_ANYONECANPAY))
            (string("NONE"), int(SIGHASH_NONE))
            (string("NONE|ANYONECANPAY"), int(SIGHASH_NONE|SIGHASH_ANYONECANPAY))
            (string("SINGLE"), int(SIGHASH_SINGLE))
            (string("SINGLE|ANYONECANPAY"), int(SIGHASH_SINGLE|SIGHASH_ANYONECANPAY))
            ;
        string strHashType = request.params[3].get_str();
        if (mapSigHashValues.count(strHashType))
            nHashType = mapSigHashValues[strHashType];
        else
            throw JSONRPCError(RPC_INVALID_PARAMETER, "Invalid sighash param");
    }

    bool fHashSingle = ((nHashType & ~SIGHASH_ANYONECANPAY) == SIGHASH_SINGLE);

    // Script verification errors
    UniValue vErrors(UniValue::VARR);

    // Use CTransaction for the constant parts of the
    // transaction to avoid rehashing.
    const CTransaction txConst(mergedTx);
    // Sign what we can:
    for (unsigned int i = 0; i < mergedTx.vin.size(); i++) {
        CTxIn& txin = mergedTx.vin[i];
        const CCoins* coins = view.AccessCoins(txin.prevout.hash);
        if (coins == NULL || !coins->IsAvailable(txin.prevout.n)) {
            TxInErrorToJSON(txin, vErrors, "Input not found or already spent");
            continue;
        }
        const CScript& prevPubKey = coins->vout[txin.prevout.n].scriptPubKey;
        const CAmount& amount = coins->vout[txin.prevout.n].nValue;

        SignatureData sigdata;
        // Only sign SIGHASH_SINGLE if there's a corresponding output:
        if (!fHashSingle || (i < mergedTx.vout.size()))
            ProduceSignature(MutableTransactionSignatureCreator(&keystore, &mergedTx, i, amount, nHashType), prevPubKey, sigdata);

        // ... and merge in other signatures:
        BOOST_FOREACH(const CMutableTransaction& txv, txVariants) {
            sigdata = CombineSignatures(prevPubKey, TransactionSignatureChecker(&txConst, i, amount), sigdata, DataFromTransaction(txv, i));
        }

        UpdateTransaction(mergedTx, i, sigdata);

        ScriptError serror = SCRIPT_ERR_OK;
        if (!VerifyScript(txin.scriptSig, prevPubKey, &txin.scriptWitness, STANDARD_SCRIPT_VERIFY_FLAGS, TransactionSignatureChecker(&txConst, i, amount), &serror)) {
            TxInErrorToJSON(txin, vErrors, ScriptErrorString(serror));
        }
    }
    bool fComplete = vErrors.empty();

    UniValue result(UniValue::VOBJ);
    result.push_back(Pair("hex", EncodeHexTx(mergedTx)));
    result.push_back(Pair("complete", fComplete));
    if (!vErrors.empty()) {
        result.push_back(Pair("errors", vErrors));
    }

    return result;
}

UniValue sendrawtransaction(const JSONRPCRequest& request)
{
    if (request.fHelp || request.params.size() < 1 || request.params.size() > 2)
        throw runtime_error(
            "sendrawtransaction \"hexstring\" ( allowhighfees )\n"
            "\nSubmits raw transaction (serialized, hex-encoded) to local node and network.\n"
            "\nAlso see createrawtransaction and signrawtransaction calls.\n"
            "\nArguments:\n"
            "1. \"hexstring\"    (string, required) The hex string of the raw transaction)\n"
            "2. allowhighfees    (boolean, optional, default=false) Allow high fees\n"
            "\nResult:\n"
            "\"hex\"             (string) The transaction hash in hex\n"
            "\nExamples:\n"
            "\nCreate a transaction\n"
            + HelpExampleCli("createrawtransaction", "\"[{\\\"txid\\\" : \\\"mytxid\\\",\\\"vout\\\":0}]\" \"{\\\"myaddress\\\":0.01}\"") +
            "Sign the transaction, and get back the hex\n"
            + HelpExampleCli("signrawtransaction", "\"myhex\"") +
            "\nSend the transaction (signed hex)\n"
            + HelpExampleCli("sendrawtransaction", "\"signedhex\"") +
            "\nAs a json rpc call\n"
            + HelpExampleRpc("sendrawtransaction", "\"signedhex\"")
        );

    LOCK(cs_main);
    RPCTypeCheck(request.params, boost::assign::list_of(UniValue::VSTR)(UniValue::VBOOL));

    // parse hex string from parameter
    CMutableTransaction mtx;
    if (!DecodeHexTx(mtx, request.params[0].get_str()))
        throw JSONRPCError(RPC_DESERIALIZATION_ERROR, "TX decode failed");
    CTransactionRef tx(MakeTransactionRef(std::move(mtx)));
    const uint256& hashTx = tx->GetHash();

    bool fLimitFree = false;
    CAmount nMaxRawTxFee = maxTxFee;
    if (request.params.size() > 1 && request.params[1].get_bool())
        nMaxRawTxFee = 0;

    CCoinsViewCache &view = *pcoinsTip;
    const CCoins* existingCoins = view.AccessCoins(hashTx);
    bool fHaveMempool = mempool.exists(hashTx);
    bool fHaveChain = existingCoins && existingCoins->nHeight < 1000000000;
    if (!fHaveMempool && !fHaveChain) {
        // push to local node and sync with wallets
        CValidationState state;
        bool fMissingInputs;
        if (!AcceptToMemoryPool(mempool, state, std::move(tx), fLimitFree, &fMissingInputs, false, nMaxRawTxFee)) {
            if (state.IsInvalid()) {
                throw JSONRPCError(RPC_TRANSACTION_REJECTED, strprintf("%i: %s", state.GetRejectCode(), state.GetRejectReason()));
            } else {
                if (fMissingInputs) {
                    throw JSONRPCError(RPC_TRANSACTION_ERROR, "Missing inputs");
                }
                throw JSONRPCError(RPC_TRANSACTION_ERROR, state.GetRejectReason());
            }
        }
    } else if (fHaveChain) {
        throw JSONRPCError(RPC_TRANSACTION_ALREADY_IN_CHAIN, "transaction already in block chain");
    }
    if(!g_connman)
        throw JSONRPCError(RPC_CLIENT_P2P_DISABLED, "Error: Peer-to-peer functionality missing or disabled");

    CInv inv(MSG_TX, hashTx);
    g_connman->ForEachNode([&inv](CNode* pnode)
    {
        pnode->PushInventory(inv);
    });
    return hashTx.GetHex();
}

static const CRPCCommand commands[] =
{ //  category              name                      actor (function)         okSafeMode
  //  --------------------- ------------------------  -----------------------  ----------
    { "rawtransactions",    "getrawtransaction",      &getrawtransaction,      true,  {"txid","verbose"} },
    { "rawtransactions",    "createrawtransaction",   &createrawtransaction,   true,  {"transactions","outputs","locktime"} },
    { "rawtransactions",    "decoderawtransaction",   &decoderawtransaction,   true,  {"hexstring"} },
    { "rawtransactions",    "decodescript",           &decodescript,           true,  {"hexstring"} },
    { "rawtransactions",    "sendrawtransaction",     &sendrawtransaction,     false, {"hexstring","allowhighfees"} },
    { "rawtransactions",    "signrawtransaction",     &signrawtransaction,     false, {"hexstring","prevtxs","privkeys","sighashtype"} }, /* uses wallet if enabled */

    { "blockchain",         "gettxoutproof",          &gettxoutproof,          true,  {"txids", "blockhash"} },
    { "blockchain",         "verifytxoutproof",       &verifytxoutproof,       true,  {"proof"} },
};

void RegisterRawTransactionRPCCommands(CRPCTable &t)
{
    for (unsigned int vcidx = 0; vcidx < ARRAYLEN(commands); vcidx++)
        t.appendCommand(commands[vcidx].name, &commands[vcidx]);
}<|MERGE_RESOLUTION|>--- conflicted
+++ resolved
@@ -218,11 +218,7 @@
             "         \"reqSigs\" : n,            (numeric) The required sigs\n"
             "         \"type\" : \"pubkeyhash\",  (string) The type, eg 'pubkeyhash'\n"
             "         \"addresses\" : [           (json array of string)\n"
-<<<<<<< HEAD
-            "           \"namecoinaddress\"        (string) namecoin address\n"
-=======
-            "           \"address\"        (string) bitcoin address\n"
->>>>>>> 81c528a7
+            "           \"address\"        (string) namecoin address\n"
             "           ,...\n"
             "         ]\n"
             "       }\n"
@@ -422,23 +418,18 @@
             "     ]\n"
             "2. \"outputs\"               (string, required) a json object with outputs\n"
             "    {\n"
-            "      \"address\": x.xxx,    (numeric or string, required) The key is the bitcoin address, the numeric value (can be string) is the " + CURRENCY_UNIT + " amount\n"
+            "      \"address\": x.xxx,    (numeric or string, required) The key is the namecoin address, the numeric value (can be string) is the " + CURRENCY_UNIT + " amount\n"
             "      \"data\": \"hex\"      (string, required) The key is \"data\", the value is hex encoded data\n"
             "      ,...\n"
             "    }\n"
-<<<<<<< HEAD
-            "3. \"name operation\"      (string, optional) json object for name operation\n"
+            "3. \"name_operation\"        (string, optional) json object for name operation\n"
             "    {\n"
             "      \"op\": \"name_update\",\n"
-            "      \"name\": xxx,       (string, required) the name to update\n"
-            "      \"value\": xxx,      (string, required) the new value\n"
-            "      \"address\": xxx,    (string, required) address to send it to\n"
+            "      \"name\": xxx,         (string, required) the name to update\n"
+            "      \"value\": xxx,        (string, required) the new value\n"
+            "      \"address\": xxx,      (string, required) address to send it to\n"
             "    }\n"
-
-            "4. locktime                (numeric, optional, default=0) Raw locktime. Non-0 value also locktime-activates inputs\n"
-=======
-            "3. locktime                  (numeric, optional, default=0) Raw locktime. Non-0 value also locktime-activates inputs\n"
->>>>>>> 81c528a7
+            "4. locktime                  (numeric, optional, default=0) Raw locktime. Non-0 value also locktime-activates inputs\n"
             "\nResult:\n"
             "\"transaction\"              (string) hex string of the transaction\n"
 
@@ -995,7 +986,7 @@
 { //  category              name                      actor (function)         okSafeMode
   //  --------------------- ------------------------  -----------------------  ----------
     { "rawtransactions",    "getrawtransaction",      &getrawtransaction,      true,  {"txid","verbose"} },
-    { "rawtransactions",    "createrawtransaction",   &createrawtransaction,   true,  {"transactions","outputs","locktime"} },
+    { "rawtransactions",    "createrawtransaction",   &createrawtransaction,   true,  {"transactions","outputs","name_operation","locktime"} },
     { "rawtransactions",    "decoderawtransaction",   &decoderawtransaction,   true,  {"hexstring"} },
     { "rawtransactions",    "decodescript",           &decodescript,           true,  {"hexstring"} },
     { "rawtransactions",    "sendrawtransaction",     &sendrawtransaction,     false, {"hexstring","allowhighfees"} },
