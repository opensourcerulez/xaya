// Copyright (c) 2011-2013 The Bitcoin Core developers
// Distributed under the MIT software license, see the accompanying
// file COPYING or http://www.opensource.org/licenses/mit-license.php.

//
// Unit tests for block-chain checkpoints
//

#include "checkpoints.h"

#include "uint256.h"
#include "test/test_bitcoin.h"
#include "chainparams.h"

#include <boost/test/unit_test.hpp>

using namespace std;

BOOST_FIXTURE_TEST_SUITE(Checkpoints_tests, BasicTestingSetup)

BOOST_AUTO_TEST_CASE(sanity)
{
<<<<<<< HEAD
    const Checkpoints::CCheckpointData& checkpoints = Params(CBaseChainParams::MAIN).Checkpoints();
    // FIXME: reenable
    //BOOST_CHECK(Checkpoints::GetTotalBlocksEstimate(checkpoints) >= 134444);
}    
=======
    const CCheckpointData& checkpoints = Params(CBaseChainParams::MAIN).Checkpoints();
    BOOST_CHECK(Checkpoints::GetTotalBlocksEstimate(checkpoints) >= 134444);
}
>>>>>>> c295f594

BOOST_AUTO_TEST_SUITE_END()<|MERGE_RESOLUTION|>--- conflicted
+++ resolved
@@ -20,15 +20,9 @@
 
 BOOST_AUTO_TEST_CASE(sanity)
 {
-<<<<<<< HEAD
-    const Checkpoints::CCheckpointData& checkpoints = Params(CBaseChainParams::MAIN).Checkpoints();
+    const CCheckpointData& checkpoints = Params(CBaseChainParams::MAIN).Checkpoints();
     // FIXME: reenable
     //BOOST_CHECK(Checkpoints::GetTotalBlocksEstimate(checkpoints) >= 134444);
-}    
-=======
-    const CCheckpointData& checkpoints = Params(CBaseChainParams::MAIN).Checkpoints();
-    BOOST_CHECK(Checkpoints::GetTotalBlocksEstimate(checkpoints) >= 134444);
 }
->>>>>>> c295f594
 
 BOOST_AUTO_TEST_SUITE_END()