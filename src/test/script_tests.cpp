// Copyright (c) 2011-2015 The Bitcoin Core developers
// Distributed under the MIT software license, see the accompanying
// file COPYING or http://www.opensource.org/licenses/mit-license.php.

#include "data/script_tests.json.h"

#include "core_io.h"
#include "key.h"
#include "keystore.h"
#include "script/script.h"
#include "script/script_error.h"
#include "script/sign.h"
#include "util.h"
#include "utilstrencodings.h"
#include "test/test_bitcoin.h"
#include "rpc/server.h"

#if defined(HAVE_CONSENSUS_LIB)
#include "script/namecoinconsensus.h"
#endif

#include <fstream>
#include <stdint.h>
#include <string>
#include <vector>

#include <boost/foreach.hpp>
#include <boost/test/unit_test.hpp>

#include <univalue.h>

using namespace std;

// Uncomment if you want to output updated JSON tests.
// #define UPDATE_JSON_TESTS

static const unsigned int flags = SCRIPT_VERIFY_P2SH | SCRIPT_VERIFY_STRICTENC;

unsigned int ParseScriptFlags(string strFlags);
string FormatScriptFlags(unsigned int flags);

UniValue
read_json(const std::string& jsondata)
{
    UniValue v;

    if (!v.read(jsondata) || !v.isArray())
    {
        BOOST_ERROR("Parse error.");
        return UniValue(UniValue::VARR);
    }
    return v.get_array();
}

struct ScriptErrorDesc
{
    ScriptError_t err;
    const char *name;
};

static ScriptErrorDesc script_errors[]={
    {SCRIPT_ERR_OK, "OK"},
    {SCRIPT_ERR_UNKNOWN_ERROR, "UNKNOWN_ERROR"},
    {SCRIPT_ERR_EVAL_FALSE, "EVAL_FALSE"},
    {SCRIPT_ERR_OP_RETURN, "OP_RETURN"},
    {SCRIPT_ERR_SCRIPT_SIZE, "SCRIPT_SIZE"},
    {SCRIPT_ERR_PUSH_SIZE, "PUSH_SIZE"},
    {SCRIPT_ERR_OP_COUNT, "OP_COUNT"},
    {SCRIPT_ERR_STACK_SIZE, "STACK_SIZE"},
    {SCRIPT_ERR_SIG_COUNT, "SIG_COUNT"},
    {SCRIPT_ERR_PUBKEY_COUNT, "PUBKEY_COUNT"},
    {SCRIPT_ERR_VERIFY, "VERIFY"},
    {SCRIPT_ERR_EQUALVERIFY, "EQUALVERIFY"},
    {SCRIPT_ERR_CHECKMULTISIGVERIFY, "CHECKMULTISIGVERIFY"},
    {SCRIPT_ERR_CHECKSIGVERIFY, "CHECKSIGVERIFY"},
    {SCRIPT_ERR_NUMEQUALVERIFY, "NUMEQUALVERIFY"},
    {SCRIPT_ERR_BAD_OPCODE, "BAD_OPCODE"},
    {SCRIPT_ERR_DISABLED_OPCODE, "DISABLED_OPCODE"},
    {SCRIPT_ERR_INVALID_STACK_OPERATION, "INVALID_STACK_OPERATION"},
    {SCRIPT_ERR_INVALID_ALTSTACK_OPERATION, "INVALID_ALTSTACK_OPERATION"},
    {SCRIPT_ERR_UNBALANCED_CONDITIONAL, "UNBALANCED_CONDITIONAL"},
    {SCRIPT_ERR_NEGATIVE_LOCKTIME, "NEGATIVE_LOCKTIME"},
    {SCRIPT_ERR_UNSATISFIED_LOCKTIME, "UNSATISFIED_LOCKTIME"},
    {SCRIPT_ERR_SIG_HASHTYPE, "SIG_HASHTYPE"},
    {SCRIPT_ERR_SIG_DER, "SIG_DER"},
    {SCRIPT_ERR_MINIMALDATA, "MINIMALDATA"},
    {SCRIPT_ERR_SIG_PUSHONLY, "SIG_PUSHONLY"},
    {SCRIPT_ERR_SIG_HIGH_S, "SIG_HIGH_S"},
    {SCRIPT_ERR_SIG_NULLDUMMY, "SIG_NULLDUMMY"},
    {SCRIPT_ERR_PUBKEYTYPE, "PUBKEYTYPE"},
    {SCRIPT_ERR_CLEANSTACK, "CLEANSTACK"},
    {SCRIPT_ERR_MINIMALIF, "MINIMALIF"},
    {SCRIPT_ERR_SIG_NULLFAIL, "NULLFAIL"},
    {SCRIPT_ERR_DISCOURAGE_UPGRADABLE_NOPS, "DISCOURAGE_UPGRADABLE_NOPS"},
    {SCRIPT_ERR_DISCOURAGE_UPGRADABLE_WITNESS_PROGRAM, "DISCOURAGE_UPGRADABLE_WITNESS_PROGRAM"},
    {SCRIPT_ERR_WITNESS_PROGRAM_WRONG_LENGTH, "WITNESS_PROGRAM_WRONG_LENGTH"},
    {SCRIPT_ERR_WITNESS_PROGRAM_WITNESS_EMPTY, "WITNESS_PROGRAM_WITNESS_EMPTY"},
    {SCRIPT_ERR_WITNESS_PROGRAM_MISMATCH, "WITNESS_PROGRAM_MISMATCH"},
    {SCRIPT_ERR_WITNESS_MALLEATED, "WITNESS_MALLEATED"},
    {SCRIPT_ERR_WITNESS_MALLEATED_P2SH, "WITNESS_MALLEATED_P2SH"},
    {SCRIPT_ERR_WITNESS_UNEXPECTED, "WITNESS_UNEXPECTED"},
    {SCRIPT_ERR_WITNESS_PUBKEYTYPE, "WITNESS_PUBKEYTYPE"},
};

const char *FormatScriptError(ScriptError_t err)
{
    for (unsigned int i=0; i<ARRAYLEN(script_errors); ++i)
        if (script_errors[i].err == err)
            return script_errors[i].name;
    BOOST_ERROR("Unknown scripterror enumeration value, update script_errors in script_tests.cpp.");
    return "";
}

ScriptError_t ParseScriptError(const std::string &name)
{
    for (unsigned int i=0; i<ARRAYLEN(script_errors); ++i)
        if (script_errors[i].name == name)
            return script_errors[i].err;
    BOOST_ERROR("Unknown scripterror \"" << name << "\" in test description");
    return SCRIPT_ERR_UNKNOWN_ERROR;
}

BOOST_FIXTURE_TEST_SUITE(script_tests, BasicTestingSetup)

CMutableTransaction BuildCreditingTransaction(const CScript& scriptPubKey, int nValue = 0)
{
    CMutableTransaction txCredit;
    txCredit.nVersion = 1;
    txCredit.nLockTime = 0;
    txCredit.vin.resize(1);
    txCredit.vout.resize(1);
    txCredit.vin[0].prevout.SetNull();
    txCredit.vin[0].scriptSig = CScript() << CScriptNum(0) << CScriptNum(0);
    txCredit.vin[0].nSequence = CTxIn::SEQUENCE_FINAL;
    txCredit.vout[0].scriptPubKey = scriptPubKey;
    txCredit.vout[0].nValue = nValue;

    return txCredit;
}

CMutableTransaction BuildSpendingTransaction(const CScript& scriptSig, const CScriptWitness& scriptWitness, const CMutableTransaction& txCredit)
{
    CMutableTransaction txSpend;
    txSpend.nVersion = 1;
    txSpend.nLockTime = 0;
    txSpend.vin.resize(1);
    txSpend.vout.resize(1);
    txSpend.wit.vtxinwit.resize(1);
    txSpend.wit.vtxinwit[0].scriptWitness = scriptWitness;
    txSpend.vin[0].prevout.hash = txCredit.GetHash();
    txSpend.vin[0].prevout.n = 0;
    txSpend.vin[0].scriptSig = scriptSig;
    txSpend.vin[0].nSequence = CTxIn::SEQUENCE_FINAL;
    txSpend.vout[0].scriptPubKey = CScript();
    txSpend.vout[0].nValue = txCredit.vout[0].nValue;

    return txSpend;
}

void DoTest(const CScript& scriptPubKey, const CScript& scriptSig, const CScriptWitness& scriptWitness, int flags, const std::string& message, int scriptError, CAmount nValue = 0)
{
    bool expect = (scriptError == SCRIPT_ERR_OK);
    if (flags & SCRIPT_VERIFY_CLEANSTACK) {
        flags |= SCRIPT_VERIFY_P2SH;
        flags |= SCRIPT_VERIFY_WITNESS;
    }
    ScriptError err;
    CMutableTransaction txCredit = BuildCreditingTransaction(scriptPubKey, nValue);
    CMutableTransaction tx = BuildSpendingTransaction(scriptSig, scriptWitness, txCredit);
    CMutableTransaction tx2 = tx;
    BOOST_CHECK_MESSAGE(VerifyScript(scriptSig, scriptPubKey, &scriptWitness, flags, MutableTransactionSignatureChecker(&tx, 0, txCredit.vout[0].nValue), &err) == expect, message);
    BOOST_CHECK_MESSAGE(err == scriptError, std::string(FormatScriptError(err)) + " where " + std::string(FormatScriptError((ScriptError_t)scriptError)) + " expected: " + message);
#if defined(HAVE_CONSENSUS_LIB)
    CDataStream stream(SER_NETWORK, PROTOCOL_VERSION);
    stream << tx2;
    int libconsensus_flags = flags & namecoinconsensus_SCRIPT_FLAGS_VERIFY_ALL;
    if (libconsensus_flags == flags) {
<<<<<<< HEAD
        if (flags & namecoinconsensus_SCRIPT_FLAGS_VERIFY_WITNESS) {
            BOOST_CHECK_MESSAGE(namecoinconsensus_verify_script_with_amount(begin_ptr(scriptPubKey), scriptPubKey.size(), txCredit.vout[0].nValue, (const unsigned char*)&stream[0], stream.size(), 0, libconsensus_flags, NULL) == expect, message);
        } else {
            BOOST_CHECK_MESSAGE(namecoinconsensus_verify_script_with_amount(begin_ptr(scriptPubKey), scriptPubKey.size(), 0, (const unsigned char*)&stream[0], stream.size(), 0, libconsensus_flags, NULL) == expect, message);
            BOOST_CHECK_MESSAGE(namecoinconsensus_verify_script(begin_ptr(scriptPubKey), scriptPubKey.size(), (const unsigned char*)&stream[0], stream.size(), 0, libconsensus_flags, NULL) == expect,message);
=======
        if (flags & bitcoinconsensus_SCRIPT_FLAGS_VERIFY_WITNESS) {
            BOOST_CHECK_MESSAGE(bitcoinconsensus_verify_script_with_amount(scriptPubKey.data(), scriptPubKey.size(), txCredit.vout[0].nValue, (const unsigned char*)&stream[0], stream.size(), 0, libconsensus_flags, NULL) == expect, message);
        } else {
            BOOST_CHECK_MESSAGE(bitcoinconsensus_verify_script_with_amount(scriptPubKey.data(), scriptPubKey.size(), 0, (const unsigned char*)&stream[0], stream.size(), 0, libconsensus_flags, NULL) == expect, message);
            BOOST_CHECK_MESSAGE(bitcoinconsensus_verify_script(scriptPubKey.data(), scriptPubKey.size(), (const unsigned char*)&stream[0], stream.size(), 0, libconsensus_flags, NULL) == expect,message);
>>>>>>> d4b42ea7
        }
    }
#endif
}

void static NegateSignatureS(std::vector<unsigned char>& vchSig) {
    // Parse the signature.
    std::vector<unsigned char> r, s;
    r = std::vector<unsigned char>(vchSig.begin() + 4, vchSig.begin() + 4 + vchSig[3]);
    s = std::vector<unsigned char>(vchSig.begin() + 6 + vchSig[3], vchSig.begin() + 6 + vchSig[3] + vchSig[5 + vchSig[3]]);

    // Really ugly to implement mod-n negation here, but it would be feature creep to expose such functionality from libsecp256k1.
    static const unsigned char order[33] = {
        0x00,
        0xFF, 0xFF, 0xFF, 0xFF, 0xFF, 0xFF, 0xFF, 0xFF,
        0xFF, 0xFF, 0xFF, 0xFF, 0xFF, 0xFF, 0xFF, 0xFE,
        0xBA, 0xAE, 0xDC, 0xE6, 0xAF, 0x48, 0xA0, 0x3B,
        0xBF, 0xD2, 0x5E, 0x8C, 0xD0, 0x36, 0x41, 0x41
    };
    while (s.size() < 33) {
        s.insert(s.begin(), 0x00);
    }
    int carry = 0;
    for (int p = 32; p >= 1; p--) {
        int n = (int)order[p] - s[p] - carry;
        s[p] = (n + 256) & 0xFF;
        carry = (n < 0);
    }
    assert(carry == 0);
    if (s.size() > 1 && s[0] == 0 && s[1] < 0x80) {
        s.erase(s.begin());
    }

    // Reconstruct the signature.
    vchSig.clear();
    vchSig.push_back(0x30);
    vchSig.push_back(4 + r.size() + s.size());
    vchSig.push_back(0x02);
    vchSig.push_back(r.size());
    vchSig.insert(vchSig.end(), r.begin(), r.end());
    vchSig.push_back(0x02);
    vchSig.push_back(s.size());
    vchSig.insert(vchSig.end(), s.begin(), s.end());
}

namespace
{
const unsigned char vchKey0[32] = {0,0,0,0,0,0,0,0,0,0,0,0,0,0,0,0,0,0,0,0,0,0,0,0,0,0,0,0,0,0,0,1};
const unsigned char vchKey1[32] = {0,0,0,0,0,0,0,0,0,0,0,0,0,0,0,0,0,0,0,0,0,0,0,0,0,0,0,0,0,0,1,0};
const unsigned char vchKey2[32] = {0,0,0,0,0,0,0,0,0,0,0,0,0,0,0,0,0,0,0,0,0,0,0,0,0,0,0,0,0,1,0,0};

struct KeyData
{
    CKey key0, key0C, key1, key1C, key2, key2C;
    CPubKey pubkey0, pubkey0C, pubkey0H;
    CPubKey pubkey1, pubkey1C;
    CPubKey pubkey2, pubkey2C;

    KeyData()
    {

        key0.Set(vchKey0, vchKey0 + 32, false);
        key0C.Set(vchKey0, vchKey0 + 32, true);
        pubkey0 = key0.GetPubKey();
        pubkey0H = key0.GetPubKey();
        pubkey0C = key0C.GetPubKey();
        *const_cast<unsigned char*>(&pubkey0H[0]) = 0x06 | (pubkey0H[64] & 1);

        key1.Set(vchKey1, vchKey1 + 32, false);
        key1C.Set(vchKey1, vchKey1 + 32, true);
        pubkey1 = key1.GetPubKey();
        pubkey1C = key1C.GetPubKey();

        key2.Set(vchKey2, vchKey2 + 32, false);
        key2C.Set(vchKey2, vchKey2 + 32, true);
        pubkey2 = key2.GetPubKey();
        pubkey2C = key2C.GetPubKey();
    }
};

enum WitnessMode {
    WITNESS_NONE,
    WITNESS_PKH,
    WITNESS_SH
};

class TestBuilder
{
private:
    //! Actually executed script
    CScript script;
    //! The P2SH redeemscript
    CScript redeemscript;
    //! The Witness embedded script
    CScript witscript;
    CScriptWitness scriptWitness;
    CTransactionRef creditTx;
    CMutableTransaction spendTx;
    bool havePush;
    std::vector<unsigned char> push;
    std::string comment;
    int flags;
    int scriptError;
    CAmount nValue;

    void DoPush()
    {
        if (havePush) {
            spendTx.vin[0].scriptSig << push;
            havePush = false;
        }
    }

    void DoPush(const std::vector<unsigned char>& data)
    {
         DoPush();
         push = data;
         havePush = true;
    }

public:
    TestBuilder(const CScript& script_, const std::string& comment_, int flags_, bool P2SH = false, WitnessMode wm = WITNESS_NONE, int witnessversion = 0, CAmount nValue_ = 0) : script(script_), havePush(false), comment(comment_), flags(flags_), scriptError(SCRIPT_ERR_OK), nValue(nValue_)
    {
        CScript scriptPubKey = script;
        if (wm == WITNESS_PKH) {
            uint160 hash;
            CHash160().Write(&script[1], script.size() - 1).Finalize(hash.begin());
            script = CScript() << OP_DUP << OP_HASH160 << ToByteVector(hash) << OP_EQUALVERIFY << OP_CHECKSIG;
            scriptPubKey = CScript() << witnessversion << ToByteVector(hash);
        } else if (wm == WITNESS_SH) {
            witscript = scriptPubKey;
            uint256 hash;
            CSHA256().Write(&witscript[0], witscript.size()).Finalize(hash.begin());
            scriptPubKey = CScript() << witnessversion << ToByteVector(hash);
        }
        if (P2SH) {
            redeemscript = scriptPubKey;
            scriptPubKey = CScript() << OP_HASH160 << ToByteVector(CScriptID(redeemscript)) << OP_EQUAL;
        }
        creditTx = MakeTransactionRef(BuildCreditingTransaction(scriptPubKey, nValue));
        spendTx = BuildSpendingTransaction(CScript(), CScriptWitness(), *creditTx);
    }

    TestBuilder& ScriptError(ScriptError_t err)
    {
        scriptError = err;
        return *this;
    }

    TestBuilder& Add(const CScript& _script)
    {
        DoPush();
        spendTx.vin[0].scriptSig += _script;
        return *this;
    }

    TestBuilder& Num(int num)
    {
        DoPush();
        spendTx.vin[0].scriptSig << num;
        return *this;
    }

    TestBuilder& Push(const std::string& hex)
    {
        DoPush(ParseHex(hex));
        return *this;
    }

    TestBuilder& Push(const CScript& _script) {
         DoPush(std::vector<unsigned char>(_script.begin(), _script.end()));
        return *this;
    }

    TestBuilder& PushSig(const CKey& key, int nHashType = SIGHASH_ALL, unsigned int lenR = 32, unsigned int lenS = 32, SigVersion sigversion = SIGVERSION_BASE, CAmount amount = 0)
    {
        uint256 hash = SignatureHash(script, spendTx, 0, nHashType, amount, sigversion);
        std::vector<unsigned char> vchSig, r, s;
        uint32_t iter = 0;
        do {
            key.Sign(hash, vchSig, iter++);
            if ((lenS == 33) != (vchSig[5 + vchSig[3]] == 33)) {
                NegateSignatureS(vchSig);
            }
            r = std::vector<unsigned char>(vchSig.begin() + 4, vchSig.begin() + 4 + vchSig[3]);
            s = std::vector<unsigned char>(vchSig.begin() + 6 + vchSig[3], vchSig.begin() + 6 + vchSig[3] + vchSig[5 + vchSig[3]]);
        } while (lenR != r.size() || lenS != s.size());
        vchSig.push_back(static_cast<unsigned char>(nHashType));
        DoPush(vchSig);
        return *this;
    }

    TestBuilder& PushWitSig(const CKey& key, CAmount amount = -1, int nHashType = SIGHASH_ALL, unsigned int lenR = 32, unsigned int lenS = 32, SigVersion sigversion = SIGVERSION_WITNESS_V0)
    {
        if (amount == -1)
            amount = nValue;
        return PushSig(key, nHashType, lenR, lenS, sigversion, amount).AsWit();
    }

    TestBuilder& Push(const CPubKey& pubkey)
    {
        DoPush(std::vector<unsigned char>(pubkey.begin(), pubkey.end()));
        return *this;
    }

    TestBuilder& PushRedeem()
    {
        DoPush(std::vector<unsigned char>(redeemscript.begin(), redeemscript.end()));
        return *this;
    }

    TestBuilder& PushWitRedeem()
    {
        DoPush(std::vector<unsigned char>(witscript.begin(), witscript.end()));
        return AsWit();
    }

    TestBuilder& EditPush(unsigned int pos, const std::string& hexin, const std::string& hexout)
    {
        assert(havePush);
        std::vector<unsigned char> datain = ParseHex(hexin);
        std::vector<unsigned char> dataout = ParseHex(hexout);
        assert(pos + datain.size() <= push.size());
        BOOST_CHECK_MESSAGE(std::vector<unsigned char>(push.begin() + pos, push.begin() + pos + datain.size()) == datain, comment);
        push.erase(push.begin() + pos, push.begin() + pos + datain.size());
        push.insert(push.begin() + pos, dataout.begin(), dataout.end());
        return *this;
    }

    TestBuilder& DamagePush(unsigned int pos)
    {
        assert(havePush);
        assert(pos < push.size());
        push[pos] ^= 1;
        return *this;
    }

    TestBuilder& Test()
    {
        TestBuilder copy = *this; // Make a copy so we can rollback the push.
        DoPush();
        DoTest(creditTx->vout[0].scriptPubKey, spendTx.vin[0].scriptSig, scriptWitness, flags, comment, scriptError, nValue);
        *this = copy;
        return *this;
    }

    TestBuilder& AsWit()
    {
        assert(havePush);
        scriptWitness.stack.push_back(push);
        havePush = false;
        return *this;
    }

    UniValue GetJSON()
    {
        DoPush();
        UniValue array(UniValue::VARR);
        if (!scriptWitness.stack.empty()) {
            UniValue wit(UniValue::VARR);
            for (unsigned i = 0; i < scriptWitness.stack.size(); i++) {
                wit.push_back(HexStr(scriptWitness.stack[i]));
            }
            wit.push_back(ValueFromAmount(nValue));
            array.push_back(wit);
        }
        array.push_back(FormatScript(spendTx.vin[0].scriptSig));
        array.push_back(FormatScript(creditTx->vout[0].scriptPubKey));
        array.push_back(FormatScriptFlags(flags));
        array.push_back(FormatScriptError((ScriptError_t)scriptError));
        array.push_back(comment);
        return array;
    }

    std::string GetComment()
    {
        return comment;
    }

    const CScript& GetScriptPubKey()
    {
        return creditTx->vout[0].scriptPubKey;
    }
};

std::string JSONPrettyPrint(const UniValue& univalue)
{
    std::string ret = univalue.write(4);
    // Workaround for libunivalue pretty printer, which puts a space between comma's and newlines
    size_t pos = 0;
    while ((pos = ret.find(" \n", pos)) != std::string::npos) {
        ret.replace(pos, 2, "\n");
        pos++;
    }
    return ret;
}
}

BOOST_AUTO_TEST_CASE(script_build)
{
    const KeyData keys;

    std::vector<TestBuilder> tests;

    tests.push_back(TestBuilder(CScript() << ToByteVector(keys.pubkey0) << OP_CHECKSIG,
                                "P2PK", 0
                               ).PushSig(keys.key0));
    tests.push_back(TestBuilder(CScript() << ToByteVector(keys.pubkey0) << OP_CHECKSIG,
                                "P2PK, bad sig", 0
                               ).PushSig(keys.key0).DamagePush(10).ScriptError(SCRIPT_ERR_EVAL_FALSE));

    tests.push_back(TestBuilder(CScript() << OP_DUP << OP_HASH160 << ToByteVector(keys.pubkey1C.GetID()) << OP_EQUALVERIFY << OP_CHECKSIG,
                                "P2PKH", 0
                               ).PushSig(keys.key1).Push(keys.pubkey1C));
    tests.push_back(TestBuilder(CScript() << OP_DUP << OP_HASH160 << ToByteVector(keys.pubkey2C.GetID()) << OP_EQUALVERIFY << OP_CHECKSIG,
                                "P2PKH, bad pubkey", 0
                               ).PushSig(keys.key2).Push(keys.pubkey2C).DamagePush(5).ScriptError(SCRIPT_ERR_EQUALVERIFY));

    tests.push_back(TestBuilder(CScript() << ToByteVector(keys.pubkey1) << OP_CHECKSIG,
                                "P2PK anyonecanpay", 0
                               ).PushSig(keys.key1, SIGHASH_ALL | SIGHASH_ANYONECANPAY));
    tests.push_back(TestBuilder(CScript() << ToByteVector(keys.pubkey1) << OP_CHECKSIG,
                                "P2PK anyonecanpay marked with normal hashtype", 0
                               ).PushSig(keys.key1, SIGHASH_ALL | SIGHASH_ANYONECANPAY).EditPush(70, "81", "01").ScriptError(SCRIPT_ERR_EVAL_FALSE));

    tests.push_back(TestBuilder(CScript() << ToByteVector(keys.pubkey0C) << OP_CHECKSIG,
                                "P2SH(P2PK)", SCRIPT_VERIFY_P2SH, true
                               ).PushSig(keys.key0).PushRedeem());
    tests.push_back(TestBuilder(CScript() << ToByteVector(keys.pubkey0C) << OP_CHECKSIG,
                                "P2SH(P2PK), bad redeemscript", SCRIPT_VERIFY_P2SH, true
                               ).PushSig(keys.key0).PushRedeem().DamagePush(10).ScriptError(SCRIPT_ERR_EVAL_FALSE));
    
    tests.push_back(TestBuilder(CScript() << OP_DUP << OP_HASH160 << ToByteVector(keys.pubkey0.GetID()) << OP_EQUALVERIFY << OP_CHECKSIG,
                                "P2SH(P2PKH)", SCRIPT_VERIFY_P2SH, true
                               ).PushSig(keys.key0).Push(keys.pubkey0).PushRedeem());
    tests.push_back(TestBuilder(CScript() << OP_DUP << OP_HASH160 << ToByteVector(keys.pubkey1.GetID()) << OP_EQUALVERIFY << OP_CHECKSIG,
                                "P2SH(P2PKH), bad sig but no VERIFY_P2SH", 0, true
                               ).PushSig(keys.key0).DamagePush(10).PushRedeem());
    tests.push_back(TestBuilder(CScript() << OP_DUP << OP_HASH160 << ToByteVector(keys.pubkey1.GetID()) << OP_EQUALVERIFY << OP_CHECKSIG,
                                "P2SH(P2PKH), bad sig", SCRIPT_VERIFY_P2SH, true
                               ).PushSig(keys.key0).DamagePush(10).PushRedeem().ScriptError(SCRIPT_ERR_EQUALVERIFY));

    tests.push_back(TestBuilder(CScript() << OP_3 << ToByteVector(keys.pubkey0C) << ToByteVector(keys.pubkey1C) << ToByteVector(keys.pubkey2C) << OP_3 << OP_CHECKMULTISIG,
                                "3-of-3", 0
                               ).Num(0).PushSig(keys.key0).PushSig(keys.key1).PushSig(keys.key2));
    tests.push_back(TestBuilder(CScript() << OP_3 << ToByteVector(keys.pubkey0C) << ToByteVector(keys.pubkey1C) << ToByteVector(keys.pubkey2C) << OP_3 << OP_CHECKMULTISIG,
                                "3-of-3, 2 sigs", 0
                               ).Num(0).PushSig(keys.key0).PushSig(keys.key1).Num(0).ScriptError(SCRIPT_ERR_EVAL_FALSE));

    tests.push_back(TestBuilder(CScript() << OP_2 << ToByteVector(keys.pubkey0C) << ToByteVector(keys.pubkey1C) << ToByteVector(keys.pubkey2C) << OP_3 << OP_CHECKMULTISIG,
                                "P2SH(2-of-3)", SCRIPT_VERIFY_P2SH, true
                               ).Num(0).PushSig(keys.key1).PushSig(keys.key2).PushRedeem());
    tests.push_back(TestBuilder(CScript() << OP_2 << ToByteVector(keys.pubkey0C) << ToByteVector(keys.pubkey1C) << ToByteVector(keys.pubkey2C) << OP_3 << OP_CHECKMULTISIG,
                                "P2SH(2-of-3), 1 sig", SCRIPT_VERIFY_P2SH, true
                               ).Num(0).PushSig(keys.key1).Num(0).PushRedeem().ScriptError(SCRIPT_ERR_EVAL_FALSE));

    tests.push_back(TestBuilder(CScript() << ToByteVector(keys.pubkey1C) << OP_CHECKSIG,
                                "P2PK with too much R padding but no DERSIG", 0
                               ).PushSig(keys.key1, SIGHASH_ALL, 31, 32).EditPush(1, "43021F", "44022000"));
    tests.push_back(TestBuilder(CScript() << ToByteVector(keys.pubkey1C) << OP_CHECKSIG,
                                "P2PK with too much R padding", SCRIPT_VERIFY_DERSIG
                               ).PushSig(keys.key1, SIGHASH_ALL, 31, 32).EditPush(1, "43021F", "44022000").ScriptError(SCRIPT_ERR_SIG_DER));
    tests.push_back(TestBuilder(CScript() << ToByteVector(keys.pubkey1C) << OP_CHECKSIG,
                                "P2PK with too much S padding but no DERSIG", 0
                               ).PushSig(keys.key1, SIGHASH_ALL).EditPush(1, "44", "45").EditPush(37, "20", "2100"));
    tests.push_back(TestBuilder(CScript() << ToByteVector(keys.pubkey1C) << OP_CHECKSIG,
                                "P2PK with too much S padding", SCRIPT_VERIFY_DERSIG
                               ).PushSig(keys.key1, SIGHASH_ALL).EditPush(1, "44", "45").EditPush(37, "20", "2100").ScriptError(SCRIPT_ERR_SIG_DER));
    tests.push_back(TestBuilder(CScript() << ToByteVector(keys.pubkey1C) << OP_CHECKSIG,
                                "P2PK with too little R padding but no DERSIG", 0
                               ).PushSig(keys.key1, SIGHASH_ALL, 33, 32).EditPush(1, "45022100", "440220"));
    tests.push_back(TestBuilder(CScript() << ToByteVector(keys.pubkey1C) << OP_CHECKSIG,
                                "P2PK with too little R padding", SCRIPT_VERIFY_DERSIG
                               ).PushSig(keys.key1, SIGHASH_ALL, 33, 32).EditPush(1, "45022100", "440220").ScriptError(SCRIPT_ERR_SIG_DER));
    tests.push_back(TestBuilder(CScript() << ToByteVector(keys.pubkey2C) << OP_CHECKSIG << OP_NOT,
                                "P2PK NOT with bad sig with too much R padding but no DERSIG", 0
                               ).PushSig(keys.key2, SIGHASH_ALL, 31, 32).EditPush(1, "43021F", "44022000").DamagePush(10));
    tests.push_back(TestBuilder(CScript() << ToByteVector(keys.pubkey2C) << OP_CHECKSIG << OP_NOT,
                                "P2PK NOT with bad sig with too much R padding", SCRIPT_VERIFY_DERSIG
                               ).PushSig(keys.key2, SIGHASH_ALL, 31, 32).EditPush(1, "43021F", "44022000").DamagePush(10).ScriptError(SCRIPT_ERR_SIG_DER));
    tests.push_back(TestBuilder(CScript() << ToByteVector(keys.pubkey2C) << OP_CHECKSIG << OP_NOT,
                                "P2PK NOT with too much R padding but no DERSIG", 0
                               ).PushSig(keys.key2, SIGHASH_ALL, 31, 32).EditPush(1, "43021F", "44022000").ScriptError(SCRIPT_ERR_EVAL_FALSE));
    tests.push_back(TestBuilder(CScript() << ToByteVector(keys.pubkey2C) << OP_CHECKSIG << OP_NOT,
                                "P2PK NOT with too much R padding", SCRIPT_VERIFY_DERSIG
                               ).PushSig(keys.key2, SIGHASH_ALL, 31, 32).EditPush(1, "43021F", "44022000").ScriptError(SCRIPT_ERR_SIG_DER));

    tests.push_back(TestBuilder(CScript() << ToByteVector(keys.pubkey1C) << OP_CHECKSIG,
                                "BIP66 example 1, without DERSIG", 0
                               ).PushSig(keys.key1, SIGHASH_ALL, 33, 32).EditPush(1, "45022100", "440220"));
    tests.push_back(TestBuilder(CScript() << ToByteVector(keys.pubkey1C) << OP_CHECKSIG,
                                "BIP66 example 1, with DERSIG", SCRIPT_VERIFY_DERSIG
                               ).PushSig(keys.key1, SIGHASH_ALL, 33, 32).EditPush(1, "45022100", "440220").ScriptError(SCRIPT_ERR_SIG_DER));
    tests.push_back(TestBuilder(CScript() << ToByteVector(keys.pubkey1C) << OP_CHECKSIG << OP_NOT,
                                "BIP66 example 2, without DERSIG", 0
                               ).PushSig(keys.key1, SIGHASH_ALL, 33, 32).EditPush(1, "45022100", "440220").ScriptError(SCRIPT_ERR_EVAL_FALSE));
    tests.push_back(TestBuilder(CScript() << ToByteVector(keys.pubkey1C) << OP_CHECKSIG << OP_NOT,
                                "BIP66 example 2, with DERSIG", SCRIPT_VERIFY_DERSIG
                               ).PushSig(keys.key1, SIGHASH_ALL, 33, 32).EditPush(1, "45022100", "440220").ScriptError(SCRIPT_ERR_SIG_DER));
    tests.push_back(TestBuilder(CScript() << ToByteVector(keys.pubkey1C) << OP_CHECKSIG,
                                "BIP66 example 3, without DERSIG", 0
                               ).Num(0).ScriptError(SCRIPT_ERR_EVAL_FALSE));
    tests.push_back(TestBuilder(CScript() << ToByteVector(keys.pubkey1C) << OP_CHECKSIG,
                                "BIP66 example 3, with DERSIG", SCRIPT_VERIFY_DERSIG
                               ).Num(0).ScriptError(SCRIPT_ERR_EVAL_FALSE));
    tests.push_back(TestBuilder(CScript() << ToByteVector(keys.pubkey1C) << OP_CHECKSIG << OP_NOT,
                                "BIP66 example 4, without DERSIG", 0
                               ).Num(0));
    tests.push_back(TestBuilder(CScript() << ToByteVector(keys.pubkey1C) << OP_CHECKSIG << OP_NOT,
                                "BIP66 example 4, with DERSIG", SCRIPT_VERIFY_DERSIG
                               ).Num(0));
    tests.push_back(TestBuilder(CScript() << ToByteVector(keys.pubkey1C) << OP_CHECKSIG,
                                "BIP66 example 5, without DERSIG", 0
                               ).Num(1).ScriptError(SCRIPT_ERR_EVAL_FALSE));
    tests.push_back(TestBuilder(CScript() << ToByteVector(keys.pubkey1C) << OP_CHECKSIG,
                                "BIP66 example 5, with DERSIG", SCRIPT_VERIFY_DERSIG
                               ).Num(1).ScriptError(SCRIPT_ERR_SIG_DER));
    tests.push_back(TestBuilder(CScript() << ToByteVector(keys.pubkey1C) << OP_CHECKSIG << OP_NOT,
                                "BIP66 example 6, without DERSIG", 0
                               ).Num(1));
    tests.push_back(TestBuilder(CScript() << ToByteVector(keys.pubkey1C) << OP_CHECKSIG << OP_NOT,
                                "BIP66 example 6, with DERSIG", SCRIPT_VERIFY_DERSIG
                               ).Num(1).ScriptError(SCRIPT_ERR_SIG_DER));
    tests.push_back(TestBuilder(CScript() << OP_2 << ToByteVector(keys.pubkey1C) << ToByteVector(keys.pubkey2C) << OP_2 << OP_CHECKMULTISIG,
                                "BIP66 example 7, without DERSIG", 0
                               ).Num(0).PushSig(keys.key1, SIGHASH_ALL, 33, 32).EditPush(1, "45022100", "440220").PushSig(keys.key2));
    tests.push_back(TestBuilder(CScript() << OP_2 << ToByteVector(keys.pubkey1C) << ToByteVector(keys.pubkey2C) << OP_2 << OP_CHECKMULTISIG,
                                "BIP66 example 7, with DERSIG", SCRIPT_VERIFY_DERSIG
                               ).Num(0).PushSig(keys.key1, SIGHASH_ALL, 33, 32).EditPush(1, "45022100", "440220").PushSig(keys.key2).ScriptError(SCRIPT_ERR_SIG_DER));
    tests.push_back(TestBuilder(CScript() << OP_2 << ToByteVector(keys.pubkey1C) << ToByteVector(keys.pubkey2C) << OP_2 << OP_CHECKMULTISIG << OP_NOT,
                                "BIP66 example 8, without DERSIG", 0
                               ).Num(0).PushSig(keys.key1, SIGHASH_ALL, 33, 32).EditPush(1, "45022100", "440220").PushSig(keys.key2).ScriptError(SCRIPT_ERR_EVAL_FALSE));
    tests.push_back(TestBuilder(CScript() << OP_2 << ToByteVector(keys.pubkey1C) << ToByteVector(keys.pubkey2C) << OP_2 << OP_CHECKMULTISIG << OP_NOT,
                                "BIP66 example 8, with DERSIG", SCRIPT_VERIFY_DERSIG
                               ).Num(0).PushSig(keys.key1, SIGHASH_ALL, 33, 32).EditPush(1, "45022100", "440220").PushSig(keys.key2).ScriptError(SCRIPT_ERR_SIG_DER));
    tests.push_back(TestBuilder(CScript() << OP_2 << ToByteVector(keys.pubkey1C) << ToByteVector(keys.pubkey2C) << OP_2 << OP_CHECKMULTISIG,
                                "BIP66 example 9, without DERSIG", 0
                               ).Num(0).Num(0).PushSig(keys.key2, SIGHASH_ALL, 33, 32).EditPush(1, "45022100", "440220").ScriptError(SCRIPT_ERR_EVAL_FALSE));
    tests.push_back(TestBuilder(CScript() << OP_2 << ToByteVector(keys.pubkey1C) << ToByteVector(keys.pubkey2C) << OP_2 << OP_CHECKMULTISIG,
                                "BIP66 example 9, with DERSIG", SCRIPT_VERIFY_DERSIG
                               ).Num(0).Num(0).PushSig(keys.key2, SIGHASH_ALL, 33, 32).EditPush(1, "45022100", "440220").ScriptError(SCRIPT_ERR_SIG_DER));
    tests.push_back(TestBuilder(CScript() << OP_2 << ToByteVector(keys.pubkey1C) << ToByteVector(keys.pubkey2C) << OP_2 << OP_CHECKMULTISIG << OP_NOT,
                                "BIP66 example 10, without DERSIG", 0
                               ).Num(0).Num(0).PushSig(keys.key2, SIGHASH_ALL, 33, 32).EditPush(1, "45022100", "440220"));
    tests.push_back(TestBuilder(CScript() << OP_2 << ToByteVector(keys.pubkey1C) << ToByteVector(keys.pubkey2C) << OP_2 << OP_CHECKMULTISIG << OP_NOT,
                                "BIP66 example 10, with DERSIG", SCRIPT_VERIFY_DERSIG
                               ).Num(0).Num(0).PushSig(keys.key2, SIGHASH_ALL, 33, 32).EditPush(1, "45022100", "440220").ScriptError(SCRIPT_ERR_SIG_DER));
    tests.push_back(TestBuilder(CScript() << OP_2 << ToByteVector(keys.pubkey1C) << ToByteVector(keys.pubkey2C) << OP_2 << OP_CHECKMULTISIG,
                                "BIP66 example 11, without DERSIG", 0
                               ).Num(0).PushSig(keys.key1, SIGHASH_ALL, 33, 32).EditPush(1, "45022100", "440220").Num(0).ScriptError(SCRIPT_ERR_EVAL_FALSE));
    tests.push_back(TestBuilder(CScript() << OP_2 << ToByteVector(keys.pubkey1C) << ToByteVector(keys.pubkey2C) << OP_2 << OP_CHECKMULTISIG,
                                "BIP66 example 11, with DERSIG", SCRIPT_VERIFY_DERSIG
                               ).Num(0).PushSig(keys.key1, SIGHASH_ALL, 33, 32).EditPush(1, "45022100", "440220").Num(0).ScriptError(SCRIPT_ERR_EVAL_FALSE));
    tests.push_back(TestBuilder(CScript() << OP_2 << ToByteVector(keys.pubkey1C) << ToByteVector(keys.pubkey2C) << OP_2 << OP_CHECKMULTISIG << OP_NOT,
                                "BIP66 example 12, without DERSIG", 0
                               ).Num(0).PushSig(keys.key1, SIGHASH_ALL, 33, 32).EditPush(1, "45022100", "440220").Num(0));
    tests.push_back(TestBuilder(CScript() << OP_2 << ToByteVector(keys.pubkey1C) << ToByteVector(keys.pubkey2C) << OP_2 << OP_CHECKMULTISIG << OP_NOT,
                                "BIP66 example 12, with DERSIG", SCRIPT_VERIFY_DERSIG
                               ).Num(0).PushSig(keys.key1, SIGHASH_ALL, 33, 32).EditPush(1, "45022100", "440220").Num(0));
    tests.push_back(TestBuilder(CScript() << ToByteVector(keys.pubkey2C) << OP_CHECKSIG,
                                "P2PK with multi-byte hashtype, without DERSIG", 0
                               ).PushSig(keys.key2, SIGHASH_ALL).EditPush(70, "01", "0101"));
    tests.push_back(TestBuilder(CScript() << ToByteVector(keys.pubkey2C) << OP_CHECKSIG,
                                "P2PK with multi-byte hashtype, with DERSIG", SCRIPT_VERIFY_DERSIG
                               ).PushSig(keys.key2, SIGHASH_ALL).EditPush(70, "01", "0101").ScriptError(SCRIPT_ERR_SIG_DER));

    tests.push_back(TestBuilder(CScript() << ToByteVector(keys.pubkey2C) << OP_CHECKSIG,
                                "P2PK with high S but no LOW_S", 0
                               ).PushSig(keys.key2, SIGHASH_ALL, 32, 33));
    tests.push_back(TestBuilder(CScript() << ToByteVector(keys.pubkey2C) << OP_CHECKSIG,
                                "P2PK with high S", SCRIPT_VERIFY_LOW_S
                               ).PushSig(keys.key2, SIGHASH_ALL, 32, 33).ScriptError(SCRIPT_ERR_SIG_HIGH_S));

    tests.push_back(TestBuilder(CScript() << ToByteVector(keys.pubkey0H) << OP_CHECKSIG,
                                "P2PK with hybrid pubkey but no STRICTENC", 0
                               ).PushSig(keys.key0, SIGHASH_ALL));
    tests.push_back(TestBuilder(CScript() << ToByteVector(keys.pubkey0H) << OP_CHECKSIG,
                                "P2PK with hybrid pubkey", SCRIPT_VERIFY_STRICTENC
                               ).PushSig(keys.key0, SIGHASH_ALL).ScriptError(SCRIPT_ERR_PUBKEYTYPE));
    tests.push_back(TestBuilder(CScript() << ToByteVector(keys.pubkey0H) << OP_CHECKSIG << OP_NOT,
                                "P2PK NOT with hybrid pubkey but no STRICTENC", 0
                               ).PushSig(keys.key0, SIGHASH_ALL).ScriptError(SCRIPT_ERR_EVAL_FALSE));
    tests.push_back(TestBuilder(CScript() << ToByteVector(keys.pubkey0H) << OP_CHECKSIG << OP_NOT,
                                "P2PK NOT with hybrid pubkey", SCRIPT_VERIFY_STRICTENC
                               ).PushSig(keys.key0, SIGHASH_ALL).ScriptError(SCRIPT_ERR_PUBKEYTYPE));
    tests.push_back(TestBuilder(CScript() << ToByteVector(keys.pubkey0H) << OP_CHECKSIG << OP_NOT,
                                "P2PK NOT with invalid hybrid pubkey but no STRICTENC", 0
                               ).PushSig(keys.key0, SIGHASH_ALL).DamagePush(10));
    tests.push_back(TestBuilder(CScript() << ToByteVector(keys.pubkey0H) << OP_CHECKSIG << OP_NOT,
                                "P2PK NOT with invalid hybrid pubkey", SCRIPT_VERIFY_STRICTENC
                               ).PushSig(keys.key0, SIGHASH_ALL).DamagePush(10).ScriptError(SCRIPT_ERR_PUBKEYTYPE));
    tests.push_back(TestBuilder(CScript() << OP_1 << ToByteVector(keys.pubkey0H) << ToByteVector(keys.pubkey1C) << OP_2 << OP_CHECKMULTISIG,
                                "1-of-2 with the second 1 hybrid pubkey and no STRICTENC", 0
                               ).Num(0).PushSig(keys.key1, SIGHASH_ALL));
    tests.push_back(TestBuilder(CScript() << OP_1 << ToByteVector(keys.pubkey0H) << ToByteVector(keys.pubkey1C) << OP_2 << OP_CHECKMULTISIG,
                                "1-of-2 with the second 1 hybrid pubkey", SCRIPT_VERIFY_STRICTENC
                               ).Num(0).PushSig(keys.key1, SIGHASH_ALL));
    tests.push_back(TestBuilder(CScript() << OP_1 << ToByteVector(keys.pubkey1C) << ToByteVector(keys.pubkey0H) << OP_2 << OP_CHECKMULTISIG,
                                "1-of-2 with the first 1 hybrid pubkey", SCRIPT_VERIFY_STRICTENC
                               ).Num(0).PushSig(keys.key1, SIGHASH_ALL).ScriptError(SCRIPT_ERR_PUBKEYTYPE));

    tests.push_back(TestBuilder(CScript() << ToByteVector(keys.pubkey1) << OP_CHECKSIG,
                                "P2PK with undefined hashtype but no STRICTENC", 0
                               ).PushSig(keys.key1, 5));
    tests.push_back(TestBuilder(CScript() << ToByteVector(keys.pubkey1) << OP_CHECKSIG,
                                "P2PK with undefined hashtype", SCRIPT_VERIFY_STRICTENC
                               ).PushSig(keys.key1, 5).ScriptError(SCRIPT_ERR_SIG_HASHTYPE));
    tests.push_back(TestBuilder(CScript() << ToByteVector(keys.pubkey1) << OP_CHECKSIG << OP_NOT,
                                "P2PK NOT with invalid sig and undefined hashtype but no STRICTENC", 0
                               ).PushSig(keys.key1, 5).DamagePush(10));
    tests.push_back(TestBuilder(CScript() << ToByteVector(keys.pubkey1) << OP_CHECKSIG << OP_NOT,
                                "P2PK NOT with invalid sig and undefined hashtype", SCRIPT_VERIFY_STRICTENC
                               ).PushSig(keys.key1, 5).DamagePush(10).ScriptError(SCRIPT_ERR_SIG_HASHTYPE));

    tests.push_back(TestBuilder(CScript() << OP_3 << ToByteVector(keys.pubkey0C) << ToByteVector(keys.pubkey1C) << ToByteVector(keys.pubkey2C) << OP_3 << OP_CHECKMULTISIG,
                                "3-of-3 with nonzero dummy but no NULLDUMMY", 0
                               ).Num(1).PushSig(keys.key0).PushSig(keys.key1).PushSig(keys.key2));
    tests.push_back(TestBuilder(CScript() << OP_3 << ToByteVector(keys.pubkey0C) << ToByteVector(keys.pubkey1C) << ToByteVector(keys.pubkey2C) << OP_3 << OP_CHECKMULTISIG,
                                "3-of-3 with nonzero dummy", SCRIPT_VERIFY_NULLDUMMY
                               ).Num(1).PushSig(keys.key0).PushSig(keys.key1).PushSig(keys.key2).ScriptError(SCRIPT_ERR_SIG_NULLDUMMY));
    tests.push_back(TestBuilder(CScript() << OP_3 << ToByteVector(keys.pubkey0C) << ToByteVector(keys.pubkey1C) << ToByteVector(keys.pubkey2C) << OP_3 << OP_CHECKMULTISIG << OP_NOT,
                                "3-of-3 NOT with invalid sig and nonzero dummy but no NULLDUMMY", 0
                               ).Num(1).PushSig(keys.key0).PushSig(keys.key1).PushSig(keys.key2).DamagePush(10));
    tests.push_back(TestBuilder(CScript() << OP_3 << ToByteVector(keys.pubkey0C) << ToByteVector(keys.pubkey1C) << ToByteVector(keys.pubkey2C) << OP_3 << OP_CHECKMULTISIG << OP_NOT,
                                "3-of-3 NOT with invalid sig with nonzero dummy", SCRIPT_VERIFY_NULLDUMMY
                               ).Num(1).PushSig(keys.key0).PushSig(keys.key1).PushSig(keys.key2).DamagePush(10).ScriptError(SCRIPT_ERR_SIG_NULLDUMMY));

    tests.push_back(TestBuilder(CScript() << OP_2 << ToByteVector(keys.pubkey1C) << ToByteVector(keys.pubkey1C) << OP_2 << OP_CHECKMULTISIG,
                                "2-of-2 with two identical keys and sigs pushed using OP_DUP but no SIGPUSHONLY", 0
                               ).Num(0).PushSig(keys.key1).Add(CScript() << OP_DUP));
    tests.push_back(TestBuilder(CScript() << OP_2 << ToByteVector(keys.pubkey1C) << ToByteVector(keys.pubkey1C) << OP_2 << OP_CHECKMULTISIG,
                                "2-of-2 with two identical keys and sigs pushed using OP_DUP", SCRIPT_VERIFY_SIGPUSHONLY
                               ).Num(0).PushSig(keys.key1).Add(CScript() << OP_DUP).ScriptError(SCRIPT_ERR_SIG_PUSHONLY));
    tests.push_back(TestBuilder(CScript() << ToByteVector(keys.pubkey2C) << OP_CHECKSIG,
                                "P2SH(P2PK) with non-push scriptSig but no P2SH or SIGPUSHONLY", 0, true
                               ).PushSig(keys.key2).Add(CScript() << OP_NOP8).PushRedeem());
    tests.push_back(TestBuilder(CScript() << ToByteVector(keys.pubkey2C) << OP_CHECKSIG,
                                "P2PK with non-push scriptSig but with P2SH validation", 0
                               ).PushSig(keys.key2).Add(CScript() << OP_NOP8));
    tests.push_back(TestBuilder(CScript() << ToByteVector(keys.pubkey2C) << OP_CHECKSIG,
                                "P2SH(P2PK) with non-push scriptSig but no SIGPUSHONLY", SCRIPT_VERIFY_P2SH, true
                               ).PushSig(keys.key2).Add(CScript() << OP_NOP8).PushRedeem().ScriptError(SCRIPT_ERR_SIG_PUSHONLY));
    tests.push_back(TestBuilder(CScript() << ToByteVector(keys.pubkey2C) << OP_CHECKSIG,
                                "P2SH(P2PK) with non-push scriptSig but not P2SH", SCRIPT_VERIFY_SIGPUSHONLY, true
                               ).PushSig(keys.key2).Add(CScript() << OP_NOP8).PushRedeem().ScriptError(SCRIPT_ERR_SIG_PUSHONLY));
    tests.push_back(TestBuilder(CScript() << OP_2 << ToByteVector(keys.pubkey1C) << ToByteVector(keys.pubkey1C) << OP_2 << OP_CHECKMULTISIG,
                                "2-of-2 with two identical keys and sigs pushed", SCRIPT_VERIFY_SIGPUSHONLY
                               ).Num(0).PushSig(keys.key1).PushSig(keys.key1));
    tests.push_back(TestBuilder(CScript() << ToByteVector(keys.pubkey0) << OP_CHECKSIG,
                                "P2PK with unnecessary input but no CLEANSTACK", SCRIPT_VERIFY_P2SH
                               ).Num(11).PushSig(keys.key0));
    tests.push_back(TestBuilder(CScript() << ToByteVector(keys.pubkey0) << OP_CHECKSIG,
                                "P2PK with unnecessary input", SCRIPT_VERIFY_CLEANSTACK | SCRIPT_VERIFY_P2SH
                               ).Num(11).PushSig(keys.key0).ScriptError(SCRIPT_ERR_CLEANSTACK));
    tests.push_back(TestBuilder(CScript() << ToByteVector(keys.pubkey0) << OP_CHECKSIG,
                                "P2SH with unnecessary input but no CLEANSTACK", SCRIPT_VERIFY_P2SH, true
                               ).Num(11).PushSig(keys.key0).PushRedeem());
    tests.push_back(TestBuilder(CScript() << ToByteVector(keys.pubkey0) << OP_CHECKSIG,
                                "P2SH with unnecessary input", SCRIPT_VERIFY_CLEANSTACK | SCRIPT_VERIFY_P2SH, true
                               ).Num(11).PushSig(keys.key0).PushRedeem().ScriptError(SCRIPT_ERR_CLEANSTACK));
    tests.push_back(TestBuilder(CScript() << ToByteVector(keys.pubkey0) << OP_CHECKSIG,
                                "P2SH with CLEANSTACK", SCRIPT_VERIFY_CLEANSTACK | SCRIPT_VERIFY_P2SH, true
                               ).PushSig(keys.key0).PushRedeem());

    tests.push_back(TestBuilder(CScript() << ToByteVector(keys.pubkey0) << OP_CHECKSIG,
                                "Basic P2WSH", SCRIPT_VERIFY_WITNESS | SCRIPT_VERIFY_P2SH, false, WITNESS_SH,
                                0, 1).PushWitSig(keys.key0).PushWitRedeem());
    tests.push_back(TestBuilder(CScript() << ToByteVector(keys.pubkey0),
                                "Basic P2WPKH", SCRIPT_VERIFY_WITNESS | SCRIPT_VERIFY_P2SH, false, WITNESS_PKH,
                                0, 1).PushWitSig(keys.key0).Push(keys.pubkey0).AsWit());
    tests.push_back(TestBuilder(CScript() << ToByteVector(keys.pubkey0) << OP_CHECKSIG,
                                "Basic P2SH(P2WSH)", SCRIPT_VERIFY_WITNESS | SCRIPT_VERIFY_P2SH, true, WITNESS_SH,
                                0, 1).PushWitSig(keys.key0).PushWitRedeem().PushRedeem());
    tests.push_back(TestBuilder(CScript() << ToByteVector(keys.pubkey0),
                                "Basic P2SH(P2WPKH)", SCRIPT_VERIFY_WITNESS | SCRIPT_VERIFY_P2SH, true, WITNESS_PKH,
                                0, 1).PushWitSig(keys.key0).Push(keys.pubkey0).AsWit().PushRedeem());
    tests.push_back(TestBuilder(CScript() << ToByteVector(keys.pubkey1) << OP_CHECKSIG,
                                "Basic P2WSH with the wrong key", SCRIPT_VERIFY_WITNESS | SCRIPT_VERIFY_P2SH, false, WITNESS_SH
                               ).PushWitSig(keys.key0).PushWitRedeem().ScriptError(SCRIPT_ERR_EVAL_FALSE));
    tests.push_back(TestBuilder(CScript() << ToByteVector(keys.pubkey1),
                                "Basic P2WPKH with the wrong key", SCRIPT_VERIFY_WITNESS | SCRIPT_VERIFY_P2SH, false, WITNESS_PKH
                               ).PushWitSig(keys.key0).Push(keys.pubkey1).AsWit().ScriptError(SCRIPT_ERR_EVAL_FALSE));
    tests.push_back(TestBuilder(CScript() << ToByteVector(keys.pubkey1) << OP_CHECKSIG,
                                "Basic P2SH(P2WSH) with the wrong key", SCRIPT_VERIFY_WITNESS | SCRIPT_VERIFY_P2SH, true, WITNESS_SH
                               ).PushWitSig(keys.key0).PushWitRedeem().PushRedeem().ScriptError(SCRIPT_ERR_EVAL_FALSE));
    tests.push_back(TestBuilder(CScript() << ToByteVector(keys.pubkey1),
                                "Basic P2SH(P2WPKH) with the wrong key", SCRIPT_VERIFY_WITNESS | SCRIPT_VERIFY_P2SH, true, WITNESS_PKH
                               ).PushWitSig(keys.key0).Push(keys.pubkey1).AsWit().PushRedeem().ScriptError(SCRIPT_ERR_EVAL_FALSE));
    tests.push_back(TestBuilder(CScript() << ToByteVector(keys.pubkey1) << OP_CHECKSIG,
                                "Basic P2WSH with the wrong key but no WITNESS", SCRIPT_VERIFY_P2SH, false, WITNESS_SH
                               ).PushWitSig(keys.key0).PushWitRedeem());
    tests.push_back(TestBuilder(CScript() << ToByteVector(keys.pubkey1),
                                "Basic P2WPKH with the wrong key but no WITNESS", SCRIPT_VERIFY_P2SH, false, WITNESS_PKH
                               ).PushWitSig(keys.key0).Push(keys.pubkey1).AsWit());
    tests.push_back(TestBuilder(CScript() << ToByteVector(keys.pubkey1) << OP_CHECKSIG,
                                "Basic P2SH(P2WSH) with the wrong key but no WITNESS", SCRIPT_VERIFY_P2SH, true, WITNESS_SH
                               ).PushWitSig(keys.key0).PushWitRedeem().PushRedeem());
    tests.push_back(TestBuilder(CScript() << ToByteVector(keys.pubkey1),
                                "Basic P2SH(P2WPKH) with the wrong key but no WITNESS", SCRIPT_VERIFY_P2SH, true, WITNESS_PKH
                               ).PushWitSig(keys.key0).Push(keys.pubkey1).AsWit().PushRedeem());
    tests.push_back(TestBuilder(CScript() << ToByteVector(keys.pubkey0) << OP_CHECKSIG,
                                "Basic P2WSH with wrong value", SCRIPT_VERIFY_WITNESS | SCRIPT_VERIFY_P2SH, false, WITNESS_SH,
                                0, 0).PushWitSig(keys.key0, 1).PushWitRedeem().ScriptError(SCRIPT_ERR_EVAL_FALSE));
    tests.push_back(TestBuilder(CScript() << ToByteVector(keys.pubkey0),
                                "Basic P2WPKH with wrong value", SCRIPT_VERIFY_WITNESS | SCRIPT_VERIFY_P2SH, false, WITNESS_PKH,
                                0, 0).PushWitSig(keys.key0, 1).Push(keys.pubkey0).AsWit().ScriptError(SCRIPT_ERR_EVAL_FALSE));
    tests.push_back(TestBuilder(CScript() << ToByteVector(keys.pubkey0) << OP_CHECKSIG,
                                "Basic P2SH(P2WSH) with wrong value", SCRIPT_VERIFY_WITNESS | SCRIPT_VERIFY_P2SH, true, WITNESS_SH,
                                0, 0).PushWitSig(keys.key0, 1).PushWitRedeem().PushRedeem().ScriptError(SCRIPT_ERR_EVAL_FALSE));
    tests.push_back(TestBuilder(CScript() << ToByteVector(keys.pubkey0),
                                "Basic P2SH(P2WPKH) with wrong value", SCRIPT_VERIFY_WITNESS | SCRIPT_VERIFY_P2SH, true, WITNESS_PKH,
                                0, 0).PushWitSig(keys.key0, 1).Push(keys.pubkey0).AsWit().PushRedeem().ScriptError(SCRIPT_ERR_EVAL_FALSE));

    tests.push_back(TestBuilder(CScript() << ToByteVector(keys.pubkey0),
                                "P2WPKH with future witness version", SCRIPT_VERIFY_WITNESS | SCRIPT_VERIFY_P2SH |
                                SCRIPT_VERIFY_DISCOURAGE_UPGRADABLE_WITNESS_PROGRAM, false, WITNESS_PKH, 1
                               ).PushWitSig(keys.key0).Push(keys.pubkey0).AsWit().ScriptError(SCRIPT_ERR_DISCOURAGE_UPGRADABLE_WITNESS_PROGRAM));
    {
        CScript witscript = CScript() << ToByteVector(keys.pubkey0);
        uint256 hash;
        CSHA256().Write(&witscript[0], witscript.size()).Finalize(hash.begin());
        vector<unsigned char> hashBytes = ToByteVector(hash);
        hashBytes.pop_back();
        tests.push_back(TestBuilder(CScript() << OP_0 << hashBytes,
                                    "P2WPKH with wrong witness program length", SCRIPT_VERIFY_WITNESS | SCRIPT_VERIFY_P2SH, false
                                   ).PushWitSig(keys.key0).Push(keys.pubkey0).AsWit().ScriptError(SCRIPT_ERR_WITNESS_PROGRAM_WRONG_LENGTH));
    }
    tests.push_back(TestBuilder(CScript() << ToByteVector(keys.pubkey0) << OP_CHECKSIG,
                                "P2WSH with empty witness", SCRIPT_VERIFY_WITNESS | SCRIPT_VERIFY_P2SH, false, WITNESS_SH
                               ).ScriptError(SCRIPT_ERR_WITNESS_PROGRAM_WITNESS_EMPTY));
    {
        CScript witscript = CScript() << ToByteVector(keys.pubkey0) << OP_CHECKSIG;
        tests.push_back(TestBuilder(witscript,
                                    "P2WSH with witness program mismatch", SCRIPT_VERIFY_WITNESS | SCRIPT_VERIFY_P2SH, false, WITNESS_SH
                                   ).PushWitSig(keys.key0).Push(witscript).DamagePush(0).AsWit().ScriptError(SCRIPT_ERR_WITNESS_PROGRAM_MISMATCH));
    }
    tests.push_back(TestBuilder(CScript() << ToByteVector(keys.pubkey0),
                                "P2WPKH with witness program mismatch", SCRIPT_VERIFY_WITNESS | SCRIPT_VERIFY_P2SH, false, WITNESS_PKH
                               ).PushWitSig(keys.key0).Push(keys.pubkey0).AsWit().Push("0").AsWit().ScriptError(SCRIPT_ERR_WITNESS_PROGRAM_MISMATCH));
    tests.push_back(TestBuilder(CScript() << ToByteVector(keys.pubkey0),
                                "P2WPKH with non-empty scriptSig", SCRIPT_VERIFY_WITNESS | SCRIPT_VERIFY_P2SH, false, WITNESS_PKH
                               ).PushWitSig(keys.key0).Push(keys.pubkey0).AsWit().Num(11).ScriptError(SCRIPT_ERR_WITNESS_MALLEATED));
    tests.push_back(TestBuilder(CScript() << ToByteVector(keys.pubkey1),
                                "P2SH(P2WPKH) with superfluous push in scriptSig", SCRIPT_VERIFY_WITNESS | SCRIPT_VERIFY_P2SH, true, WITNESS_PKH
                               ).PushWitSig(keys.key0).Push(keys.pubkey1).AsWit().Num(11).PushRedeem().ScriptError(SCRIPT_ERR_WITNESS_MALLEATED_P2SH));
    tests.push_back(TestBuilder(CScript() << ToByteVector(keys.pubkey0) << OP_CHECKSIG,
                                "P2PK with witness", SCRIPT_VERIFY_WITNESS | SCRIPT_VERIFY_P2SH
                               ).PushSig(keys.key0).Push("0").AsWit().ScriptError(SCRIPT_ERR_WITNESS_UNEXPECTED));

    // Compressed keys should pass SCRIPT_VERIFY_WITNESS_PUBKEYTYPE
    tests.push_back(TestBuilder(CScript() << ToByteVector(keys.pubkey0C) << OP_CHECKSIG,
                                "Basic P2WSH with compressed key", SCRIPT_VERIFY_WITNESS | SCRIPT_VERIFY_P2SH | SCRIPT_VERIFY_WITNESS_PUBKEYTYPE, false, WITNESS_SH,
                                0, 1).PushWitSig(keys.key0C).PushWitRedeem());
    tests.push_back(TestBuilder(CScript() << ToByteVector(keys.pubkey0C),
                                "Basic P2WPKH with compressed key", SCRIPT_VERIFY_WITNESS | SCRIPT_VERIFY_P2SH | SCRIPT_VERIFY_WITNESS_PUBKEYTYPE, false, WITNESS_PKH,
                                0, 1).PushWitSig(keys.key0C).Push(keys.pubkey0C).AsWit());
    tests.push_back(TestBuilder(CScript() << ToByteVector(keys.pubkey0C) << OP_CHECKSIG,
                                "Basic P2SH(P2WSH) with compressed key", SCRIPT_VERIFY_WITNESS | SCRIPT_VERIFY_P2SH | SCRIPT_VERIFY_WITNESS_PUBKEYTYPE, true, WITNESS_SH,
                                0, 1).PushWitSig(keys.key0C).PushWitRedeem().PushRedeem());
    tests.push_back(TestBuilder(CScript() << ToByteVector(keys.pubkey0C),
                                "Basic P2SH(P2WPKH) with compressed key", SCRIPT_VERIFY_WITNESS | SCRIPT_VERIFY_P2SH | SCRIPT_VERIFY_WITNESS_PUBKEYTYPE, true, WITNESS_PKH,
                                0, 1).PushWitSig(keys.key0C).Push(keys.pubkey0C).AsWit().PushRedeem());

    // Testing uncompressed key in witness with SCRIPT_VERIFY_WITNESS_PUBKEYTYPE
    tests.push_back(TestBuilder(CScript() << ToByteVector(keys.pubkey0) << OP_CHECKSIG,
                                "Basic P2WSH", SCRIPT_VERIFY_WITNESS | SCRIPT_VERIFY_P2SH | SCRIPT_VERIFY_WITNESS_PUBKEYTYPE, false, WITNESS_SH,
                                0, 1).PushWitSig(keys.key0).PushWitRedeem().ScriptError(SCRIPT_ERR_WITNESS_PUBKEYTYPE));
    tests.push_back(TestBuilder(CScript() << ToByteVector(keys.pubkey0),
                                "Basic P2WPKH", SCRIPT_VERIFY_WITNESS | SCRIPT_VERIFY_P2SH | SCRIPT_VERIFY_WITNESS_PUBKEYTYPE, false, WITNESS_PKH,
                                0, 1).PushWitSig(keys.key0).Push(keys.pubkey0).AsWit().ScriptError(SCRIPT_ERR_WITNESS_PUBKEYTYPE));
    tests.push_back(TestBuilder(CScript() << ToByteVector(keys.pubkey0) << OP_CHECKSIG,
                                "Basic P2SH(P2WSH)", SCRIPT_VERIFY_WITNESS | SCRIPT_VERIFY_P2SH | SCRIPT_VERIFY_WITNESS_PUBKEYTYPE, true, WITNESS_SH,
                                0, 1).PushWitSig(keys.key0).PushWitRedeem().PushRedeem().ScriptError(SCRIPT_ERR_WITNESS_PUBKEYTYPE));
    tests.push_back(TestBuilder(CScript() << ToByteVector(keys.pubkey0),
                                "Basic P2SH(P2WPKH)", SCRIPT_VERIFY_WITNESS | SCRIPT_VERIFY_P2SH | SCRIPT_VERIFY_WITNESS_PUBKEYTYPE, true, WITNESS_PKH,
                                0, 1).PushWitSig(keys.key0).Push(keys.pubkey0).AsWit().PushRedeem().ScriptError(SCRIPT_ERR_WITNESS_PUBKEYTYPE));

    // P2WSH 1-of-2 multisig with compressed keys
    tests.push_back(TestBuilder(CScript() << OP_1 << ToByteVector(keys.pubkey1C) << ToByteVector(keys.pubkey0C) << OP_2 << OP_CHECKMULTISIG,
                                "P2WSH CHECKMULTISIG with compressed keys", SCRIPT_VERIFY_WITNESS | SCRIPT_VERIFY_P2SH | SCRIPT_VERIFY_WITNESS_PUBKEYTYPE, false, WITNESS_SH,
                                0, 1).Push(CScript()).AsWit().PushWitSig(keys.key0C).PushWitRedeem());
    tests.push_back(TestBuilder(CScript() << OP_1 << ToByteVector(keys.pubkey1C) << ToByteVector(keys.pubkey0C) << OP_2 << OP_CHECKMULTISIG,
                                "P2SH(P2WSH) CHECKMULTISIG with compressed keys", SCRIPT_VERIFY_WITNESS | SCRIPT_VERIFY_P2SH | SCRIPT_VERIFY_WITNESS_PUBKEYTYPE, true, WITNESS_SH,
                                0, 1).Push(CScript()).AsWit().PushWitSig(keys.key0C).PushWitRedeem().PushRedeem());
    tests.push_back(TestBuilder(CScript() << OP_1 << ToByteVector(keys.pubkey1C) << ToByteVector(keys.pubkey0C) << OP_2 << OP_CHECKMULTISIG,
                                "P2WSH CHECKMULTISIG with compressed keys", SCRIPT_VERIFY_WITNESS | SCRIPT_VERIFY_P2SH | SCRIPT_VERIFY_WITNESS_PUBKEYTYPE, false, WITNESS_SH,
                                0, 1).Push(CScript()).AsWit().PushWitSig(keys.key1C).PushWitRedeem());
    tests.push_back(TestBuilder(CScript() << OP_1 << ToByteVector(keys.pubkey1C) << ToByteVector(keys.pubkey0C) << OP_2 << OP_CHECKMULTISIG,
                                "P2SH(P2WSH) CHECKMULTISIG with compressed keys", SCRIPT_VERIFY_WITNESS | SCRIPT_VERIFY_P2SH | SCRIPT_VERIFY_WITNESS_PUBKEYTYPE, true, WITNESS_SH,
                                0, 1).Push(CScript()).AsWit().PushWitSig(keys.key1C).PushWitRedeem().PushRedeem());

    // P2WSH 1-of-2 multisig with first key uncompressed
    tests.push_back(TestBuilder(CScript() << OP_1 << ToByteVector(keys.pubkey1C) << ToByteVector(keys.pubkey0) << OP_2 << OP_CHECKMULTISIG,
                                "P2WSH CHECKMULTISIG with first key uncompressed and signing with the first key", SCRIPT_VERIFY_WITNESS | SCRIPT_VERIFY_P2SH, false, WITNESS_SH,
                                0, 1).Push(CScript()).AsWit().PushWitSig(keys.key0).PushWitRedeem());
    tests.push_back(TestBuilder(CScript() << OP_1 << ToByteVector(keys.pubkey1C) << ToByteVector(keys.pubkey0) << OP_2 << OP_CHECKMULTISIG,
                                "P2SH(P2WSH) CHECKMULTISIG first key uncompressed and signing with the first key", SCRIPT_VERIFY_WITNESS | SCRIPT_VERIFY_P2SH, true, WITNESS_SH,
                                0, 1).Push(CScript()).AsWit().PushWitSig(keys.key0).PushWitRedeem().PushRedeem());
    tests.push_back(TestBuilder(CScript() << OP_1 << ToByteVector(keys.pubkey1C) << ToByteVector(keys.pubkey0) << OP_2 << OP_CHECKMULTISIG,
                                "P2WSH CHECKMULTISIG with first key uncompressed and signing with the first key", SCRIPT_VERIFY_WITNESS | SCRIPT_VERIFY_P2SH | SCRIPT_VERIFY_WITNESS_PUBKEYTYPE, false, WITNESS_SH,
                                0, 1).Push(CScript()).AsWit().PushWitSig(keys.key0).PushWitRedeem().ScriptError(SCRIPT_ERR_WITNESS_PUBKEYTYPE));
    tests.push_back(TestBuilder(CScript() << OP_1 << ToByteVector(keys.pubkey1C) << ToByteVector(keys.pubkey0) << OP_2 << OP_CHECKMULTISIG,
                                "P2SH(P2WSH) CHECKMULTISIG with first key uncompressed and signing with the first key", SCRIPT_VERIFY_WITNESS | SCRIPT_VERIFY_P2SH | SCRIPT_VERIFY_WITNESS_PUBKEYTYPE, true, WITNESS_SH,
                                0, 1).Push(CScript()).AsWit().PushWitSig(keys.key0).PushWitRedeem().PushRedeem().ScriptError(SCRIPT_ERR_WITNESS_PUBKEYTYPE));
    tests.push_back(TestBuilder(CScript() << OP_1 << ToByteVector(keys.pubkey1C) << ToByteVector(keys.pubkey0) << OP_2 << OP_CHECKMULTISIG,
                                "P2WSH CHECKMULTISIG with first key uncompressed and signing with the second key", SCRIPT_VERIFY_WITNESS | SCRIPT_VERIFY_P2SH, false, WITNESS_SH,
                                0, 1).Push(CScript()).AsWit().PushWitSig(keys.key1C).PushWitRedeem());
    tests.push_back(TestBuilder(CScript() << OP_1 << ToByteVector(keys.pubkey1C) << ToByteVector(keys.pubkey0) << OP_2 << OP_CHECKMULTISIG,
                                "P2SH(P2WSH) CHECKMULTISIG with first key uncompressed and signing with the second key", SCRIPT_VERIFY_WITNESS | SCRIPT_VERIFY_P2SH, true, WITNESS_SH,
                                0, 1).Push(CScript()).AsWit().PushWitSig(keys.key1C).PushWitRedeem().PushRedeem());
    tests.push_back(TestBuilder(CScript() << OP_1 << ToByteVector(keys.pubkey1C) << ToByteVector(keys.pubkey0) << OP_2 << OP_CHECKMULTISIG,
                                "P2WSH CHECKMULTISIG with first key uncompressed and signing with the second key", SCRIPT_VERIFY_WITNESS | SCRIPT_VERIFY_P2SH | SCRIPT_VERIFY_WITNESS_PUBKEYTYPE, false, WITNESS_SH,
                                0, 1).Push(CScript()).AsWit().PushWitSig(keys.key1C).PushWitRedeem().ScriptError(SCRIPT_ERR_WITNESS_PUBKEYTYPE));
    tests.push_back(TestBuilder(CScript() << OP_1 << ToByteVector(keys.pubkey1C) << ToByteVector(keys.pubkey0) << OP_2 << OP_CHECKMULTISIG,
                                "P2SH(P2WSH) CHECKMULTISIG with first key uncompressed and signing with the second key", SCRIPT_VERIFY_WITNESS | SCRIPT_VERIFY_P2SH | SCRIPT_VERIFY_WITNESS_PUBKEYTYPE, true, WITNESS_SH,
                                0, 1).Push(CScript()).AsWit().PushWitSig(keys.key1C).PushWitRedeem().PushRedeem().ScriptError(SCRIPT_ERR_WITNESS_PUBKEYTYPE));
    // P2WSH 1-of-2 multisig with second key uncompressed
    tests.push_back(TestBuilder(CScript() << OP_1 << ToByteVector(keys.pubkey1) << ToByteVector(keys.pubkey0C) << OP_2 << OP_CHECKMULTISIG,
                                "P2WSH CHECKMULTISIG with second key uncompressed and signing with the first key", SCRIPT_VERIFY_WITNESS | SCRIPT_VERIFY_P2SH, false, WITNESS_SH,
                                0, 1).Push(CScript()).AsWit().PushWitSig(keys.key0C).PushWitRedeem());
    tests.push_back(TestBuilder(CScript() << OP_1 << ToByteVector(keys.pubkey1) << ToByteVector(keys.pubkey0C) << OP_2 << OP_CHECKMULTISIG,
                                "P2SH(P2WSH) CHECKMULTISIG second key uncompressed and signing with the first key", SCRIPT_VERIFY_WITNESS | SCRIPT_VERIFY_P2SH, true, WITNESS_SH,
                                0, 1).Push(CScript()).AsWit().PushWitSig(keys.key0C).PushWitRedeem().PushRedeem());
    tests.push_back(TestBuilder(CScript() << OP_1 << ToByteVector(keys.pubkey1) << ToByteVector(keys.pubkey0C) << OP_2 << OP_CHECKMULTISIG,
                                "P2WSH CHECKMULTISIG with second key uncompressed and signing with the first key should pass as the uncompressed key is not used", SCRIPT_VERIFY_WITNESS | SCRIPT_VERIFY_P2SH | SCRIPT_VERIFY_WITNESS_PUBKEYTYPE, false, WITNESS_SH,
                                0, 1).Push(CScript()).AsWit().PushWitSig(keys.key0C).PushWitRedeem());
    tests.push_back(TestBuilder(CScript() << OP_1 << ToByteVector(keys.pubkey1) << ToByteVector(keys.pubkey0C) << OP_2 << OP_CHECKMULTISIG,
                                "P2SH(P2WSH) CHECKMULTISIG with second key uncompressed and signing with the first key should pass as the uncompressed key is not used", SCRIPT_VERIFY_WITNESS | SCRIPT_VERIFY_P2SH | SCRIPT_VERIFY_WITNESS_PUBKEYTYPE, true, WITNESS_SH,
                                0, 1).Push(CScript()).AsWit().PushWitSig(keys.key0C).PushWitRedeem().PushRedeem());
    tests.push_back(TestBuilder(CScript() << OP_1 << ToByteVector(keys.pubkey1) << ToByteVector(keys.pubkey0C) << OP_2 << OP_CHECKMULTISIG,
                                "P2WSH CHECKMULTISIG with second key uncompressed and signing with the second key", SCRIPT_VERIFY_WITNESS | SCRIPT_VERIFY_P2SH, false, WITNESS_SH,
                                0, 1).Push(CScript()).AsWit().PushWitSig(keys.key1).PushWitRedeem());
    tests.push_back(TestBuilder(CScript() << OP_1 << ToByteVector(keys.pubkey1) << ToByteVector(keys.pubkey0C) << OP_2 << OP_CHECKMULTISIG,
                                "P2SH(P2WSH) CHECKMULTISIG with second key uncompressed and signing with the second key", SCRIPT_VERIFY_WITNESS | SCRIPT_VERIFY_P2SH, true, WITNESS_SH,
                                0, 1).Push(CScript()).AsWit().PushWitSig(keys.key1).PushWitRedeem().PushRedeem());
    tests.push_back(TestBuilder(CScript() << OP_1 << ToByteVector(keys.pubkey1) << ToByteVector(keys.pubkey0C) << OP_2 << OP_CHECKMULTISIG,
                                "P2WSH CHECKMULTISIG with second key uncompressed and signing with the second key", SCRIPT_VERIFY_WITNESS | SCRIPT_VERIFY_P2SH | SCRIPT_VERIFY_WITNESS_PUBKEYTYPE, false, WITNESS_SH,
                                0, 1).Push(CScript()).AsWit().PushWitSig(keys.key1).PushWitRedeem().ScriptError(SCRIPT_ERR_WITNESS_PUBKEYTYPE));
    tests.push_back(TestBuilder(CScript() << OP_1 << ToByteVector(keys.pubkey1) << ToByteVector(keys.pubkey0C) << OP_2 << OP_CHECKMULTISIG,
                                "P2SH(P2WSH) CHECKMULTISIG with second key uncompressed and signing with the second key", SCRIPT_VERIFY_WITNESS | SCRIPT_VERIFY_P2SH | SCRIPT_VERIFY_WITNESS_PUBKEYTYPE, true, WITNESS_SH,
                                0, 1).Push(CScript()).AsWit().PushWitSig(keys.key1).PushWitRedeem().PushRedeem().ScriptError(SCRIPT_ERR_WITNESS_PUBKEYTYPE));

    std::set<std::string> tests_set;

    {
        UniValue json_tests = read_json(std::string(json_tests::script_tests, json_tests::script_tests + sizeof(json_tests::script_tests)));

        for (unsigned int idx = 0; idx < json_tests.size(); idx++) {
            const UniValue& tv = json_tests[idx];
            tests_set.insert(JSONPrettyPrint(tv.get_array()));
        }
    }

    std::string strGen;

    BOOST_FOREACH(TestBuilder& test, tests) {
        test.Test();
        std::string str = JSONPrettyPrint(test.GetJSON());
#ifndef UPDATE_JSON_TESTS
        if (tests_set.count(str) == 0) {
            BOOST_CHECK_MESSAGE(false, "Missing auto script_valid test: " + test.GetComment());
        }
#endif
        strGen += str + ",\n";
    }

#ifdef UPDATE_JSON_TESTS
    FILE* file = fopen("script_tests.json.gen", "w");
    fputs(strGen.c_str(), file);
    fclose(file);
#endif
}

BOOST_AUTO_TEST_CASE(script_json_test)
{
    // Read tests from test/data/script_tests.json
    // Format is an array of arrays
    // Inner arrays are [ ["wit"..., nValue]?, "scriptSig", "scriptPubKey", "flags", "expected_scripterror" ]
    // ... where scriptSig and scriptPubKey are stringified
    // scripts.
    // If a witness is given, then the last value in the array should be the
    // amount (nValue) to use in the crediting tx
    UniValue tests = read_json(std::string(json_tests::script_tests, json_tests::script_tests + sizeof(json_tests::script_tests)));

    for (unsigned int idx = 0; idx < tests.size(); idx++) {
        UniValue test = tests[idx];
        string strTest = test.write();
        CScriptWitness witness;
        CAmount nValue = 0;
        unsigned int pos = 0;
        if (test.size() > 0 && test[pos].isArray()) {
            unsigned int i=0;
            for (i = 0; i < test[pos].size()-1; i++) {
                witness.stack.push_back(ParseHex(test[pos][i].get_str()));
            }
            nValue = AmountFromValue(test[pos][i]);
            pos++;
        }
        if (test.size() < 4 + pos) // Allow size > 3; extra stuff ignored (useful for comments)
        {
            if (test.size() != 1) {
                BOOST_ERROR("Bad test: " << strTest);
            }
            continue;
        }
        string scriptSigString = test[pos++].get_str();
        CScript scriptSig = ParseScript(scriptSigString);
        string scriptPubKeyString = test[pos++].get_str();
        CScript scriptPubKey = ParseScript(scriptPubKeyString);
        unsigned int scriptflags = ParseScriptFlags(test[pos++].get_str());
        int scriptError = ParseScriptError(test[pos++].get_str());

        DoTest(scriptPubKey, scriptSig, witness, scriptflags, strTest, scriptError, nValue);
    }
}

BOOST_AUTO_TEST_CASE(script_PushData)
{
    // Check that PUSHDATA1, PUSHDATA2, and PUSHDATA4 create the same value on
    // the stack as the 1-75 opcodes do.
    static const unsigned char direct[] = { 1, 0x5a };
    static const unsigned char pushdata1[] = { OP_PUSHDATA1, 1, 0x5a };
    static const unsigned char pushdata2[] = { OP_PUSHDATA2, 1, 0, 0x5a };
    static const unsigned char pushdata4[] = { OP_PUSHDATA4, 1, 0, 0, 0, 0x5a };

    ScriptError err;
    vector<vector<unsigned char> > directStack;
    BOOST_CHECK(EvalScript(directStack, CScript(&direct[0], &direct[sizeof(direct)]), SCRIPT_VERIFY_P2SH, BaseSignatureChecker(), SIGVERSION_BASE, &err));
    BOOST_CHECK_MESSAGE(err == SCRIPT_ERR_OK, ScriptErrorString(err));

    vector<vector<unsigned char> > pushdata1Stack;
    BOOST_CHECK(EvalScript(pushdata1Stack, CScript(&pushdata1[0], &pushdata1[sizeof(pushdata1)]), SCRIPT_VERIFY_P2SH, BaseSignatureChecker(), SIGVERSION_BASE, &err));
    BOOST_CHECK(pushdata1Stack == directStack);
    BOOST_CHECK_MESSAGE(err == SCRIPT_ERR_OK, ScriptErrorString(err));

    vector<vector<unsigned char> > pushdata2Stack;
    BOOST_CHECK(EvalScript(pushdata2Stack, CScript(&pushdata2[0], &pushdata2[sizeof(pushdata2)]), SCRIPT_VERIFY_P2SH, BaseSignatureChecker(), SIGVERSION_BASE, &err));
    BOOST_CHECK(pushdata2Stack == directStack);
    BOOST_CHECK_MESSAGE(err == SCRIPT_ERR_OK, ScriptErrorString(err));

    vector<vector<unsigned char> > pushdata4Stack;
    BOOST_CHECK(EvalScript(pushdata4Stack, CScript(&pushdata4[0], &pushdata4[sizeof(pushdata4)]), SCRIPT_VERIFY_P2SH, BaseSignatureChecker(), SIGVERSION_BASE, &err));
    BOOST_CHECK(pushdata4Stack == directStack);
    BOOST_CHECK_MESSAGE(err == SCRIPT_ERR_OK, ScriptErrorString(err));
}

CScript
sign_multisig(CScript scriptPubKey, std::vector<CKey> keys, CTransaction transaction)
{
    uint256 hash = SignatureHash(scriptPubKey, transaction, 0, SIGHASH_ALL, 0, SIGVERSION_BASE);

    CScript result;
    //
    // NOTE: CHECKMULTISIG has an unfortunate bug; it requires
    // one extra item on the stack, before the signatures.
    // Putting OP_0 on the stack is the workaround;
    // fixing the bug would mean splitting the block chain (old
    // clients would not accept new CHECKMULTISIG transactions,
    // and vice-versa)
    //
    result << OP_0;
    BOOST_FOREACH(const CKey &key, keys)
    {
        vector<unsigned char> vchSig;
        BOOST_CHECK(key.Sign(hash, vchSig));
        vchSig.push_back((unsigned char)SIGHASH_ALL);
        result << vchSig;
    }
    return result;
}
CScript
sign_multisig(CScript scriptPubKey, const CKey &key, CTransaction transaction)
{
    std::vector<CKey> keys;
    keys.push_back(key);
    return sign_multisig(scriptPubKey, keys, transaction);
}

BOOST_AUTO_TEST_CASE(script_CHECKMULTISIG12)
{
    ScriptError err;
    CKey key1, key2, key3;
    key1.MakeNewKey(true);
    key2.MakeNewKey(false);
    key3.MakeNewKey(true);

    CScript scriptPubKey12;
    scriptPubKey12 << OP_1 << ToByteVector(key1.GetPubKey()) << ToByteVector(key2.GetPubKey()) << OP_2 << OP_CHECKMULTISIG;

    CMutableTransaction txFrom12 = BuildCreditingTransaction(scriptPubKey12);
    CMutableTransaction txTo12 = BuildSpendingTransaction(CScript(), CScriptWitness(), txFrom12);

    CScript goodsig1 = sign_multisig(scriptPubKey12, key1, txTo12);
    BOOST_CHECK(VerifyScript(goodsig1, scriptPubKey12, NULL, flags, MutableTransactionSignatureChecker(&txTo12, 0, txFrom12.vout[0].nValue), &err));
    BOOST_CHECK_MESSAGE(err == SCRIPT_ERR_OK, ScriptErrorString(err));
    txTo12.vout[0].nValue = 2;
    BOOST_CHECK(!VerifyScript(goodsig1, scriptPubKey12, NULL, flags, MutableTransactionSignatureChecker(&txTo12, 0, txFrom12.vout[0].nValue), &err));
    BOOST_CHECK_MESSAGE(err == SCRIPT_ERR_EVAL_FALSE, ScriptErrorString(err));

    CScript goodsig2 = sign_multisig(scriptPubKey12, key2, txTo12);
    BOOST_CHECK(VerifyScript(goodsig2, scriptPubKey12, NULL, flags, MutableTransactionSignatureChecker(&txTo12, 0, txFrom12.vout[0].nValue), &err));
    BOOST_CHECK_MESSAGE(err == SCRIPT_ERR_OK, ScriptErrorString(err));

    CScript badsig1 = sign_multisig(scriptPubKey12, key3, txTo12);
    BOOST_CHECK(!VerifyScript(badsig1, scriptPubKey12, NULL, flags, MutableTransactionSignatureChecker(&txTo12, 0, txFrom12.vout[0].nValue), &err));
    BOOST_CHECK_MESSAGE(err == SCRIPT_ERR_EVAL_FALSE, ScriptErrorString(err));
}

BOOST_AUTO_TEST_CASE(script_CHECKMULTISIG23)
{
    ScriptError err;
    CKey key1, key2, key3, key4;
    key1.MakeNewKey(true);
    key2.MakeNewKey(false);
    key3.MakeNewKey(true);
    key4.MakeNewKey(false);

    CScript scriptPubKey23;
    scriptPubKey23 << OP_2 << ToByteVector(key1.GetPubKey()) << ToByteVector(key2.GetPubKey()) << ToByteVector(key3.GetPubKey()) << OP_3 << OP_CHECKMULTISIG;

    CMutableTransaction txFrom23 = BuildCreditingTransaction(scriptPubKey23);
    CMutableTransaction txTo23 = BuildSpendingTransaction(CScript(), CScriptWitness(), txFrom23);

    std::vector<CKey> keys;
    keys.push_back(key1); keys.push_back(key2);
    CScript goodsig1 = sign_multisig(scriptPubKey23, keys, txTo23);
    BOOST_CHECK(VerifyScript(goodsig1, scriptPubKey23, NULL, flags, MutableTransactionSignatureChecker(&txTo23, 0, txFrom23.vout[0].nValue), &err));
    BOOST_CHECK_MESSAGE(err == SCRIPT_ERR_OK, ScriptErrorString(err));

    keys.clear();
    keys.push_back(key1); keys.push_back(key3);
    CScript goodsig2 = sign_multisig(scriptPubKey23, keys, txTo23);
    BOOST_CHECK(VerifyScript(goodsig2, scriptPubKey23, NULL, flags, MutableTransactionSignatureChecker(&txTo23, 0, txFrom23.vout[0].nValue), &err));
    BOOST_CHECK_MESSAGE(err == SCRIPT_ERR_OK, ScriptErrorString(err));

    keys.clear();
    keys.push_back(key2); keys.push_back(key3);
    CScript goodsig3 = sign_multisig(scriptPubKey23, keys, txTo23);
    BOOST_CHECK(VerifyScript(goodsig3, scriptPubKey23, NULL, flags, MutableTransactionSignatureChecker(&txTo23, 0, txFrom23.vout[0].nValue), &err));
    BOOST_CHECK_MESSAGE(err == SCRIPT_ERR_OK, ScriptErrorString(err));

    keys.clear();
    keys.push_back(key2); keys.push_back(key2); // Can't re-use sig
    CScript badsig1 = sign_multisig(scriptPubKey23, keys, txTo23);
    BOOST_CHECK(!VerifyScript(badsig1, scriptPubKey23, NULL, flags, MutableTransactionSignatureChecker(&txTo23, 0, txFrom23.vout[0].nValue), &err));
    BOOST_CHECK_MESSAGE(err == SCRIPT_ERR_EVAL_FALSE, ScriptErrorString(err));

    keys.clear();
    keys.push_back(key2); keys.push_back(key1); // sigs must be in correct order
    CScript badsig2 = sign_multisig(scriptPubKey23, keys, txTo23);
    BOOST_CHECK(!VerifyScript(badsig2, scriptPubKey23, NULL, flags, MutableTransactionSignatureChecker(&txTo23, 0, txFrom23.vout[0].nValue), &err));
    BOOST_CHECK_MESSAGE(err == SCRIPT_ERR_EVAL_FALSE, ScriptErrorString(err));

    keys.clear();
    keys.push_back(key3); keys.push_back(key2); // sigs must be in correct order
    CScript badsig3 = sign_multisig(scriptPubKey23, keys, txTo23);
    BOOST_CHECK(!VerifyScript(badsig3, scriptPubKey23, NULL, flags, MutableTransactionSignatureChecker(&txTo23, 0, txFrom23.vout[0].nValue), &err));
    BOOST_CHECK_MESSAGE(err == SCRIPT_ERR_EVAL_FALSE, ScriptErrorString(err));

    keys.clear();
    keys.push_back(key4); keys.push_back(key2); // sigs must match pubkeys
    CScript badsig4 = sign_multisig(scriptPubKey23, keys, txTo23);
    BOOST_CHECK(!VerifyScript(badsig4, scriptPubKey23, NULL, flags, MutableTransactionSignatureChecker(&txTo23, 0, txFrom23.vout[0].nValue), &err));
    BOOST_CHECK_MESSAGE(err == SCRIPT_ERR_EVAL_FALSE, ScriptErrorString(err));

    keys.clear();
    keys.push_back(key1); keys.push_back(key4); // sigs must match pubkeys
    CScript badsig5 = sign_multisig(scriptPubKey23, keys, txTo23);
    BOOST_CHECK(!VerifyScript(badsig5, scriptPubKey23, NULL, flags, MutableTransactionSignatureChecker(&txTo23, 0, txFrom23.vout[0].nValue), &err));
    BOOST_CHECK_MESSAGE(err == SCRIPT_ERR_EVAL_FALSE, ScriptErrorString(err));

    keys.clear(); // Must have signatures
    CScript badsig6 = sign_multisig(scriptPubKey23, keys, txTo23);
    BOOST_CHECK(!VerifyScript(badsig6, scriptPubKey23, NULL, flags, MutableTransactionSignatureChecker(&txTo23, 0, txFrom23.vout[0].nValue), &err));
    BOOST_CHECK_MESSAGE(err == SCRIPT_ERR_INVALID_STACK_OPERATION, ScriptErrorString(err));
}

BOOST_AUTO_TEST_CASE(script_combineSigs)
{
    // Test the CombineSignatures function
    CAmount amount = 0;
    CBasicKeyStore keystore;
    vector<CKey> keys;
    vector<CPubKey> pubkeys;
    for (int i = 0; i < 3; i++)
    {
        CKey key;
        key.MakeNewKey(i%2 == 1);
        keys.push_back(key);
        pubkeys.push_back(key.GetPubKey());
        keystore.AddKey(key);
    }

    CMutableTransaction txFrom = BuildCreditingTransaction(GetScriptForDestination(keys[0].GetPubKey().GetID()));
    CMutableTransaction txTo = BuildSpendingTransaction(CScript(), CScriptWitness(), txFrom);
    CScript& scriptPubKey = txFrom.vout[0].scriptPubKey;
    CScript& scriptSig = txTo.vin[0].scriptSig;

    SignatureData empty;
    SignatureData combined = CombineSignatures(scriptPubKey, MutableTransactionSignatureChecker(&txTo, 0, amount), empty, empty);
    BOOST_CHECK(combined.scriptSig.empty());

    // Single signature case:
    SignSignature(keystore, txFrom, txTo, 0, SIGHASH_ALL); // changes scriptSig
    combined = CombineSignatures(scriptPubKey, MutableTransactionSignatureChecker(&txTo, 0, amount), SignatureData(scriptSig), empty);
    BOOST_CHECK(combined.scriptSig == scriptSig);
    combined = CombineSignatures(scriptPubKey, MutableTransactionSignatureChecker(&txTo, 0, amount), empty, SignatureData(scriptSig));
    BOOST_CHECK(combined.scriptSig == scriptSig);
    CScript scriptSigCopy = scriptSig;
    // Signing again will give a different, valid signature:
    SignSignature(keystore, txFrom, txTo, 0, SIGHASH_ALL);
    combined = CombineSignatures(scriptPubKey, MutableTransactionSignatureChecker(&txTo, 0, amount), SignatureData(scriptSigCopy), SignatureData(scriptSig));
    BOOST_CHECK(combined.scriptSig == scriptSigCopy || combined.scriptSig == scriptSig);

    // P2SH, single-signature case:
    CScript pkSingle; pkSingle << ToByteVector(keys[0].GetPubKey()) << OP_CHECKSIG;
    keystore.AddCScript(pkSingle);
    scriptPubKey = GetScriptForDestination(CScriptID(pkSingle));
    SignSignature(keystore, txFrom, txTo, 0, SIGHASH_ALL);
    combined = CombineSignatures(scriptPubKey, MutableTransactionSignatureChecker(&txTo, 0, amount), SignatureData(scriptSig), empty);
    BOOST_CHECK(combined.scriptSig == scriptSig);
    combined = CombineSignatures(scriptPubKey, MutableTransactionSignatureChecker(&txTo, 0, amount), empty, SignatureData(scriptSig));
    BOOST_CHECK(combined.scriptSig == scriptSig);
    scriptSigCopy = scriptSig;
    SignSignature(keystore, txFrom, txTo, 0, SIGHASH_ALL);
    combined = CombineSignatures(scriptPubKey, MutableTransactionSignatureChecker(&txTo, 0, amount), SignatureData(scriptSigCopy), SignatureData(scriptSig));
    BOOST_CHECK(combined.scriptSig == scriptSigCopy || combined.scriptSig == scriptSig);
    // dummy scriptSigCopy with placeholder, should always choose non-placeholder:
    scriptSigCopy = CScript() << OP_0 << std::vector<unsigned char>(pkSingle.begin(), pkSingle.end());
    combined = CombineSignatures(scriptPubKey, MutableTransactionSignatureChecker(&txTo, 0, amount), SignatureData(scriptSigCopy), SignatureData(scriptSig));
    BOOST_CHECK(combined.scriptSig == scriptSig);
    combined = CombineSignatures(scriptPubKey, MutableTransactionSignatureChecker(&txTo, 0, amount), SignatureData(scriptSig), SignatureData(scriptSigCopy));
    BOOST_CHECK(combined.scriptSig == scriptSig);

    // Hardest case:  Multisig 2-of-3
    scriptPubKey = GetScriptForMultisig(2, pubkeys);
    keystore.AddCScript(scriptPubKey);
    SignSignature(keystore, txFrom, txTo, 0, SIGHASH_ALL);
    combined = CombineSignatures(scriptPubKey, MutableTransactionSignatureChecker(&txTo, 0, amount), SignatureData(scriptSig), empty);
    BOOST_CHECK(combined.scriptSig == scriptSig);
    combined = CombineSignatures(scriptPubKey, MutableTransactionSignatureChecker(&txTo, 0, amount), empty, SignatureData(scriptSig));
    BOOST_CHECK(combined.scriptSig == scriptSig);

    // A couple of partially-signed versions:
    vector<unsigned char> sig1;
    uint256 hash1 = SignatureHash(scriptPubKey, txTo, 0, SIGHASH_ALL, 0, SIGVERSION_BASE);
    BOOST_CHECK(keys[0].Sign(hash1, sig1));
    sig1.push_back(SIGHASH_ALL);
    vector<unsigned char> sig2;
    uint256 hash2 = SignatureHash(scriptPubKey, txTo, 0, SIGHASH_NONE, 0, SIGVERSION_BASE);
    BOOST_CHECK(keys[1].Sign(hash2, sig2));
    sig2.push_back(SIGHASH_NONE);
    vector<unsigned char> sig3;
    uint256 hash3 = SignatureHash(scriptPubKey, txTo, 0, SIGHASH_SINGLE, 0, SIGVERSION_BASE);
    BOOST_CHECK(keys[2].Sign(hash3, sig3));
    sig3.push_back(SIGHASH_SINGLE);

    // Not fussy about order (or even existence) of placeholders or signatures:
    CScript partial1a = CScript() << OP_0 << sig1 << OP_0;
    CScript partial1b = CScript() << OP_0 << OP_0 << sig1;
    CScript partial2a = CScript() << OP_0 << sig2;
    CScript partial2b = CScript() << sig2 << OP_0;
    CScript partial3a = CScript() << sig3;
    CScript partial3b = CScript() << OP_0 << OP_0 << sig3;
    CScript partial3c = CScript() << OP_0 << sig3 << OP_0;
    CScript complete12 = CScript() << OP_0 << sig1 << sig2;
    CScript complete13 = CScript() << OP_0 << sig1 << sig3;
    CScript complete23 = CScript() << OP_0 << sig2 << sig3;

    combined = CombineSignatures(scriptPubKey, MutableTransactionSignatureChecker(&txTo, 0, amount), SignatureData(partial1a), SignatureData(partial1b));
    BOOST_CHECK(combined.scriptSig == partial1a);
    combined = CombineSignatures(scriptPubKey, MutableTransactionSignatureChecker(&txTo, 0, amount), SignatureData(partial1a), SignatureData(partial2a));
    BOOST_CHECK(combined.scriptSig == complete12);
    combined = CombineSignatures(scriptPubKey, MutableTransactionSignatureChecker(&txTo, 0, amount), SignatureData(partial2a), SignatureData(partial1a));
    BOOST_CHECK(combined.scriptSig == complete12);
    combined = CombineSignatures(scriptPubKey, MutableTransactionSignatureChecker(&txTo, 0, amount), SignatureData(partial1b), SignatureData(partial2b));
    BOOST_CHECK(combined.scriptSig == complete12);
    combined = CombineSignatures(scriptPubKey, MutableTransactionSignatureChecker(&txTo, 0, amount), SignatureData(partial3b), SignatureData(partial1b));
    BOOST_CHECK(combined.scriptSig == complete13);
    combined = CombineSignatures(scriptPubKey, MutableTransactionSignatureChecker(&txTo, 0, amount), SignatureData(partial2a), SignatureData(partial3a));
    BOOST_CHECK(combined.scriptSig == complete23);
    combined = CombineSignatures(scriptPubKey, MutableTransactionSignatureChecker(&txTo, 0, amount), SignatureData(partial3b), SignatureData(partial2b));
    BOOST_CHECK(combined.scriptSig == complete23);
    combined = CombineSignatures(scriptPubKey, MutableTransactionSignatureChecker(&txTo, 0, amount), SignatureData(partial3b), SignatureData(partial3a));
    BOOST_CHECK(combined.scriptSig == partial3c);
}

BOOST_AUTO_TEST_CASE(script_standard_push)
{
    ScriptError err;
    for (int i=0; i<67000; i++) {
        CScript script;
        script << i;
        BOOST_CHECK_MESSAGE(script.IsPushOnly(), "Number " << i << " is not pure push.");
        BOOST_CHECK_MESSAGE(VerifyScript(script, CScript() << OP_1, NULL, SCRIPT_VERIFY_MINIMALDATA, BaseSignatureChecker(), &err), "Number " << i << " push is not minimal data.");
        BOOST_CHECK_MESSAGE(err == SCRIPT_ERR_OK, ScriptErrorString(err));
    }

    for (unsigned int i=0; i<=MAX_SCRIPT_ELEMENT_SIZE; i++) {
        std::vector<unsigned char> data(i, '\111');
        CScript script;
        script << data;
        BOOST_CHECK_MESSAGE(script.IsPushOnly(), "Length " << i << " is not pure push.");
        BOOST_CHECK_MESSAGE(VerifyScript(script, CScript() << OP_1, NULL, SCRIPT_VERIFY_MINIMALDATA, BaseSignatureChecker(), &err), "Length " << i << " push is not minimal data.");
        BOOST_CHECK_MESSAGE(err == SCRIPT_ERR_OK, ScriptErrorString(err));
    }
}

BOOST_AUTO_TEST_CASE(script_IsPushOnly_on_invalid_scripts)
{
    // IsPushOnly returns false when given a script containing only pushes that
    // are invalid due to truncation. IsPushOnly() is consensus critical
    // because P2SH evaluation uses it, although this specific behavior should
    // not be consensus critical as the P2SH evaluation would fail first due to
    // the invalid push. Still, it doesn't hurt to test it explicitly.
    static const unsigned char direct[] = { 1 };
    BOOST_CHECK(!CScript(direct, direct+sizeof(direct)).IsPushOnly());
}

BOOST_AUTO_TEST_CASE(script_GetScriptAsm)
{
    BOOST_CHECK_EQUAL("OP_CHECKLOCKTIMEVERIFY", ScriptToAsmStr(CScript() << OP_NOP2, true));
    BOOST_CHECK_EQUAL("OP_CHECKLOCKTIMEVERIFY", ScriptToAsmStr(CScript() << OP_CHECKLOCKTIMEVERIFY, true));
    BOOST_CHECK_EQUAL("OP_CHECKLOCKTIMEVERIFY", ScriptToAsmStr(CScript() << OP_NOP2));
    BOOST_CHECK_EQUAL("OP_CHECKLOCKTIMEVERIFY", ScriptToAsmStr(CScript() << OP_CHECKLOCKTIMEVERIFY));

    string derSig("304502207fa7a6d1e0ee81132a269ad84e68d695483745cde8b541e3bf630749894e342a022100c1f7ab20e13e22fb95281a870f3dcf38d782e53023ee313d741ad0cfbc0c5090");
    string pubKey("03b0da749730dc9b4b1f4a14d6902877a92541f5368778853d9c4a0cb7802dcfb2");
    vector<unsigned char> vchPubKey = ToByteVector(ParseHex(pubKey));

    BOOST_CHECK_EQUAL(derSig + "00 " + pubKey, ScriptToAsmStr(CScript() << ToByteVector(ParseHex(derSig + "00")) << vchPubKey, true));
    BOOST_CHECK_EQUAL(derSig + "80 " + pubKey, ScriptToAsmStr(CScript() << ToByteVector(ParseHex(derSig + "80")) << vchPubKey, true));
    BOOST_CHECK_EQUAL(derSig + "[ALL] " + pubKey, ScriptToAsmStr(CScript() << ToByteVector(ParseHex(derSig + "01")) << vchPubKey, true));
    BOOST_CHECK_EQUAL(derSig + "[NONE] " + pubKey, ScriptToAsmStr(CScript() << ToByteVector(ParseHex(derSig + "02")) << vchPubKey, true));
    BOOST_CHECK_EQUAL(derSig + "[SINGLE] " + pubKey, ScriptToAsmStr(CScript() << ToByteVector(ParseHex(derSig + "03")) << vchPubKey, true));
    BOOST_CHECK_EQUAL(derSig + "[ALL|ANYONECANPAY] " + pubKey, ScriptToAsmStr(CScript() << ToByteVector(ParseHex(derSig + "81")) << vchPubKey, true));
    BOOST_CHECK_EQUAL(derSig + "[NONE|ANYONECANPAY] " + pubKey, ScriptToAsmStr(CScript() << ToByteVector(ParseHex(derSig + "82")) << vchPubKey, true));
    BOOST_CHECK_EQUAL(derSig + "[SINGLE|ANYONECANPAY] " + pubKey, ScriptToAsmStr(CScript() << ToByteVector(ParseHex(derSig + "83")) << vchPubKey, true));

    BOOST_CHECK_EQUAL(derSig + "00 " + pubKey, ScriptToAsmStr(CScript() << ToByteVector(ParseHex(derSig + "00")) << vchPubKey));
    BOOST_CHECK_EQUAL(derSig + "80 " + pubKey, ScriptToAsmStr(CScript() << ToByteVector(ParseHex(derSig + "80")) << vchPubKey));
    BOOST_CHECK_EQUAL(derSig + "01 " + pubKey, ScriptToAsmStr(CScript() << ToByteVector(ParseHex(derSig + "01")) << vchPubKey));
    BOOST_CHECK_EQUAL(derSig + "02 " + pubKey, ScriptToAsmStr(CScript() << ToByteVector(ParseHex(derSig + "02")) << vchPubKey));
    BOOST_CHECK_EQUAL(derSig + "03 " + pubKey, ScriptToAsmStr(CScript() << ToByteVector(ParseHex(derSig + "03")) << vchPubKey));
    BOOST_CHECK_EQUAL(derSig + "81 " + pubKey, ScriptToAsmStr(CScript() << ToByteVector(ParseHex(derSig + "81")) << vchPubKey));
    BOOST_CHECK_EQUAL(derSig + "82 " + pubKey, ScriptToAsmStr(CScript() << ToByteVector(ParseHex(derSig + "82")) << vchPubKey));
    BOOST_CHECK_EQUAL(derSig + "83 " + pubKey, ScriptToAsmStr(CScript() << ToByteVector(ParseHex(derSig + "83")) << vchPubKey));
}

static CScript
ScriptFromHex(const char* hex)
{
    std::vector<unsigned char> data = ParseHex(hex);
    return CScript(data.begin(), data.end());
}


BOOST_AUTO_TEST_CASE(script_FindAndDelete)
{
    // Exercise the FindAndDelete functionality
    CScript s;
    CScript d;
    CScript expect;

    s = CScript() << OP_1 << OP_2;
    d = CScript(); // delete nothing should be a no-op
    expect = s;
    BOOST_CHECK_EQUAL(s.FindAndDelete(d), 0);
    BOOST_CHECK(s == expect);

    s = CScript() << OP_1 << OP_2 << OP_3;
    d = CScript() << OP_2;
    expect = CScript() << OP_1 << OP_3;
    BOOST_CHECK_EQUAL(s.FindAndDelete(d), 1);
    BOOST_CHECK(s == expect);

    s = CScript() << OP_3 << OP_1 << OP_3 << OP_3 << OP_4 << OP_3;
    d = CScript() << OP_3;
    expect = CScript() << OP_1 << OP_4;
    BOOST_CHECK_EQUAL(s.FindAndDelete(d), 4);
    BOOST_CHECK(s == expect);

    s = ScriptFromHex("0302ff03"); // PUSH 0x02ff03 onto stack
    d = ScriptFromHex("0302ff03");
    expect = CScript();
    BOOST_CHECK_EQUAL(s.FindAndDelete(d), 1);
    BOOST_CHECK(s == expect);

    s = ScriptFromHex("0302ff030302ff03"); // PUSH 0x2ff03 PUSH 0x2ff03
    d = ScriptFromHex("0302ff03");
    expect = CScript();
    BOOST_CHECK_EQUAL(s.FindAndDelete(d), 2);
    BOOST_CHECK(s == expect);

    s = ScriptFromHex("0302ff030302ff03");
    d = ScriptFromHex("02");
    expect = s; // FindAndDelete matches entire opcodes
    BOOST_CHECK_EQUAL(s.FindAndDelete(d), 0);
    BOOST_CHECK(s == expect);

    s = ScriptFromHex("0302ff030302ff03");
    d = ScriptFromHex("ff");
    expect = s;
    BOOST_CHECK_EQUAL(s.FindAndDelete(d), 0);
    BOOST_CHECK(s == expect);

    // This is an odd edge case: strip of the push-three-bytes
    // prefix, leaving 02ff03 which is push-two-bytes:
    s = ScriptFromHex("0302ff030302ff03");
    d = ScriptFromHex("03");
    expect = CScript() << ParseHex("ff03") << ParseHex("ff03");
    BOOST_CHECK_EQUAL(s.FindAndDelete(d), 2);
    BOOST_CHECK(s == expect);

    // Byte sequence that spans multiple opcodes:
    s = ScriptFromHex("02feed5169"); // PUSH(0xfeed) OP_1 OP_VERIFY
    d = ScriptFromHex("feed51");
    expect = s;
    BOOST_CHECK_EQUAL(s.FindAndDelete(d), 0); // doesn't match 'inside' opcodes
    BOOST_CHECK(s == expect);

    s = ScriptFromHex("02feed5169"); // PUSH(0xfeed) OP_1 OP_VERIFY
    d = ScriptFromHex("02feed51");
    expect = ScriptFromHex("69");
    BOOST_CHECK_EQUAL(s.FindAndDelete(d), 1);
    BOOST_CHECK(s == expect);

    s = ScriptFromHex("516902feed5169");
    d = ScriptFromHex("feed51");
    expect = s;
    BOOST_CHECK_EQUAL(s.FindAndDelete(d), 0);
    BOOST_CHECK(s == expect);

    s = ScriptFromHex("516902feed5169");
    d = ScriptFromHex("02feed51");
    expect = ScriptFromHex("516969");
    BOOST_CHECK_EQUAL(s.FindAndDelete(d), 1);
    BOOST_CHECK(s == expect);

    s = CScript() << OP_0 << OP_0 << OP_1 << OP_1;
    d = CScript() << OP_0 << OP_1;
    expect = CScript() << OP_0 << OP_1; // FindAndDelete is single-pass
    BOOST_CHECK_EQUAL(s.FindAndDelete(d), 1);
    BOOST_CHECK(s == expect);

    s = CScript() << OP_0 << OP_0 << OP_1 << OP_0 << OP_1 << OP_1;
    d = CScript() << OP_0 << OP_1;
    expect = CScript() << OP_0 << OP_1; // FindAndDelete is single-pass
    BOOST_CHECK_EQUAL(s.FindAndDelete(d), 2);
    BOOST_CHECK(s == expect);

    // Another weird edge case:
    // End with invalid push (not enough data)...
    s = ScriptFromHex("0003feed");
    d = ScriptFromHex("03feed"); // ... can remove the invalid push
    expect = ScriptFromHex("00");
    BOOST_CHECK_EQUAL(s.FindAndDelete(d), 1);
    BOOST_CHECK(s == expect);

    s = ScriptFromHex("0003feed");
    d = ScriptFromHex("00");
    expect = ScriptFromHex("03feed");
    BOOST_CHECK_EQUAL(s.FindAndDelete(d), 1);
    BOOST_CHECK(s == expect);
}

BOOST_AUTO_TEST_SUITE_END()<|MERGE_RESOLUTION|>--- conflicted
+++ resolved
@@ -175,19 +175,11 @@
     stream << tx2;
     int libconsensus_flags = flags & namecoinconsensus_SCRIPT_FLAGS_VERIFY_ALL;
     if (libconsensus_flags == flags) {
-<<<<<<< HEAD
         if (flags & namecoinconsensus_SCRIPT_FLAGS_VERIFY_WITNESS) {
-            BOOST_CHECK_MESSAGE(namecoinconsensus_verify_script_with_amount(begin_ptr(scriptPubKey), scriptPubKey.size(), txCredit.vout[0].nValue, (const unsigned char*)&stream[0], stream.size(), 0, libconsensus_flags, NULL) == expect, message);
+            BOOST_CHECK_MESSAGE(namecoinconsensus_verify_script_with_amount(scriptPubKey.data(), scriptPubKey.size(), txCredit.vout[0].nValue, (const unsigned char*)&stream[0], stream.size(), 0, libconsensus_flags, NULL) == expect, message);
         } else {
-            BOOST_CHECK_MESSAGE(namecoinconsensus_verify_script_with_amount(begin_ptr(scriptPubKey), scriptPubKey.size(), 0, (const unsigned char*)&stream[0], stream.size(), 0, libconsensus_flags, NULL) == expect, message);
-            BOOST_CHECK_MESSAGE(namecoinconsensus_verify_script(begin_ptr(scriptPubKey), scriptPubKey.size(), (const unsigned char*)&stream[0], stream.size(), 0, libconsensus_flags, NULL) == expect,message);
-=======
-        if (flags & bitcoinconsensus_SCRIPT_FLAGS_VERIFY_WITNESS) {
-            BOOST_CHECK_MESSAGE(bitcoinconsensus_verify_script_with_amount(scriptPubKey.data(), scriptPubKey.size(), txCredit.vout[0].nValue, (const unsigned char*)&stream[0], stream.size(), 0, libconsensus_flags, NULL) == expect, message);
-        } else {
-            BOOST_CHECK_MESSAGE(bitcoinconsensus_verify_script_with_amount(scriptPubKey.data(), scriptPubKey.size(), 0, (const unsigned char*)&stream[0], stream.size(), 0, libconsensus_flags, NULL) == expect, message);
-            BOOST_CHECK_MESSAGE(bitcoinconsensus_verify_script(scriptPubKey.data(), scriptPubKey.size(), (const unsigned char*)&stream[0], stream.size(), 0, libconsensus_flags, NULL) == expect,message);
->>>>>>> d4b42ea7
+            BOOST_CHECK_MESSAGE(namecoinconsensus_verify_script_with_amount(scriptPubKey.data(), scriptPubKey.size(), 0, (const unsigned char*)&stream[0], stream.size(), 0, libconsensus_flags, NULL) == expect, message);
+            BOOST_CHECK_MESSAGE(namecoinconsensus_verify_script(scriptPubKey.data(), scriptPubKey.size(), (const unsigned char*)&stream[0], stream.size(), 0, libconsensus_flags, NULL) == expect,message);
         }
     }
 #endif
