// Copyright (c) 2011-2015 The Bitcoin Core developers
// Distributed under the MIT software license, see the accompanying
// file COPYING or http://www.opensource.org/licenses/mit-license.php.

#include "data/script_tests.json.h"

#include "core_io.h"
#include "key.h"
#include "keystore.h"
#include "script/script.h"
#include "script/script_error.h"
#include "script/sign.h"
#include "util.h"
#include "utilstrencodings.h"
#include "test/test_bitcoin.h"
#include "rpc/server.h"

#if defined(HAVE_CONSENSUS_LIB)
#include "script/namecoinconsensus.h"
#endif

#include <fstream>
#include <stdint.h>
#include <string>
#include <vector>

#include <boost/foreach.hpp>
#include <boost/test/unit_test.hpp>

#include <univalue.h>

using namespace std;

// Uncomment if you want to output updated JSON tests.
// #define UPDATE_JSON_TESTS

static const unsigned int flags = SCRIPT_VERIFY_P2SH | SCRIPT_VERIFY_STRICTENC;

unsigned int ParseScriptFlags(string strFlags);
string FormatScriptFlags(unsigned int flags);

UniValue
read_json(const std::string& jsondata)
{
    UniValue v;

    if (!v.read(jsondata) || !v.isArray())
    {
        BOOST_ERROR("Parse error.");
        return UniValue(UniValue::VARR);
    }
    return v.get_array();
}

struct ScriptErrorDesc
{
    ScriptError_t err;
    const char *name;
};

static ScriptErrorDesc script_errors[]={
    {SCRIPT_ERR_OK, "OK"},
    {SCRIPT_ERR_UNKNOWN_ERROR, "UNKNOWN_ERROR"},
    {SCRIPT_ERR_EVAL_FALSE, "EVAL_FALSE"},
    {SCRIPT_ERR_OP_RETURN, "OP_RETURN"},
    {SCRIPT_ERR_SCRIPT_SIZE, "SCRIPT_SIZE"},
    {SCRIPT_ERR_PUSH_SIZE, "PUSH_SIZE"},
    {SCRIPT_ERR_OP_COUNT, "OP_COUNT"},
    {SCRIPT_ERR_STACK_SIZE, "STACK_SIZE"},
    {SCRIPT_ERR_SIG_COUNT, "SIG_COUNT"},
    {SCRIPT_ERR_PUBKEY_COUNT, "PUBKEY_COUNT"},
    {SCRIPT_ERR_VERIFY, "VERIFY"},
    {SCRIPT_ERR_EQUALVERIFY, "EQUALVERIFY"},
    {SCRIPT_ERR_CHECKMULTISIGVERIFY, "CHECKMULTISIGVERIFY"},
    {SCRIPT_ERR_CHECKSIGVERIFY, "CHECKSIGVERIFY"},
    {SCRIPT_ERR_NUMEQUALVERIFY, "NUMEQUALVERIFY"},
    {SCRIPT_ERR_BAD_OPCODE, "BAD_OPCODE"},
    {SCRIPT_ERR_DISABLED_OPCODE, "DISABLED_OPCODE"},
    {SCRIPT_ERR_INVALID_STACK_OPERATION, "INVALID_STACK_OPERATION"},
    {SCRIPT_ERR_INVALID_ALTSTACK_OPERATION, "INVALID_ALTSTACK_OPERATION"},
    {SCRIPT_ERR_UNBALANCED_CONDITIONAL, "UNBALANCED_CONDITIONAL"},
    {SCRIPT_ERR_NEGATIVE_LOCKTIME, "NEGATIVE_LOCKTIME"},
    {SCRIPT_ERR_UNSATISFIED_LOCKTIME, "UNSATISFIED_LOCKTIME"},
    {SCRIPT_ERR_SIG_HASHTYPE, "SIG_HASHTYPE"},
    {SCRIPT_ERR_SIG_DER, "SIG_DER"},
    {SCRIPT_ERR_MINIMALDATA, "MINIMALDATA"},
    {SCRIPT_ERR_SIG_PUSHONLY, "SIG_PUSHONLY"},
    {SCRIPT_ERR_SIG_HIGH_S, "SIG_HIGH_S"},
    {SCRIPT_ERR_SIG_NULLDUMMY, "SIG_NULLDUMMY"},
    {SCRIPT_ERR_PUBKEYTYPE, "PUBKEYTYPE"},
    {SCRIPT_ERR_CLEANSTACK, "CLEANSTACK"},
    {SCRIPT_ERR_DISCOURAGE_UPGRADABLE_NOPS, "DISCOURAGE_UPGRADABLE_NOPS"},
    {SCRIPT_ERR_DISCOURAGE_UPGRADABLE_WITNESS_PROGRAM, "DISCOURAGE_UPGRADABLE_WITNESS_PROGRAM"},
    {SCRIPT_ERR_WITNESS_PROGRAM_WRONG_LENGTH, "WITNESS_PROGRAM_WRONG_LENGTH"},
    {SCRIPT_ERR_WITNESS_PROGRAM_WITNESS_EMPTY, "WITNESS_PROGRAM_WITNESS_EMPTY"},
    {SCRIPT_ERR_WITNESS_PROGRAM_MISMATCH, "WITNESS_PROGRAM_MISMATCH"},
    {SCRIPT_ERR_WITNESS_MALLEATED, "WITNESS_MALLEATED"},
    {SCRIPT_ERR_WITNESS_MALLEATED_P2SH, "WITNESS_MALLEATED_P2SH"},
    {SCRIPT_ERR_WITNESS_UNEXPECTED, "WITNESS_UNEXPECTED"},
};

const char *FormatScriptError(ScriptError_t err)
{
    for (unsigned int i=0; i<ARRAYLEN(script_errors); ++i)
        if (script_errors[i].err == err)
            return script_errors[i].name;
    BOOST_ERROR("Unknown scripterror enumeration value, update script_errors in script_tests.cpp.");
    return "";
}

ScriptError_t ParseScriptError(const std::string &name)
{
    for (unsigned int i=0; i<ARRAYLEN(script_errors); ++i)
        if (script_errors[i].name == name)
            return script_errors[i].err;
    BOOST_ERROR("Unknown scripterror \"" << name << "\" in test description");
    return SCRIPT_ERR_UNKNOWN_ERROR;
}

BOOST_FIXTURE_TEST_SUITE(script_tests, BasicTestingSetup)

CMutableTransaction BuildCreditingTransaction(const CScript& scriptPubKey, int nValue = 0)
{
    CMutableTransaction txCredit;
    txCredit.nVersion = 1;
    txCredit.nLockTime = 0;
    txCredit.vin.resize(1);
    txCredit.vout.resize(1);
    txCredit.vin[0].prevout.SetNull();
    txCredit.vin[0].scriptSig = CScript() << CScriptNum(0) << CScriptNum(0);
    txCredit.vin[0].nSequence = CTxIn::SEQUENCE_FINAL;
    txCredit.vout[0].scriptPubKey = scriptPubKey;
    txCredit.vout[0].nValue = nValue;

    return txCredit;
}

CMutableTransaction BuildSpendingTransaction(const CScript& scriptSig, const CScriptWitness& scriptWitness, const CMutableTransaction& txCredit)
{
    CMutableTransaction txSpend;
    txSpend.nVersion = 1;
    txSpend.nLockTime = 0;
    txSpend.vin.resize(1);
    txSpend.vout.resize(1);
    txSpend.wit.vtxinwit.resize(1);
    txSpend.wit.vtxinwit[0].scriptWitness = scriptWitness;
    txSpend.vin[0].prevout.hash = txCredit.GetHash();
    txSpend.vin[0].prevout.n = 0;
    txSpend.vin[0].scriptSig = scriptSig;
    txSpend.vin[0].nSequence = CTxIn::SEQUENCE_FINAL;
    txSpend.vout[0].scriptPubKey = CScript();
    txSpend.vout[0].nValue = txCredit.vout[0].nValue;

    return txSpend;
}

void DoTest(const CScript& scriptPubKey, const CScript& scriptSig, const CScriptWitness& scriptWitness, int flags, const std::string& message, int scriptError, CAmount nValue = 0)
{
    bool expect = (scriptError == SCRIPT_ERR_OK);
    if (flags & SCRIPT_VERIFY_CLEANSTACK) {
        flags |= SCRIPT_VERIFY_P2SH;
        flags |= SCRIPT_VERIFY_WITNESS;
    }
    ScriptError err;
    CMutableTransaction txCredit = BuildCreditingTransaction(scriptPubKey, nValue);
    CMutableTransaction tx = BuildSpendingTransaction(scriptSig, scriptWitness, txCredit);
    CMutableTransaction tx2 = tx;
    BOOST_CHECK_MESSAGE(VerifyScript(scriptSig, scriptPubKey, &scriptWitness, flags, MutableTransactionSignatureChecker(&tx, 0, txCredit.vout[0].nValue), &err) == expect, message);
    BOOST_CHECK_MESSAGE(err == scriptError, std::string(FormatScriptError(err)) + " where " + std::string(FormatScriptError((ScriptError_t)scriptError)) + " expected: " + message);
#if defined(HAVE_CONSENSUS_LIB)
    CDataStream stream(SER_NETWORK, PROTOCOL_VERSION);
    stream << tx2;
<<<<<<< HEAD
    BOOST_CHECK_MESSAGE(namecoinconsensus_verify_script(begin_ptr(scriptPubKey), scriptPubKey.size(), (const unsigned char*)&stream[0], stream.size(), 0, flags, NULL) == expect,message);
=======
    if (flags & bitcoinconsensus_SCRIPT_FLAGS_VERIFY_WITNESS) {
        BOOST_CHECK_MESSAGE(bitcoinconsensus_verify_script_with_amount(begin_ptr(scriptPubKey), scriptPubKey.size(), txCredit.vout[0].nValue, (const unsigned char*)&stream[0], stream.size(), 0, flags, NULL) == expect, message);
    } else {
        BOOST_CHECK_MESSAGE(bitcoinconsensus_verify_script_with_amount(begin_ptr(scriptPubKey), scriptPubKey.size(), 0, (const unsigned char*)&stream[0], stream.size(), 0, flags, NULL) == expect, message);
        BOOST_CHECK_MESSAGE(bitcoinconsensus_verify_script(begin_ptr(scriptPubKey), scriptPubKey.size(), (const unsigned char*)&stream[0], stream.size(), 0, flags, NULL) == expect,message);
    }
>>>>>>> 91aed3ab
#endif
}

void static NegateSignatureS(std::vector<unsigned char>& vchSig) {
    // Parse the signature.
    std::vector<unsigned char> r, s;
    r = std::vector<unsigned char>(vchSig.begin() + 4, vchSig.begin() + 4 + vchSig[3]);
    s = std::vector<unsigned char>(vchSig.begin() + 6 + vchSig[3], vchSig.begin() + 6 + vchSig[3] + vchSig[5 + vchSig[3]]);

    // Really ugly to implement mod-n negation here, but it would be feature creep to expose such functionality from libsecp256k1.
    static const unsigned char order[33] = {
        0x00,
        0xFF, 0xFF, 0xFF, 0xFF, 0xFF, 0xFF, 0xFF, 0xFF,
        0xFF, 0xFF, 0xFF, 0xFF, 0xFF, 0xFF, 0xFF, 0xFE,
        0xBA, 0xAE, 0xDC, 0xE6, 0xAF, 0x48, 0xA0, 0x3B,
        0xBF, 0xD2, 0x5E, 0x8C, 0xD0, 0x36, 0x41, 0x41
    };
    while (s.size() < 33) {
        s.insert(s.begin(), 0x00);
    }
    int carry = 0;
    for (int p = 32; p >= 1; p--) {
        int n = (int)order[p] - s[p] - carry;
        s[p] = (n + 256) & 0xFF;
        carry = (n < 0);
    }
    assert(carry == 0);
    if (s.size() > 1 && s[0] == 0 && s[1] < 0x80) {
        s.erase(s.begin());
    }

    // Reconstruct the signature.
    vchSig.clear();
    vchSig.push_back(0x30);
    vchSig.push_back(4 + r.size() + s.size());
    vchSig.push_back(0x02);
    vchSig.push_back(r.size());
    vchSig.insert(vchSig.end(), r.begin(), r.end());
    vchSig.push_back(0x02);
    vchSig.push_back(s.size());
    vchSig.insert(vchSig.end(), s.begin(), s.end());
}

namespace
{
const unsigned char vchKey0[32] = {0,0,0,0,0,0,0,0,0,0,0,0,0,0,0,0,0,0,0,0,0,0,0,0,0,0,0,0,0,0,0,1};
const unsigned char vchKey1[32] = {0,0,0,0,0,0,0,0,0,0,0,0,0,0,0,0,0,0,0,0,0,0,0,0,0,0,0,0,0,0,1,0};
const unsigned char vchKey2[32] = {0,0,0,0,0,0,0,0,0,0,0,0,0,0,0,0,0,0,0,0,0,0,0,0,0,0,0,0,0,1,0,0};

struct KeyData
{
    CKey key0, key0C, key1, key1C, key2, key2C;
    CPubKey pubkey0, pubkey0C, pubkey0H;
    CPubKey pubkey1, pubkey1C;
    CPubKey pubkey2, pubkey2C;

    KeyData()
    {

        key0.Set(vchKey0, vchKey0 + 32, false);
        key0C.Set(vchKey0, vchKey0 + 32, true);
        pubkey0 = key0.GetPubKey();
        pubkey0H = key0.GetPubKey();
        pubkey0C = key0C.GetPubKey();
        *const_cast<unsigned char*>(&pubkey0H[0]) = 0x06 | (pubkey0H[64] & 1);

        key1.Set(vchKey1, vchKey1 + 32, false);
        key1C.Set(vchKey1, vchKey1 + 32, true);
        pubkey1 = key1.GetPubKey();
        pubkey1C = key1C.GetPubKey();

        key2.Set(vchKey2, vchKey2 + 32, false);
        key2C.Set(vchKey2, vchKey2 + 32, true);
        pubkey2 = key2.GetPubKey();
        pubkey2C = key2C.GetPubKey();
    }
};

enum WitnessMode {
    WITNESS_NONE,
    WITNESS_PKH,
    WITNESS_SH
};

class TestBuilder
{
private:
    //! Actually executed script
    CScript script;
    //! The P2SH redeemscript
    CScript redeemscript;
    //! The Witness embedded script
    CScript witscript;
    CScriptWitness scriptWitness;
    CTransaction creditTx;
    CMutableTransaction spendTx;
    bool havePush;
    std::vector<unsigned char> push;
    std::string comment;
    int flags;
    int scriptError;
    CAmount nValue;

    void DoPush()
    {
        if (havePush) {
            spendTx.vin[0].scriptSig << push;
            havePush = false;
        }
    }

    void DoPush(const std::vector<unsigned char>& data)
    {
         DoPush();
         push = data;
         havePush = true;
    }

public:
    TestBuilder(const CScript& script_, const std::string& comment_, int flags_, bool P2SH = false, WitnessMode wm = WITNESS_NONE, int witnessversion = 0, CAmount nValue_ = 0) : script(script_), havePush(false), comment(comment_), flags(flags_), scriptError(SCRIPT_ERR_OK), nValue(nValue_)
    {
        CScript scriptPubKey = script;
        if (wm == WITNESS_PKH) {
            uint160 hash;
            CHash160().Write(&script[1], script.size() - 1).Finalize(hash.begin());
            script = CScript() << OP_DUP << OP_HASH160 << ToByteVector(hash) << OP_EQUALVERIFY << OP_CHECKSIG;
            scriptPubKey = CScript() << witnessversion << ToByteVector(hash);
        } else if (wm == WITNESS_SH) {
            witscript = scriptPubKey;
            uint256 hash;
            CSHA256().Write(&witscript[0], witscript.size()).Finalize(hash.begin());
            scriptPubKey = CScript() << witnessversion << ToByteVector(hash);
        }
        if (P2SH) {
            redeemscript = scriptPubKey;
            scriptPubKey = CScript() << OP_HASH160 << ToByteVector(CScriptID(redeemscript)) << OP_EQUAL;
        }
        creditTx = BuildCreditingTransaction(scriptPubKey, nValue);
        spendTx = BuildSpendingTransaction(CScript(), CScriptWitness(), creditTx);
    }

    TestBuilder& ScriptError(ScriptError_t err)
    {
        scriptError = err;
        return *this;
    }

    TestBuilder& Add(const CScript& script)
    {
        DoPush();
        spendTx.vin[0].scriptSig += script;
        return *this;
    }

    TestBuilder& Num(int num)
    {
        DoPush();
        spendTx.vin[0].scriptSig << num;
        return *this;
    }

    TestBuilder& Push(const std::string& hex)
    {
        DoPush(ParseHex(hex));
        return *this;
    }

    TestBuilder& Push(const CScript& script) {
         DoPush(std::vector<unsigned char>(script.begin(), script.end()));
        return *this;
    }

    TestBuilder& PushSig(const CKey& key, int nHashType = SIGHASH_ALL, unsigned int lenR = 32, unsigned int lenS = 32, SigVersion sigversion = SIGVERSION_BASE, CAmount amount = 0)
    {
        uint256 hash = SignatureHash(script, spendTx, 0, nHashType, amount, sigversion);
        std::vector<unsigned char> vchSig, r, s;
        uint32_t iter = 0;
        do {
            key.Sign(hash, vchSig, iter++);
            if ((lenS == 33) != (vchSig[5 + vchSig[3]] == 33)) {
                NegateSignatureS(vchSig);
            }
            r = std::vector<unsigned char>(vchSig.begin() + 4, vchSig.begin() + 4 + vchSig[3]);
            s = std::vector<unsigned char>(vchSig.begin() + 6 + vchSig[3], vchSig.begin() + 6 + vchSig[3] + vchSig[5 + vchSig[3]]);
        } while (lenR != r.size() || lenS != s.size());
        vchSig.push_back(static_cast<unsigned char>(nHashType));
        DoPush(vchSig);
        return *this;
    }

    TestBuilder& PushWitSig(const CKey& key, CAmount amount = -1, int nHashType = SIGHASH_ALL, unsigned int lenR = 32, unsigned int lenS = 32, SigVersion sigversion = SIGVERSION_WITNESS_V0)
    {
        if (amount == -1)
            amount = nValue;
        return PushSig(key, nHashType, lenR, lenS, sigversion, amount).AsWit();
    }

    TestBuilder& Push(const CPubKey& pubkey)
    {
        DoPush(std::vector<unsigned char>(pubkey.begin(), pubkey.end()));
        return *this;
    }

    TestBuilder& PushRedeem()
    {
        DoPush(std::vector<unsigned char>(redeemscript.begin(), redeemscript.end()));
        return *this;
    }

    TestBuilder& PushWitRedeem()
    {
        DoPush(std::vector<unsigned char>(witscript.begin(), witscript.end()));
        return AsWit();
    }

    TestBuilder& EditPush(unsigned int pos, const std::string& hexin, const std::string& hexout)
    {
        assert(havePush);
        std::vector<unsigned char> datain = ParseHex(hexin);
        std::vector<unsigned char> dataout = ParseHex(hexout);
        assert(pos + datain.size() <= push.size());
        BOOST_CHECK_MESSAGE(std::vector<unsigned char>(push.begin() + pos, push.begin() + pos + datain.size()) == datain, comment);
        push.erase(push.begin() + pos, push.begin() + pos + datain.size());
        push.insert(push.begin() + pos, dataout.begin(), dataout.end());
        return *this;
    }

    TestBuilder& DamagePush(unsigned int pos)
    {
        assert(havePush);
        assert(pos < push.size());
        push[pos] ^= 1;
        return *this;
    }

    TestBuilder& Test()
    {
        TestBuilder copy = *this; // Make a copy so we can rollback the push.
        DoPush();
        DoTest(creditTx.vout[0].scriptPubKey, spendTx.vin[0].scriptSig, scriptWitness, flags, comment, scriptError, nValue);
        *this = copy;
        return *this;
    }

    TestBuilder& AsWit()
    {
        assert(havePush);
        scriptWitness.stack.push_back(push);
        havePush = false;
        return *this;
    }

    UniValue GetJSON()
    {
        DoPush();
        UniValue array(UniValue::VARR);
        if (!scriptWitness.stack.empty()) {
            UniValue wit(UniValue::VARR);
            for (unsigned i = 0; i < scriptWitness.stack.size(); i++) {
                wit.push_back(HexStr(scriptWitness.stack[i]));
            }
            wit.push_back(ValueFromAmount(nValue));
            array.push_back(wit);
        }
        array.push_back(FormatScript(spendTx.vin[0].scriptSig));
        array.push_back(FormatScript(creditTx.vout[0].scriptPubKey));
        array.push_back(FormatScriptFlags(flags));
        array.push_back(FormatScriptError((ScriptError_t)scriptError));
        array.push_back(comment);
        return array;
    }

    std::string GetComment()
    {
        return comment;
    }

    const CScript& GetScriptPubKey()
    {
        return creditTx.vout[0].scriptPubKey;
    }
};

std::string JSONPrettyPrint(const UniValue& univalue)
{
    std::string ret = univalue.write(4);
    // Workaround for libunivalue pretty printer, which puts a space between comma's and newlines
    size_t pos = 0;
    while ((pos = ret.find(" \n", pos)) != std::string::npos) {
        ret.replace(pos, 2, "\n");
        pos++;
    }
    return ret;
}
}

BOOST_AUTO_TEST_CASE(script_build)
{
    const KeyData keys;

    std::vector<TestBuilder> tests;

    tests.push_back(TestBuilder(CScript() << ToByteVector(keys.pubkey0) << OP_CHECKSIG,
                                "P2PK", 0
                               ).PushSig(keys.key0));
    tests.push_back(TestBuilder(CScript() << ToByteVector(keys.pubkey0) << OP_CHECKSIG,
                                "P2PK, bad sig", 0
                               ).PushSig(keys.key0).DamagePush(10).ScriptError(SCRIPT_ERR_EVAL_FALSE));

    tests.push_back(TestBuilder(CScript() << OP_DUP << OP_HASH160 << ToByteVector(keys.pubkey1C.GetID()) << OP_EQUALVERIFY << OP_CHECKSIG,
                                "P2PKH", 0
                               ).PushSig(keys.key1).Push(keys.pubkey1C));
    tests.push_back(TestBuilder(CScript() << OP_DUP << OP_HASH160 << ToByteVector(keys.pubkey2C.GetID()) << OP_EQUALVERIFY << OP_CHECKSIG,
                                "P2PKH, bad pubkey", 0
                               ).PushSig(keys.key2).Push(keys.pubkey2C).DamagePush(5).ScriptError(SCRIPT_ERR_EQUALVERIFY));

    tests.push_back(TestBuilder(CScript() << ToByteVector(keys.pubkey1) << OP_CHECKSIG,
                                "P2PK anyonecanpay", 0
                               ).PushSig(keys.key1, SIGHASH_ALL | SIGHASH_ANYONECANPAY));
    tests.push_back(TestBuilder(CScript() << ToByteVector(keys.pubkey1) << OP_CHECKSIG,
                                "P2PK anyonecanpay marked with normal hashtype", 0
                               ).PushSig(keys.key1, SIGHASH_ALL | SIGHASH_ANYONECANPAY).EditPush(70, "81", "01").ScriptError(SCRIPT_ERR_EVAL_FALSE));

    tests.push_back(TestBuilder(CScript() << ToByteVector(keys.pubkey0C) << OP_CHECKSIG,
                                "P2SH(P2PK)", SCRIPT_VERIFY_P2SH, true
                               ).PushSig(keys.key0).PushRedeem());
    tests.push_back(TestBuilder(CScript() << ToByteVector(keys.pubkey0C) << OP_CHECKSIG,
                                "P2SH(P2PK), bad redeemscript", SCRIPT_VERIFY_P2SH, true
                               ).PushSig(keys.key0).PushRedeem().DamagePush(10).ScriptError(SCRIPT_ERR_EVAL_FALSE));
    
    tests.push_back(TestBuilder(CScript() << OP_DUP << OP_HASH160 << ToByteVector(keys.pubkey0.GetID()) << OP_EQUALVERIFY << OP_CHECKSIG,
                                "P2SH(P2PKH)", SCRIPT_VERIFY_P2SH, true
                               ).PushSig(keys.key0).Push(keys.pubkey0).PushRedeem());
    tests.push_back(TestBuilder(CScript() << OP_DUP << OP_HASH160 << ToByteVector(keys.pubkey1.GetID()) << OP_EQUALVERIFY << OP_CHECKSIG,
                                "P2SH(P2PKH), bad sig but no VERIFY_P2SH", 0, true
                               ).PushSig(keys.key0).DamagePush(10).PushRedeem());
    tests.push_back(TestBuilder(CScript() << OP_DUP << OP_HASH160 << ToByteVector(keys.pubkey1.GetID()) << OP_EQUALVERIFY << OP_CHECKSIG,
                                "P2SH(P2PKH), bad sig", SCRIPT_VERIFY_P2SH, true
                               ).PushSig(keys.key0).DamagePush(10).PushRedeem().ScriptError(SCRIPT_ERR_EQUALVERIFY));

    tests.push_back(TestBuilder(CScript() << OP_3 << ToByteVector(keys.pubkey0C) << ToByteVector(keys.pubkey1C) << ToByteVector(keys.pubkey2C) << OP_3 << OP_CHECKMULTISIG,
                                "3-of-3", 0
                               ).Num(0).PushSig(keys.key0).PushSig(keys.key1).PushSig(keys.key2));
    tests.push_back(TestBuilder(CScript() << OP_3 << ToByteVector(keys.pubkey0C) << ToByteVector(keys.pubkey1C) << ToByteVector(keys.pubkey2C) << OP_3 << OP_CHECKMULTISIG,
                                "3-of-3, 2 sigs", 0
                               ).Num(0).PushSig(keys.key0).PushSig(keys.key1).Num(0).ScriptError(SCRIPT_ERR_EVAL_FALSE));

    tests.push_back(TestBuilder(CScript() << OP_2 << ToByteVector(keys.pubkey0C) << ToByteVector(keys.pubkey1C) << ToByteVector(keys.pubkey2C) << OP_3 << OP_CHECKMULTISIG,
                                "P2SH(2-of-3)", SCRIPT_VERIFY_P2SH, true
                               ).Num(0).PushSig(keys.key1).PushSig(keys.key2).PushRedeem());
    tests.push_back(TestBuilder(CScript() << OP_2 << ToByteVector(keys.pubkey0C) << ToByteVector(keys.pubkey1C) << ToByteVector(keys.pubkey2C) << OP_3 << OP_CHECKMULTISIG,
                                "P2SH(2-of-3), 1 sig", SCRIPT_VERIFY_P2SH, true
                               ).Num(0).PushSig(keys.key1).Num(0).PushRedeem().ScriptError(SCRIPT_ERR_EVAL_FALSE));

    tests.push_back(TestBuilder(CScript() << ToByteVector(keys.pubkey1C) << OP_CHECKSIG,
                                "P2PK with too much R padding but no DERSIG", 0
                               ).PushSig(keys.key1, SIGHASH_ALL, 31, 32).EditPush(1, "43021F", "44022000"));
    tests.push_back(TestBuilder(CScript() << ToByteVector(keys.pubkey1C) << OP_CHECKSIG,
                                "P2PK with too much R padding", SCRIPT_VERIFY_DERSIG
                               ).PushSig(keys.key1, SIGHASH_ALL, 31, 32).EditPush(1, "43021F", "44022000").ScriptError(SCRIPT_ERR_SIG_DER));
    tests.push_back(TestBuilder(CScript() << ToByteVector(keys.pubkey1C) << OP_CHECKSIG,
                                "P2PK with too much S padding but no DERSIG", 0
                               ).PushSig(keys.key1, SIGHASH_ALL).EditPush(1, "44", "45").EditPush(37, "20", "2100"));
    tests.push_back(TestBuilder(CScript() << ToByteVector(keys.pubkey1C) << OP_CHECKSIG,
                                "P2PK with too much S padding", SCRIPT_VERIFY_DERSIG
                               ).PushSig(keys.key1, SIGHASH_ALL).EditPush(1, "44", "45").EditPush(37, "20", "2100").ScriptError(SCRIPT_ERR_SIG_DER));
    tests.push_back(TestBuilder(CScript() << ToByteVector(keys.pubkey1C) << OP_CHECKSIG,
                                "P2PK with too little R padding but no DERSIG", 0
                               ).PushSig(keys.key1, SIGHASH_ALL, 33, 32).EditPush(1, "45022100", "440220"));
    tests.push_back(TestBuilder(CScript() << ToByteVector(keys.pubkey1C) << OP_CHECKSIG,
                                "P2PK with too little R padding", SCRIPT_VERIFY_DERSIG
                               ).PushSig(keys.key1, SIGHASH_ALL, 33, 32).EditPush(1, "45022100", "440220").ScriptError(SCRIPT_ERR_SIG_DER));
    tests.push_back(TestBuilder(CScript() << ToByteVector(keys.pubkey2C) << OP_CHECKSIG << OP_NOT,
                                "P2PK NOT with bad sig with too much R padding but no DERSIG", 0
                               ).PushSig(keys.key2, SIGHASH_ALL, 31, 32).EditPush(1, "43021F", "44022000").DamagePush(10));
    tests.push_back(TestBuilder(CScript() << ToByteVector(keys.pubkey2C) << OP_CHECKSIG << OP_NOT,
                                "P2PK NOT with bad sig with too much R padding", SCRIPT_VERIFY_DERSIG
                               ).PushSig(keys.key2, SIGHASH_ALL, 31, 32).EditPush(1, "43021F", "44022000").DamagePush(10).ScriptError(SCRIPT_ERR_SIG_DER));
    tests.push_back(TestBuilder(CScript() << ToByteVector(keys.pubkey2C) << OP_CHECKSIG << OP_NOT,
                                "P2PK NOT with too much R padding but no DERSIG", 0
                               ).PushSig(keys.key2, SIGHASH_ALL, 31, 32).EditPush(1, "43021F", "44022000").ScriptError(SCRIPT_ERR_EVAL_FALSE));
    tests.push_back(TestBuilder(CScript() << ToByteVector(keys.pubkey2C) << OP_CHECKSIG << OP_NOT,
                                "P2PK NOT with too much R padding", SCRIPT_VERIFY_DERSIG
                               ).PushSig(keys.key2, SIGHASH_ALL, 31, 32).EditPush(1, "43021F", "44022000").ScriptError(SCRIPT_ERR_SIG_DER));

    tests.push_back(TestBuilder(CScript() << ToByteVector(keys.pubkey1C) << OP_CHECKSIG,
                                "BIP66 example 1, without DERSIG", 0
                               ).PushSig(keys.key1, SIGHASH_ALL, 33, 32).EditPush(1, "45022100", "440220"));
    tests.push_back(TestBuilder(CScript() << ToByteVector(keys.pubkey1C) << OP_CHECKSIG,
                                "BIP66 example 1, with DERSIG", SCRIPT_VERIFY_DERSIG
                               ).PushSig(keys.key1, SIGHASH_ALL, 33, 32).EditPush(1, "45022100", "440220").ScriptError(SCRIPT_ERR_SIG_DER));
    tests.push_back(TestBuilder(CScript() << ToByteVector(keys.pubkey1C) << OP_CHECKSIG << OP_NOT,
                                "BIP66 example 2, without DERSIG", 0
                               ).PushSig(keys.key1, SIGHASH_ALL, 33, 32).EditPush(1, "45022100", "440220").ScriptError(SCRIPT_ERR_EVAL_FALSE));
    tests.push_back(TestBuilder(CScript() << ToByteVector(keys.pubkey1C) << OP_CHECKSIG << OP_NOT,
                                "BIP66 example 2, with DERSIG", SCRIPT_VERIFY_DERSIG
                               ).PushSig(keys.key1, SIGHASH_ALL, 33, 32).EditPush(1, "45022100", "440220").ScriptError(SCRIPT_ERR_SIG_DER));
    tests.push_back(TestBuilder(CScript() << ToByteVector(keys.pubkey1C) << OP_CHECKSIG,
                                "BIP66 example 3, without DERSIG", 0
                               ).Num(0).ScriptError(SCRIPT_ERR_EVAL_FALSE));
    tests.push_back(TestBuilder(CScript() << ToByteVector(keys.pubkey1C) << OP_CHECKSIG,
                                "BIP66 example 3, with DERSIG", SCRIPT_VERIFY_DERSIG
                               ).Num(0).ScriptError(SCRIPT_ERR_EVAL_FALSE));
    tests.push_back(TestBuilder(CScript() << ToByteVector(keys.pubkey1C) << OP_CHECKSIG << OP_NOT,
                                "BIP66 example 4, without DERSIG", 0
                               ).Num(0));
    tests.push_back(TestBuilder(CScript() << ToByteVector(keys.pubkey1C) << OP_CHECKSIG << OP_NOT,
                                "BIP66 example 4, with DERSIG", SCRIPT_VERIFY_DERSIG
                               ).Num(0));
    tests.push_back(TestBuilder(CScript() << ToByteVector(keys.pubkey1C) << OP_CHECKSIG,
                                "BIP66 example 5, without DERSIG", 0
                               ).Num(1).ScriptError(SCRIPT_ERR_EVAL_FALSE));
    tests.push_back(TestBuilder(CScript() << ToByteVector(keys.pubkey1C) << OP_CHECKSIG,
                                "BIP66 example 5, with DERSIG", SCRIPT_VERIFY_DERSIG
                               ).Num(1).ScriptError(SCRIPT_ERR_SIG_DER));
    tests.push_back(TestBuilder(CScript() << ToByteVector(keys.pubkey1C) << OP_CHECKSIG << OP_NOT,
                                "BIP66 example 6, without DERSIG", 0
                               ).Num(1));
    tests.push_back(TestBuilder(CScript() << ToByteVector(keys.pubkey1C) << OP_CHECKSIG << OP_NOT,
                                "BIP66 example 6, with DERSIG", SCRIPT_VERIFY_DERSIG
                               ).Num(1).ScriptError(SCRIPT_ERR_SIG_DER));
    tests.push_back(TestBuilder(CScript() << OP_2 << ToByteVector(keys.pubkey1C) << ToByteVector(keys.pubkey2C) << OP_2 << OP_CHECKMULTISIG,
                                "BIP66 example 7, without DERSIG", 0
                               ).Num(0).PushSig(keys.key1, SIGHASH_ALL, 33, 32).EditPush(1, "45022100", "440220").PushSig(keys.key2));
    tests.push_back(TestBuilder(CScript() << OP_2 << ToByteVector(keys.pubkey1C) << ToByteVector(keys.pubkey2C) << OP_2 << OP_CHECKMULTISIG,
                                "BIP66 example 7, with DERSIG", SCRIPT_VERIFY_DERSIG
                               ).Num(0).PushSig(keys.key1, SIGHASH_ALL, 33, 32).EditPush(1, "45022100", "440220").PushSig(keys.key2).ScriptError(SCRIPT_ERR_SIG_DER));
    tests.push_back(TestBuilder(CScript() << OP_2 << ToByteVector(keys.pubkey1C) << ToByteVector(keys.pubkey2C) << OP_2 << OP_CHECKMULTISIG << OP_NOT,
                                "BIP66 example 8, without DERSIG", 0
                               ).Num(0).PushSig(keys.key1, SIGHASH_ALL, 33, 32).EditPush(1, "45022100", "440220").PushSig(keys.key2).ScriptError(SCRIPT_ERR_EVAL_FALSE));
    tests.push_back(TestBuilder(CScript() << OP_2 << ToByteVector(keys.pubkey1C) << ToByteVector(keys.pubkey2C) << OP_2 << OP_CHECKMULTISIG << OP_NOT,
                                "BIP66 example 8, with DERSIG", SCRIPT_VERIFY_DERSIG
                               ).Num(0).PushSig(keys.key1, SIGHASH_ALL, 33, 32).EditPush(1, "45022100", "440220").PushSig(keys.key2).ScriptError(SCRIPT_ERR_SIG_DER));
    tests.push_back(TestBuilder(CScript() << OP_2 << ToByteVector(keys.pubkey1C) << ToByteVector(keys.pubkey2C) << OP_2 << OP_CHECKMULTISIG,
                                "BIP66 example 9, without DERSIG", 0
                               ).Num(0).Num(0).PushSig(keys.key2, SIGHASH_ALL, 33, 32).EditPush(1, "45022100", "440220").ScriptError(SCRIPT_ERR_EVAL_FALSE));
    tests.push_back(TestBuilder(CScript() << OP_2 << ToByteVector(keys.pubkey1C) << ToByteVector(keys.pubkey2C) << OP_2 << OP_CHECKMULTISIG,
                                "BIP66 example 9, with DERSIG", SCRIPT_VERIFY_DERSIG
                               ).Num(0).Num(0).PushSig(keys.key2, SIGHASH_ALL, 33, 32).EditPush(1, "45022100", "440220").ScriptError(SCRIPT_ERR_SIG_DER));
    tests.push_back(TestBuilder(CScript() << OP_2 << ToByteVector(keys.pubkey1C) << ToByteVector(keys.pubkey2C) << OP_2 << OP_CHECKMULTISIG << OP_NOT,
                                "BIP66 example 10, without DERSIG", 0
                               ).Num(0).Num(0).PushSig(keys.key2, SIGHASH_ALL, 33, 32).EditPush(1, "45022100", "440220"));
    tests.push_back(TestBuilder(CScript() << OP_2 << ToByteVector(keys.pubkey1C) << ToByteVector(keys.pubkey2C) << OP_2 << OP_CHECKMULTISIG << OP_NOT,
                                "BIP66 example 10, with DERSIG", SCRIPT_VERIFY_DERSIG
                               ).Num(0).Num(0).PushSig(keys.key2, SIGHASH_ALL, 33, 32).EditPush(1, "45022100", "440220").ScriptError(SCRIPT_ERR_SIG_DER));
    tests.push_back(TestBuilder(CScript() << OP_2 << ToByteVector(keys.pubkey1C) << ToByteVector(keys.pubkey2C) << OP_2 << OP_CHECKMULTISIG,
                                "BIP66 example 11, without DERSIG", 0
                               ).Num(0).PushSig(keys.key1, SIGHASH_ALL, 33, 32).EditPush(1, "45022100", "440220").Num(0).ScriptError(SCRIPT_ERR_EVAL_FALSE));
    tests.push_back(TestBuilder(CScript() << OP_2 << ToByteVector(keys.pubkey1C) << ToByteVector(keys.pubkey2C) << OP_2 << OP_CHECKMULTISIG,
                                "BIP66 example 11, with DERSIG", SCRIPT_VERIFY_DERSIG
                               ).Num(0).PushSig(keys.key1, SIGHASH_ALL, 33, 32).EditPush(1, "45022100", "440220").Num(0).ScriptError(SCRIPT_ERR_EVAL_FALSE));
    tests.push_back(TestBuilder(CScript() << OP_2 << ToByteVector(keys.pubkey1C) << ToByteVector(keys.pubkey2C) << OP_2 << OP_CHECKMULTISIG << OP_NOT,
                                "BIP66 example 12, without DERSIG", 0
                               ).Num(0).PushSig(keys.key1, SIGHASH_ALL, 33, 32).EditPush(1, "45022100", "440220").Num(0));
    tests.push_back(TestBuilder(CScript() << OP_2 << ToByteVector(keys.pubkey1C) << ToByteVector(keys.pubkey2C) << OP_2 << OP_CHECKMULTISIG << OP_NOT,
                                "BIP66 example 12, with DERSIG", SCRIPT_VERIFY_DERSIG
                               ).Num(0).PushSig(keys.key1, SIGHASH_ALL, 33, 32).EditPush(1, "45022100", "440220").Num(0));
    tests.push_back(TestBuilder(CScript() << ToByteVector(keys.pubkey2C) << OP_CHECKSIG,
                                "P2PK with multi-byte hashtype, without DERSIG", 0
                               ).PushSig(keys.key2, SIGHASH_ALL).EditPush(70, "01", "0101"));
    tests.push_back(TestBuilder(CScript() << ToByteVector(keys.pubkey2C) << OP_CHECKSIG,
                                "P2PK with multi-byte hashtype, with DERSIG", SCRIPT_VERIFY_DERSIG
                               ).PushSig(keys.key2, SIGHASH_ALL).EditPush(70, "01", "0101").ScriptError(SCRIPT_ERR_SIG_DER));

    tests.push_back(TestBuilder(CScript() << ToByteVector(keys.pubkey2C) << OP_CHECKSIG,
                                "P2PK with high S but no LOW_S", 0
                               ).PushSig(keys.key2, SIGHASH_ALL, 32, 33));
    tests.push_back(TestBuilder(CScript() << ToByteVector(keys.pubkey2C) << OP_CHECKSIG,
                                "P2PK with high S", SCRIPT_VERIFY_LOW_S
                               ).PushSig(keys.key2, SIGHASH_ALL, 32, 33).ScriptError(SCRIPT_ERR_SIG_HIGH_S));

    tests.push_back(TestBuilder(CScript() << ToByteVector(keys.pubkey0H) << OP_CHECKSIG,
                                "P2PK with hybrid pubkey but no STRICTENC", 0
                               ).PushSig(keys.key0, SIGHASH_ALL));
    tests.push_back(TestBuilder(CScript() << ToByteVector(keys.pubkey0H) << OP_CHECKSIG,
                                "P2PK with hybrid pubkey", SCRIPT_VERIFY_STRICTENC
                               ).PushSig(keys.key0, SIGHASH_ALL).ScriptError(SCRIPT_ERR_PUBKEYTYPE));
    tests.push_back(TestBuilder(CScript() << ToByteVector(keys.pubkey0H) << OP_CHECKSIG << OP_NOT,
                                "P2PK NOT with hybrid pubkey but no STRICTENC", 0
                               ).PushSig(keys.key0, SIGHASH_ALL).ScriptError(SCRIPT_ERR_EVAL_FALSE));
    tests.push_back(TestBuilder(CScript() << ToByteVector(keys.pubkey0H) << OP_CHECKSIG << OP_NOT,
                                "P2PK NOT with hybrid pubkey", SCRIPT_VERIFY_STRICTENC
                               ).PushSig(keys.key0, SIGHASH_ALL).ScriptError(SCRIPT_ERR_PUBKEYTYPE));
    tests.push_back(TestBuilder(CScript() << ToByteVector(keys.pubkey0H) << OP_CHECKSIG << OP_NOT,
                                "P2PK NOT with invalid hybrid pubkey but no STRICTENC", 0
                               ).PushSig(keys.key0, SIGHASH_ALL).DamagePush(10));
    tests.push_back(TestBuilder(CScript() << ToByteVector(keys.pubkey0H) << OP_CHECKSIG << OP_NOT,
                                "P2PK NOT with invalid hybrid pubkey", SCRIPT_VERIFY_STRICTENC
                               ).PushSig(keys.key0, SIGHASH_ALL).DamagePush(10).ScriptError(SCRIPT_ERR_PUBKEYTYPE));
    tests.push_back(TestBuilder(CScript() << OP_1 << ToByteVector(keys.pubkey0H) << ToByteVector(keys.pubkey1C) << OP_2 << OP_CHECKMULTISIG,
                                "1-of-2 with the second 1 hybrid pubkey and no STRICTENC", 0
                               ).Num(0).PushSig(keys.key1, SIGHASH_ALL));
    tests.push_back(TestBuilder(CScript() << OP_1 << ToByteVector(keys.pubkey0H) << ToByteVector(keys.pubkey1C) << OP_2 << OP_CHECKMULTISIG,
                                "1-of-2 with the second 1 hybrid pubkey", SCRIPT_VERIFY_STRICTENC
                               ).Num(0).PushSig(keys.key1, SIGHASH_ALL));
    tests.push_back(TestBuilder(CScript() << OP_1 << ToByteVector(keys.pubkey1C) << ToByteVector(keys.pubkey0H) << OP_2 << OP_CHECKMULTISIG,
                                "1-of-2 with the first 1 hybrid pubkey", SCRIPT_VERIFY_STRICTENC
                               ).Num(0).PushSig(keys.key1, SIGHASH_ALL).ScriptError(SCRIPT_ERR_PUBKEYTYPE));

    tests.push_back(TestBuilder(CScript() << ToByteVector(keys.pubkey1) << OP_CHECKSIG,
                                "P2PK with undefined hashtype but no STRICTENC", 0
                               ).PushSig(keys.key1, 5));
    tests.push_back(TestBuilder(CScript() << ToByteVector(keys.pubkey1) << OP_CHECKSIG,
                                "P2PK with undefined hashtype", SCRIPT_VERIFY_STRICTENC
                               ).PushSig(keys.key1, 5).ScriptError(SCRIPT_ERR_SIG_HASHTYPE));
    tests.push_back(TestBuilder(CScript() << ToByteVector(keys.pubkey1) << OP_CHECKSIG << OP_NOT,
                                "P2PK NOT with invalid sig and undefined hashtype but no STRICTENC", 0
                               ).PushSig(keys.key1, 5).DamagePush(10));
    tests.push_back(TestBuilder(CScript() << ToByteVector(keys.pubkey1) << OP_CHECKSIG << OP_NOT,
                                "P2PK NOT with invalid sig and undefined hashtype", SCRIPT_VERIFY_STRICTENC
                               ).PushSig(keys.key1, 5).DamagePush(10).ScriptError(SCRIPT_ERR_SIG_HASHTYPE));

    tests.push_back(TestBuilder(CScript() << OP_3 << ToByteVector(keys.pubkey0C) << ToByteVector(keys.pubkey1C) << ToByteVector(keys.pubkey2C) << OP_3 << OP_CHECKMULTISIG,
                                "3-of-3 with nonzero dummy but no NULLDUMMY", 0
                               ).Num(1).PushSig(keys.key0).PushSig(keys.key1).PushSig(keys.key2));
    tests.push_back(TestBuilder(CScript() << OP_3 << ToByteVector(keys.pubkey0C) << ToByteVector(keys.pubkey1C) << ToByteVector(keys.pubkey2C) << OP_3 << OP_CHECKMULTISIG,
                                "3-of-3 with nonzero dummy", SCRIPT_VERIFY_NULLDUMMY
                               ).Num(1).PushSig(keys.key0).PushSig(keys.key1).PushSig(keys.key2).ScriptError(SCRIPT_ERR_SIG_NULLDUMMY));
    tests.push_back(TestBuilder(CScript() << OP_3 << ToByteVector(keys.pubkey0C) << ToByteVector(keys.pubkey1C) << ToByteVector(keys.pubkey2C) << OP_3 << OP_CHECKMULTISIG << OP_NOT,
                                "3-of-3 NOT with invalid sig and nonzero dummy but no NULLDUMMY", 0
                               ).Num(1).PushSig(keys.key0).PushSig(keys.key1).PushSig(keys.key2).DamagePush(10));
    tests.push_back(TestBuilder(CScript() << OP_3 << ToByteVector(keys.pubkey0C) << ToByteVector(keys.pubkey1C) << ToByteVector(keys.pubkey2C) << OP_3 << OP_CHECKMULTISIG << OP_NOT,
                                "3-of-3 NOT with invalid sig with nonzero dummy", SCRIPT_VERIFY_NULLDUMMY
                               ).Num(1).PushSig(keys.key0).PushSig(keys.key1).PushSig(keys.key2).DamagePush(10).ScriptError(SCRIPT_ERR_SIG_NULLDUMMY));

    tests.push_back(TestBuilder(CScript() << OP_2 << ToByteVector(keys.pubkey1C) << ToByteVector(keys.pubkey1C) << OP_2 << OP_CHECKMULTISIG,
                                "2-of-2 with two identical keys and sigs pushed using OP_DUP but no SIGPUSHONLY", 0
                               ).Num(0).PushSig(keys.key1).Add(CScript() << OP_DUP));
    tests.push_back(TestBuilder(CScript() << OP_2 << ToByteVector(keys.pubkey1C) << ToByteVector(keys.pubkey1C) << OP_2 << OP_CHECKMULTISIG,
                                "2-of-2 with two identical keys and sigs pushed using OP_DUP", SCRIPT_VERIFY_SIGPUSHONLY
                               ).Num(0).PushSig(keys.key1).Add(CScript() << OP_DUP).ScriptError(SCRIPT_ERR_SIG_PUSHONLY));
    tests.push_back(TestBuilder(CScript() << ToByteVector(keys.pubkey2C) << OP_CHECKSIG,
                                "P2SH(P2PK) with non-push scriptSig but no P2SH or SIGPUSHONLY", 0, true
                               ).PushSig(keys.key2).Add(CScript() << OP_NOP8).PushRedeem());
    tests.push_back(TestBuilder(CScript() << ToByteVector(keys.pubkey2C) << OP_CHECKSIG,
                                "P2PK with non-push scriptSig but with P2SH validation", 0
                               ).PushSig(keys.key2).Add(CScript() << OP_NOP8));
    tests.push_back(TestBuilder(CScript() << ToByteVector(keys.pubkey2C) << OP_CHECKSIG,
                                "P2SH(P2PK) with non-push scriptSig but no SIGPUSHONLY", SCRIPT_VERIFY_P2SH, true
                               ).PushSig(keys.key2).Add(CScript() << OP_NOP8).PushRedeem().ScriptError(SCRIPT_ERR_SIG_PUSHONLY));
    tests.push_back(TestBuilder(CScript() << ToByteVector(keys.pubkey2C) << OP_CHECKSIG,
                                "P2SH(P2PK) with non-push scriptSig but not P2SH", SCRIPT_VERIFY_SIGPUSHONLY, true
                               ).PushSig(keys.key2).Add(CScript() << OP_NOP8).PushRedeem().ScriptError(SCRIPT_ERR_SIG_PUSHONLY));
    tests.push_back(TestBuilder(CScript() << OP_2 << ToByteVector(keys.pubkey1C) << ToByteVector(keys.pubkey1C) << OP_2 << OP_CHECKMULTISIG,
                                "2-of-2 with two identical keys and sigs pushed", SCRIPT_VERIFY_SIGPUSHONLY
                               ).Num(0).PushSig(keys.key1).PushSig(keys.key1));
    tests.push_back(TestBuilder(CScript() << ToByteVector(keys.pubkey0) << OP_CHECKSIG,
                                "P2PK with unnecessary input but no CLEANSTACK", SCRIPT_VERIFY_P2SH
                               ).Num(11).PushSig(keys.key0));
    tests.push_back(TestBuilder(CScript() << ToByteVector(keys.pubkey0) << OP_CHECKSIG,
                                "P2PK with unnecessary input", SCRIPT_VERIFY_CLEANSTACK | SCRIPT_VERIFY_P2SH
                               ).Num(11).PushSig(keys.key0).ScriptError(SCRIPT_ERR_CLEANSTACK));
    tests.push_back(TestBuilder(CScript() << ToByteVector(keys.pubkey0) << OP_CHECKSIG,
                                "P2SH with unnecessary input but no CLEANSTACK", SCRIPT_VERIFY_P2SH, true
                               ).Num(11).PushSig(keys.key0).PushRedeem());
    tests.push_back(TestBuilder(CScript() << ToByteVector(keys.pubkey0) << OP_CHECKSIG,
                                "P2SH with unnecessary input", SCRIPT_VERIFY_CLEANSTACK | SCRIPT_VERIFY_P2SH, true
                               ).Num(11).PushSig(keys.key0).PushRedeem().ScriptError(SCRIPT_ERR_CLEANSTACK));
    tests.push_back(TestBuilder(CScript() << ToByteVector(keys.pubkey0) << OP_CHECKSIG,
                                "P2SH with CLEANSTACK", SCRIPT_VERIFY_CLEANSTACK | SCRIPT_VERIFY_P2SH, true
                               ).PushSig(keys.key0).PushRedeem());

    tests.push_back(TestBuilder(CScript() << ToByteVector(keys.pubkey0) << OP_CHECKSIG,
                                "Basic P2WSH", SCRIPT_VERIFY_WITNESS | SCRIPT_VERIFY_P2SH, false, WITNESS_SH,
                                0, 1).PushWitSig(keys.key0).PushWitRedeem());
    tests.push_back(TestBuilder(CScript() << ToByteVector(keys.pubkey0),
                                "Basic P2WPKH", SCRIPT_VERIFY_WITNESS | SCRIPT_VERIFY_P2SH, false, WITNESS_PKH,
                                0, 1).PushWitSig(keys.key0).Push(keys.pubkey0).AsWit());
    tests.push_back(TestBuilder(CScript() << ToByteVector(keys.pubkey0) << OP_CHECKSIG,
                                "Basic P2SH(P2WSH)", SCRIPT_VERIFY_WITNESS | SCRIPT_VERIFY_P2SH, true, WITNESS_SH,
                                0, 1).PushWitSig(keys.key0).PushWitRedeem().PushRedeem());
    tests.push_back(TestBuilder(CScript() << ToByteVector(keys.pubkey0),
                                "Basic P2SH(P2WPKH)", SCRIPT_VERIFY_WITNESS | SCRIPT_VERIFY_P2SH, true, WITNESS_PKH,
                                0, 1).PushWitSig(keys.key0).Push(keys.pubkey0).AsWit().PushRedeem());
    tests.push_back(TestBuilder(CScript() << ToByteVector(keys.pubkey1) << OP_CHECKSIG,
                                "Basic P2WSH with the wrong key", SCRIPT_VERIFY_WITNESS | SCRIPT_VERIFY_P2SH, false, WITNESS_SH
                               ).PushWitSig(keys.key0).PushWitRedeem().ScriptError(SCRIPT_ERR_EVAL_FALSE));
    tests.push_back(TestBuilder(CScript() << ToByteVector(keys.pubkey1),
                                "Basic P2WPKH with the wrong key", SCRIPT_VERIFY_WITNESS | SCRIPT_VERIFY_P2SH, false, WITNESS_PKH
                               ).PushWitSig(keys.key0).Push(keys.pubkey1).AsWit().ScriptError(SCRIPT_ERR_EVAL_FALSE));
    tests.push_back(TestBuilder(CScript() << ToByteVector(keys.pubkey1) << OP_CHECKSIG,
                                "Basic P2SH(P2WSH) with the wrong key", SCRIPT_VERIFY_WITNESS | SCRIPT_VERIFY_P2SH, true, WITNESS_SH
                               ).PushWitSig(keys.key0).PushWitRedeem().PushRedeem().ScriptError(SCRIPT_ERR_EVAL_FALSE));
    tests.push_back(TestBuilder(CScript() << ToByteVector(keys.pubkey1),
                                "Basic P2SH(P2WPKH) with the wrong key", SCRIPT_VERIFY_WITNESS | SCRIPT_VERIFY_P2SH, true, WITNESS_PKH
                               ).PushWitSig(keys.key0).Push(keys.pubkey1).AsWit().PushRedeem().ScriptError(SCRIPT_ERR_EVAL_FALSE));
    tests.push_back(TestBuilder(CScript() << ToByteVector(keys.pubkey1) << OP_CHECKSIG,
                                "Basic P2WSH with the wrong key but no WITNESS", SCRIPT_VERIFY_P2SH, false, WITNESS_SH
                               ).PushWitSig(keys.key0).PushWitRedeem());
    tests.push_back(TestBuilder(CScript() << ToByteVector(keys.pubkey1),
                                "Basic P2WPKH with the wrong key but no WITNESS", SCRIPT_VERIFY_P2SH, false, WITNESS_PKH
                               ).PushWitSig(keys.key0).Push(keys.pubkey1).AsWit());
    tests.push_back(TestBuilder(CScript() << ToByteVector(keys.pubkey1) << OP_CHECKSIG,
                                "Basic P2SH(P2WSH) with the wrong key but no WITNESS", SCRIPT_VERIFY_P2SH, true, WITNESS_SH
                               ).PushWitSig(keys.key0).PushWitRedeem().PushRedeem());
    tests.push_back(TestBuilder(CScript() << ToByteVector(keys.pubkey1),
                                "Basic P2SH(P2WPKH) with the wrong key but no WITNESS", SCRIPT_VERIFY_P2SH, true, WITNESS_PKH
                               ).PushWitSig(keys.key0).Push(keys.pubkey1).AsWit().PushRedeem());
    tests.push_back(TestBuilder(CScript() << ToByteVector(keys.pubkey0) << OP_CHECKSIG,
                                "Basic P2WSH with wrong value", SCRIPT_VERIFY_WITNESS | SCRIPT_VERIFY_P2SH, false, WITNESS_SH,
                                0, 0).PushWitSig(keys.key0, 1).PushWitRedeem().ScriptError(SCRIPT_ERR_EVAL_FALSE));
    tests.push_back(TestBuilder(CScript() << ToByteVector(keys.pubkey0),
                                "Basic P2WPKH with wrong value", SCRIPT_VERIFY_WITNESS | SCRIPT_VERIFY_P2SH, false, WITNESS_PKH,
                                0, 0).PushWitSig(keys.key0, 1).Push(keys.pubkey0).AsWit().ScriptError(SCRIPT_ERR_EVAL_FALSE));
    tests.push_back(TestBuilder(CScript() << ToByteVector(keys.pubkey0) << OP_CHECKSIG,
                                "Basic P2SH(P2WSH) with wrong value", SCRIPT_VERIFY_WITNESS | SCRIPT_VERIFY_P2SH, true, WITNESS_SH,
                                0, 0).PushWitSig(keys.key0, 1).PushWitRedeem().PushRedeem().ScriptError(SCRIPT_ERR_EVAL_FALSE));
    tests.push_back(TestBuilder(CScript() << ToByteVector(keys.pubkey0),
                                "Basic P2SH(P2WPKH) with wrong value", SCRIPT_VERIFY_WITNESS | SCRIPT_VERIFY_P2SH, true, WITNESS_PKH,
                                0, 0).PushWitSig(keys.key0, 1).Push(keys.pubkey0).AsWit().PushRedeem().ScriptError(SCRIPT_ERR_EVAL_FALSE));

    tests.push_back(TestBuilder(CScript() << ToByteVector(keys.pubkey0),
                                "P2WPKH with future witness version", SCRIPT_VERIFY_WITNESS | SCRIPT_VERIFY_P2SH |
                                SCRIPT_VERIFY_DISCOURAGE_UPGRADABLE_WITNESS_PROGRAM, false, WITNESS_PKH, 1
                               ).PushWitSig(keys.key0).Push(keys.pubkey0).AsWit().ScriptError(SCRIPT_ERR_DISCOURAGE_UPGRADABLE_WITNESS_PROGRAM));
    {
        CScript witscript = CScript() << ToByteVector(keys.pubkey0);
        uint256 hash;
        CSHA256().Write(&witscript[0], witscript.size()).Finalize(hash.begin());
        vector<unsigned char> hashBytes = ToByteVector(hash);
        hashBytes.pop_back();
        tests.push_back(TestBuilder(CScript() << OP_0 << hashBytes,
                                    "P2WPKH with wrong witness program length", SCRIPT_VERIFY_WITNESS | SCRIPT_VERIFY_P2SH, false
                                   ).PushWitSig(keys.key0).Push(keys.pubkey0).AsWit().ScriptError(SCRIPT_ERR_WITNESS_PROGRAM_WRONG_LENGTH));
    }
    tests.push_back(TestBuilder(CScript() << ToByteVector(keys.pubkey0) << OP_CHECKSIG,
                                "P2WSH with empty witness", SCRIPT_VERIFY_WITNESS | SCRIPT_VERIFY_P2SH, false, WITNESS_SH
                               ).ScriptError(SCRIPT_ERR_WITNESS_PROGRAM_WITNESS_EMPTY));
    {
        CScript witscript = CScript() << ToByteVector(keys.pubkey0) << OP_CHECKSIG;
        tests.push_back(TestBuilder(witscript,
                                    "P2WSH with witness program mismatch", SCRIPT_VERIFY_WITNESS | SCRIPT_VERIFY_P2SH, false, WITNESS_SH
                                   ).PushWitSig(keys.key0).Push(witscript).DamagePush(0).AsWit().ScriptError(SCRIPT_ERR_WITNESS_PROGRAM_MISMATCH));
    }
    tests.push_back(TestBuilder(CScript() << ToByteVector(keys.pubkey0),
                                "P2WPKH with witness program mismatch", SCRIPT_VERIFY_WITNESS | SCRIPT_VERIFY_P2SH, false, WITNESS_PKH
                               ).PushWitSig(keys.key0).Push(keys.pubkey0).AsWit().Push("0").AsWit().ScriptError(SCRIPT_ERR_WITNESS_PROGRAM_MISMATCH));
    tests.push_back(TestBuilder(CScript() << ToByteVector(keys.pubkey0),
                                "P2WPKH with non-empty scriptSig", SCRIPT_VERIFY_WITNESS | SCRIPT_VERIFY_P2SH, false, WITNESS_PKH
                               ).PushWitSig(keys.key0).Push(keys.pubkey0).AsWit().Num(11).ScriptError(SCRIPT_ERR_WITNESS_MALLEATED));
    tests.push_back(TestBuilder(CScript() << ToByteVector(keys.pubkey1),
                                "P2SH(P2WPKH) with superfluous push in scriptSig", SCRIPT_VERIFY_WITNESS | SCRIPT_VERIFY_P2SH, true, WITNESS_PKH
                               ).PushWitSig(keys.key0).Push(keys.pubkey1).AsWit().Num(11).PushRedeem().ScriptError(SCRIPT_ERR_WITNESS_MALLEATED_P2SH));
    tests.push_back(TestBuilder(CScript() << ToByteVector(keys.pubkey0) << OP_CHECKSIG,
                                "P2PK with witness", SCRIPT_VERIFY_WITNESS | SCRIPT_VERIFY_P2SH
                               ).PushSig(keys.key0).Push("0").AsWit().ScriptError(SCRIPT_ERR_WITNESS_UNEXPECTED));

    std::set<std::string> tests_set;

    {
        UniValue json_tests = read_json(std::string(json_tests::script_tests, json_tests::script_tests + sizeof(json_tests::script_tests)));

        for (unsigned int idx = 0; idx < json_tests.size(); idx++) {
            const UniValue& tv = json_tests[idx];
            tests_set.insert(JSONPrettyPrint(tv.get_array()));
        }
    }

    std::string strGen;

    BOOST_FOREACH(TestBuilder& test, tests) {
        test.Test();
        std::string str = JSONPrettyPrint(test.GetJSON());
#ifndef UPDATE_JSON_TESTS
        if (tests_set.count(str) == 0) {
            BOOST_CHECK_MESSAGE(false, "Missing auto script_valid test: " + test.GetComment());
        }
#endif
        strGen += str + ",\n";
    }

#ifdef UPDATE_JSON_TESTS
    FILE* file = fopen("script_tests.json.gen", "w");
    fputs(strGen.c_str(), file);
    fclose(file);
#endif
}

BOOST_AUTO_TEST_CASE(script_json_test)
{
    // Read tests from test/data/script_tests.json
    // Format is an array of arrays
    // Inner arrays are [ ["wit"..., nValue]?, "scriptSig", "scriptPubKey", "flags", "expected_scripterror" ]
    // ... where scriptSig and scriptPubKey are stringified
    // scripts.
    // If a witness is given, then the last value in the array should be the
    // amount (nValue) to use in the crediting tx
    UniValue tests = read_json(std::string(json_tests::script_tests, json_tests::script_tests + sizeof(json_tests::script_tests)));

    for (unsigned int idx = 0; idx < tests.size(); idx++) {
        UniValue test = tests[idx];
        string strTest = test.write();
        CScriptWitness witness;
        CAmount nValue = 0;
        unsigned int pos = 0;
        if (test.size() > 0 && test[pos].isArray()) {
            unsigned int i=0;
            for (i = 0; i < test[pos].size()-1; i++) {
                witness.stack.push_back(ParseHex(test[pos][i].get_str()));
            }
            nValue = AmountFromValue(test[pos][i]);
            pos++;
        }
        if (test.size() < 4 + pos) // Allow size > 3; extra stuff ignored (useful for comments)
        {
            if (test.size() != 1) {
                BOOST_ERROR("Bad test: " << strTest);
            }
            continue;
        }
        string scriptSigString = test[pos++].get_str();
        CScript scriptSig = ParseScript(scriptSigString);
        string scriptPubKeyString = test[pos++].get_str();
        CScript scriptPubKey = ParseScript(scriptPubKeyString);
        unsigned int scriptflags = ParseScriptFlags(test[pos++].get_str());
        int scriptError = ParseScriptError(test[pos++].get_str());

        DoTest(scriptPubKey, scriptSig, witness, scriptflags, strTest, scriptError, nValue);
    }
}

BOOST_AUTO_TEST_CASE(script_PushData)
{
    // Check that PUSHDATA1, PUSHDATA2, and PUSHDATA4 create the same value on
    // the stack as the 1-75 opcodes do.
    static const unsigned char direct[] = { 1, 0x5a };
    static const unsigned char pushdata1[] = { OP_PUSHDATA1, 1, 0x5a };
    static const unsigned char pushdata2[] = { OP_PUSHDATA2, 1, 0, 0x5a };
    static const unsigned char pushdata4[] = { OP_PUSHDATA4, 1, 0, 0, 0, 0x5a };

    ScriptError err;
    vector<vector<unsigned char> > directStack;
    BOOST_CHECK(EvalScript(directStack, CScript(&direct[0], &direct[sizeof(direct)]), SCRIPT_VERIFY_P2SH, BaseSignatureChecker(), SIGVERSION_BASE, &err));
    BOOST_CHECK_MESSAGE(err == SCRIPT_ERR_OK, ScriptErrorString(err));

    vector<vector<unsigned char> > pushdata1Stack;
    BOOST_CHECK(EvalScript(pushdata1Stack, CScript(&pushdata1[0], &pushdata1[sizeof(pushdata1)]), SCRIPT_VERIFY_P2SH, BaseSignatureChecker(), SIGVERSION_BASE, &err));
    BOOST_CHECK(pushdata1Stack == directStack);
    BOOST_CHECK_MESSAGE(err == SCRIPT_ERR_OK, ScriptErrorString(err));

    vector<vector<unsigned char> > pushdata2Stack;
    BOOST_CHECK(EvalScript(pushdata2Stack, CScript(&pushdata2[0], &pushdata2[sizeof(pushdata2)]), SCRIPT_VERIFY_P2SH, BaseSignatureChecker(), SIGVERSION_BASE, &err));
    BOOST_CHECK(pushdata2Stack == directStack);
    BOOST_CHECK_MESSAGE(err == SCRIPT_ERR_OK, ScriptErrorString(err));

    vector<vector<unsigned char> > pushdata4Stack;
    BOOST_CHECK(EvalScript(pushdata4Stack, CScript(&pushdata4[0], &pushdata4[sizeof(pushdata4)]), SCRIPT_VERIFY_P2SH, BaseSignatureChecker(), SIGVERSION_BASE, &err));
    BOOST_CHECK(pushdata4Stack == directStack);
    BOOST_CHECK_MESSAGE(err == SCRIPT_ERR_OK, ScriptErrorString(err));
}

CScript
sign_multisig(CScript scriptPubKey, std::vector<CKey> keys, CTransaction transaction)
{
    uint256 hash = SignatureHash(scriptPubKey, transaction, 0, SIGHASH_ALL, 0, SIGVERSION_BASE);

    CScript result;
    //
    // NOTE: CHECKMULTISIG has an unfortunate bug; it requires
    // one extra item on the stack, before the signatures.
    // Putting OP_0 on the stack is the workaround;
    // fixing the bug would mean splitting the block chain (old
    // clients would not accept new CHECKMULTISIG transactions,
    // and vice-versa)
    //
    result << OP_0;
    BOOST_FOREACH(const CKey &key, keys)
    {
        vector<unsigned char> vchSig;
        BOOST_CHECK(key.Sign(hash, vchSig));
        vchSig.push_back((unsigned char)SIGHASH_ALL);
        result << vchSig;
    }
    return result;
}
CScript
sign_multisig(CScript scriptPubKey, const CKey &key, CTransaction transaction)
{
    std::vector<CKey> keys;
    keys.push_back(key);
    return sign_multisig(scriptPubKey, keys, transaction);
}

BOOST_AUTO_TEST_CASE(script_CHECKMULTISIG12)
{
    ScriptError err;
    CKey key1, key2, key3;
    key1.MakeNewKey(true);
    key2.MakeNewKey(false);
    key3.MakeNewKey(true);

    CScript scriptPubKey12;
    scriptPubKey12 << OP_1 << ToByteVector(key1.GetPubKey()) << ToByteVector(key2.GetPubKey()) << OP_2 << OP_CHECKMULTISIG;

    CMutableTransaction txFrom12 = BuildCreditingTransaction(scriptPubKey12);
    CMutableTransaction txTo12 = BuildSpendingTransaction(CScript(), CScriptWitness(), txFrom12);

    CScript goodsig1 = sign_multisig(scriptPubKey12, key1, txTo12);
    BOOST_CHECK(VerifyScript(goodsig1, scriptPubKey12, NULL, flags, MutableTransactionSignatureChecker(&txTo12, 0, txFrom12.vout[0].nValue), &err));
    BOOST_CHECK_MESSAGE(err == SCRIPT_ERR_OK, ScriptErrorString(err));
    txTo12.vout[0].nValue = 2;
    BOOST_CHECK(!VerifyScript(goodsig1, scriptPubKey12, NULL, flags, MutableTransactionSignatureChecker(&txTo12, 0, txFrom12.vout[0].nValue), &err));
    BOOST_CHECK_MESSAGE(err == SCRIPT_ERR_EVAL_FALSE, ScriptErrorString(err));

    CScript goodsig2 = sign_multisig(scriptPubKey12, key2, txTo12);
    BOOST_CHECK(VerifyScript(goodsig2, scriptPubKey12, NULL, flags, MutableTransactionSignatureChecker(&txTo12, 0, txFrom12.vout[0].nValue), &err));
    BOOST_CHECK_MESSAGE(err == SCRIPT_ERR_OK, ScriptErrorString(err));

    CScript badsig1 = sign_multisig(scriptPubKey12, key3, txTo12);
    BOOST_CHECK(!VerifyScript(badsig1, scriptPubKey12, NULL, flags, MutableTransactionSignatureChecker(&txTo12, 0, txFrom12.vout[0].nValue), &err));
    BOOST_CHECK_MESSAGE(err == SCRIPT_ERR_EVAL_FALSE, ScriptErrorString(err));
}

BOOST_AUTO_TEST_CASE(script_CHECKMULTISIG23)
{
    ScriptError err;
    CKey key1, key2, key3, key4;
    key1.MakeNewKey(true);
    key2.MakeNewKey(false);
    key3.MakeNewKey(true);
    key4.MakeNewKey(false);

    CScript scriptPubKey23;
    scriptPubKey23 << OP_2 << ToByteVector(key1.GetPubKey()) << ToByteVector(key2.GetPubKey()) << ToByteVector(key3.GetPubKey()) << OP_3 << OP_CHECKMULTISIG;

    CMutableTransaction txFrom23 = BuildCreditingTransaction(scriptPubKey23);
    CMutableTransaction txTo23 = BuildSpendingTransaction(CScript(), CScriptWitness(), txFrom23);

    std::vector<CKey> keys;
    keys.push_back(key1); keys.push_back(key2);
    CScript goodsig1 = sign_multisig(scriptPubKey23, keys, txTo23);
    BOOST_CHECK(VerifyScript(goodsig1, scriptPubKey23, NULL, flags, MutableTransactionSignatureChecker(&txTo23, 0, txFrom23.vout[0].nValue), &err));
    BOOST_CHECK_MESSAGE(err == SCRIPT_ERR_OK, ScriptErrorString(err));

    keys.clear();
    keys.push_back(key1); keys.push_back(key3);
    CScript goodsig2 = sign_multisig(scriptPubKey23, keys, txTo23);
    BOOST_CHECK(VerifyScript(goodsig2, scriptPubKey23, NULL, flags, MutableTransactionSignatureChecker(&txTo23, 0, txFrom23.vout[0].nValue), &err));
    BOOST_CHECK_MESSAGE(err == SCRIPT_ERR_OK, ScriptErrorString(err));

    keys.clear();
    keys.push_back(key2); keys.push_back(key3);
    CScript goodsig3 = sign_multisig(scriptPubKey23, keys, txTo23);
    BOOST_CHECK(VerifyScript(goodsig3, scriptPubKey23, NULL, flags, MutableTransactionSignatureChecker(&txTo23, 0, txFrom23.vout[0].nValue), &err));
    BOOST_CHECK_MESSAGE(err == SCRIPT_ERR_OK, ScriptErrorString(err));

    keys.clear();
    keys.push_back(key2); keys.push_back(key2); // Can't re-use sig
    CScript badsig1 = sign_multisig(scriptPubKey23, keys, txTo23);
    BOOST_CHECK(!VerifyScript(badsig1, scriptPubKey23, NULL, flags, MutableTransactionSignatureChecker(&txTo23, 0, txFrom23.vout[0].nValue), &err));
    BOOST_CHECK_MESSAGE(err == SCRIPT_ERR_EVAL_FALSE, ScriptErrorString(err));

    keys.clear();
    keys.push_back(key2); keys.push_back(key1); // sigs must be in correct order
    CScript badsig2 = sign_multisig(scriptPubKey23, keys, txTo23);
    BOOST_CHECK(!VerifyScript(badsig2, scriptPubKey23, NULL, flags, MutableTransactionSignatureChecker(&txTo23, 0, txFrom23.vout[0].nValue), &err));
    BOOST_CHECK_MESSAGE(err == SCRIPT_ERR_EVAL_FALSE, ScriptErrorString(err));

    keys.clear();
    keys.push_back(key3); keys.push_back(key2); // sigs must be in correct order
    CScript badsig3 = sign_multisig(scriptPubKey23, keys, txTo23);
    BOOST_CHECK(!VerifyScript(badsig3, scriptPubKey23, NULL, flags, MutableTransactionSignatureChecker(&txTo23, 0, txFrom23.vout[0].nValue), &err));
    BOOST_CHECK_MESSAGE(err == SCRIPT_ERR_EVAL_FALSE, ScriptErrorString(err));

    keys.clear();
    keys.push_back(key4); keys.push_back(key2); // sigs must match pubkeys
    CScript badsig4 = sign_multisig(scriptPubKey23, keys, txTo23);
    BOOST_CHECK(!VerifyScript(badsig4, scriptPubKey23, NULL, flags, MutableTransactionSignatureChecker(&txTo23, 0, txFrom23.vout[0].nValue), &err));
    BOOST_CHECK_MESSAGE(err == SCRIPT_ERR_EVAL_FALSE, ScriptErrorString(err));

    keys.clear();
    keys.push_back(key1); keys.push_back(key4); // sigs must match pubkeys
    CScript badsig5 = sign_multisig(scriptPubKey23, keys, txTo23);
    BOOST_CHECK(!VerifyScript(badsig5, scriptPubKey23, NULL, flags, MutableTransactionSignatureChecker(&txTo23, 0, txFrom23.vout[0].nValue), &err));
    BOOST_CHECK_MESSAGE(err == SCRIPT_ERR_EVAL_FALSE, ScriptErrorString(err));

    keys.clear(); // Must have signatures
    CScript badsig6 = sign_multisig(scriptPubKey23, keys, txTo23);
    BOOST_CHECK(!VerifyScript(badsig6, scriptPubKey23, NULL, flags, MutableTransactionSignatureChecker(&txTo23, 0, txFrom23.vout[0].nValue), &err));
    BOOST_CHECK_MESSAGE(err == SCRIPT_ERR_INVALID_STACK_OPERATION, ScriptErrorString(err));
}

BOOST_AUTO_TEST_CASE(script_combineSigs)
{
    // Test the CombineSignatures function
    CAmount amount = 0;
    CBasicKeyStore keystore;
    vector<CKey> keys;
    vector<CPubKey> pubkeys;
    for (int i = 0; i < 3; i++)
    {
        CKey key;
        key.MakeNewKey(i%2 == 1);
        keys.push_back(key);
        pubkeys.push_back(key.GetPubKey());
        keystore.AddKey(key);
    }

    CMutableTransaction txFrom = BuildCreditingTransaction(GetScriptForDestination(keys[0].GetPubKey().GetID()));
    CMutableTransaction txTo = BuildSpendingTransaction(CScript(), CScriptWitness(), txFrom);
    CScript& scriptPubKey = txFrom.vout[0].scriptPubKey;
    CScript& scriptSig = txTo.vin[0].scriptSig;

    SignatureData empty;
    SignatureData combined = CombineSignatures(scriptPubKey, MutableTransactionSignatureChecker(&txTo, 0, amount), empty, empty);
    BOOST_CHECK(combined.scriptSig.empty());

    // Single signature case:
    SignSignature(keystore, txFrom, txTo, 0, SIGHASH_ALL); // changes scriptSig
    combined = CombineSignatures(scriptPubKey, MutableTransactionSignatureChecker(&txTo, 0, amount), SignatureData(scriptSig), empty);
    BOOST_CHECK(combined.scriptSig == scriptSig);
    combined = CombineSignatures(scriptPubKey, MutableTransactionSignatureChecker(&txTo, 0, amount), empty, SignatureData(scriptSig));
    BOOST_CHECK(combined.scriptSig == scriptSig);
    CScript scriptSigCopy = scriptSig;
    // Signing again will give a different, valid signature:
    SignSignature(keystore, txFrom, txTo, 0, SIGHASH_ALL);
    combined = CombineSignatures(scriptPubKey, MutableTransactionSignatureChecker(&txTo, 0, amount), SignatureData(scriptSigCopy), SignatureData(scriptSig));
    BOOST_CHECK(combined.scriptSig == scriptSigCopy || combined.scriptSig == scriptSig);

    // P2SH, single-signature case:
    CScript pkSingle; pkSingle << ToByteVector(keys[0].GetPubKey()) << OP_CHECKSIG;
    keystore.AddCScript(pkSingle);
    scriptPubKey = GetScriptForDestination(CScriptID(pkSingle));
    SignSignature(keystore, txFrom, txTo, 0, SIGHASH_ALL);
    combined = CombineSignatures(scriptPubKey, MutableTransactionSignatureChecker(&txTo, 0, amount), SignatureData(scriptSig), empty);
    BOOST_CHECK(combined.scriptSig == scriptSig);
    combined = CombineSignatures(scriptPubKey, MutableTransactionSignatureChecker(&txTo, 0, amount), empty, SignatureData(scriptSig));
    BOOST_CHECK(combined.scriptSig == scriptSig);
    scriptSigCopy = scriptSig;
    SignSignature(keystore, txFrom, txTo, 0, SIGHASH_ALL);
    combined = CombineSignatures(scriptPubKey, MutableTransactionSignatureChecker(&txTo, 0, amount), SignatureData(scriptSigCopy), SignatureData(scriptSig));
    BOOST_CHECK(combined.scriptSig == scriptSigCopy || combined.scriptSig == scriptSig);
    // dummy scriptSigCopy with placeholder, should always choose non-placeholder:
    scriptSigCopy = CScript() << OP_0 << std::vector<unsigned char>(pkSingle.begin(), pkSingle.end());
    combined = CombineSignatures(scriptPubKey, MutableTransactionSignatureChecker(&txTo, 0, amount), SignatureData(scriptSigCopy), SignatureData(scriptSig));
    BOOST_CHECK(combined.scriptSig == scriptSig);
    combined = CombineSignatures(scriptPubKey, MutableTransactionSignatureChecker(&txTo, 0, amount), SignatureData(scriptSig), SignatureData(scriptSigCopy));
    BOOST_CHECK(combined.scriptSig == scriptSig);

    // Hardest case:  Multisig 2-of-3
    scriptPubKey = GetScriptForMultisig(2, pubkeys);
    keystore.AddCScript(scriptPubKey);
    SignSignature(keystore, txFrom, txTo, 0, SIGHASH_ALL);
    combined = CombineSignatures(scriptPubKey, MutableTransactionSignatureChecker(&txTo, 0, amount), SignatureData(scriptSig), empty);
    BOOST_CHECK(combined.scriptSig == scriptSig);
    combined = CombineSignatures(scriptPubKey, MutableTransactionSignatureChecker(&txTo, 0, amount), empty, SignatureData(scriptSig));
    BOOST_CHECK(combined.scriptSig == scriptSig);

    // A couple of partially-signed versions:
    vector<unsigned char> sig1;
    uint256 hash1 = SignatureHash(scriptPubKey, txTo, 0, SIGHASH_ALL, 0, SIGVERSION_BASE);
    BOOST_CHECK(keys[0].Sign(hash1, sig1));
    sig1.push_back(SIGHASH_ALL);
    vector<unsigned char> sig2;
    uint256 hash2 = SignatureHash(scriptPubKey, txTo, 0, SIGHASH_NONE, 0, SIGVERSION_BASE);
    BOOST_CHECK(keys[1].Sign(hash2, sig2));
    sig2.push_back(SIGHASH_NONE);
    vector<unsigned char> sig3;
    uint256 hash3 = SignatureHash(scriptPubKey, txTo, 0, SIGHASH_SINGLE, 0, SIGVERSION_BASE);
    BOOST_CHECK(keys[2].Sign(hash3, sig3));
    sig3.push_back(SIGHASH_SINGLE);

    // Not fussy about order (or even existence) of placeholders or signatures:
    CScript partial1a = CScript() << OP_0 << sig1 << OP_0;
    CScript partial1b = CScript() << OP_0 << OP_0 << sig1;
    CScript partial2a = CScript() << OP_0 << sig2;
    CScript partial2b = CScript() << sig2 << OP_0;
    CScript partial3a = CScript() << sig3;
    CScript partial3b = CScript() << OP_0 << OP_0 << sig3;
    CScript partial3c = CScript() << OP_0 << sig3 << OP_0;
    CScript complete12 = CScript() << OP_0 << sig1 << sig2;
    CScript complete13 = CScript() << OP_0 << sig1 << sig3;
    CScript complete23 = CScript() << OP_0 << sig2 << sig3;

    combined = CombineSignatures(scriptPubKey, MutableTransactionSignatureChecker(&txTo, 0, amount), SignatureData(partial1a), SignatureData(partial1b));
    BOOST_CHECK(combined.scriptSig == partial1a);
    combined = CombineSignatures(scriptPubKey, MutableTransactionSignatureChecker(&txTo, 0, amount), SignatureData(partial1a), SignatureData(partial2a));
    BOOST_CHECK(combined.scriptSig == complete12);
    combined = CombineSignatures(scriptPubKey, MutableTransactionSignatureChecker(&txTo, 0, amount), SignatureData(partial2a), SignatureData(partial1a));
    BOOST_CHECK(combined.scriptSig == complete12);
    combined = CombineSignatures(scriptPubKey, MutableTransactionSignatureChecker(&txTo, 0, amount), SignatureData(partial1b), SignatureData(partial2b));
    BOOST_CHECK(combined.scriptSig == complete12);
    combined = CombineSignatures(scriptPubKey, MutableTransactionSignatureChecker(&txTo, 0, amount), SignatureData(partial3b), SignatureData(partial1b));
    BOOST_CHECK(combined.scriptSig == complete13);
    combined = CombineSignatures(scriptPubKey, MutableTransactionSignatureChecker(&txTo, 0, amount), SignatureData(partial2a), SignatureData(partial3a));
    BOOST_CHECK(combined.scriptSig == complete23);
    combined = CombineSignatures(scriptPubKey, MutableTransactionSignatureChecker(&txTo, 0, amount), SignatureData(partial3b), SignatureData(partial2b));
    BOOST_CHECK(combined.scriptSig == complete23);
    combined = CombineSignatures(scriptPubKey, MutableTransactionSignatureChecker(&txTo, 0, amount), SignatureData(partial3b), SignatureData(partial3a));
    BOOST_CHECK(combined.scriptSig == partial3c);
}

BOOST_AUTO_TEST_CASE(script_standard_push)
{
    ScriptError err;
    for (int i=0; i<67000; i++) {
        CScript script;
        script << i;
        BOOST_CHECK_MESSAGE(script.IsPushOnly(), "Number " << i << " is not pure push.");
        BOOST_CHECK_MESSAGE(VerifyScript(script, CScript() << OP_1, NULL, SCRIPT_VERIFY_MINIMALDATA, BaseSignatureChecker(), &err), "Number " << i << " push is not minimal data.");
        BOOST_CHECK_MESSAGE(err == SCRIPT_ERR_OK, ScriptErrorString(err));
    }

    for (unsigned int i=0; i<=MAX_SCRIPT_ELEMENT_SIZE; i++) {
        std::vector<unsigned char> data(i, '\111');
        CScript script;
        script << data;
        BOOST_CHECK_MESSAGE(script.IsPushOnly(), "Length " << i << " is not pure push.");
        BOOST_CHECK_MESSAGE(VerifyScript(script, CScript() << OP_1, NULL, SCRIPT_VERIFY_MINIMALDATA, BaseSignatureChecker(), &err), "Length " << i << " push is not minimal data.");
        BOOST_CHECK_MESSAGE(err == SCRIPT_ERR_OK, ScriptErrorString(err));
    }
}

BOOST_AUTO_TEST_CASE(script_IsPushOnly_on_invalid_scripts)
{
    // IsPushOnly returns false when given a script containing only pushes that
    // are invalid due to truncation. IsPushOnly() is consensus critical
    // because P2SH evaluation uses it, although this specific behavior should
    // not be consensus critical as the P2SH evaluation would fail first due to
    // the invalid push. Still, it doesn't hurt to test it explicitly.
    static const unsigned char direct[] = { 1 };
    BOOST_CHECK(!CScript(direct, direct+sizeof(direct)).IsPushOnly());
}

BOOST_AUTO_TEST_CASE(script_GetScriptAsm)
{
    BOOST_CHECK_EQUAL("OP_CHECKLOCKTIMEVERIFY", ScriptToAsmStr(CScript() << OP_NOP2, true));
    BOOST_CHECK_EQUAL("OP_CHECKLOCKTIMEVERIFY", ScriptToAsmStr(CScript() << OP_CHECKLOCKTIMEVERIFY, true));
    BOOST_CHECK_EQUAL("OP_CHECKLOCKTIMEVERIFY", ScriptToAsmStr(CScript() << OP_NOP2));
    BOOST_CHECK_EQUAL("OP_CHECKLOCKTIMEVERIFY", ScriptToAsmStr(CScript() << OP_CHECKLOCKTIMEVERIFY));

    string derSig("304502207fa7a6d1e0ee81132a269ad84e68d695483745cde8b541e3bf630749894e342a022100c1f7ab20e13e22fb95281a870f3dcf38d782e53023ee313d741ad0cfbc0c5090");
    string pubKey("03b0da749730dc9b4b1f4a14d6902877a92541f5368778853d9c4a0cb7802dcfb2");
    vector<unsigned char> vchPubKey = ToByteVector(ParseHex(pubKey));

    BOOST_CHECK_EQUAL(derSig + "00 " + pubKey, ScriptToAsmStr(CScript() << ToByteVector(ParseHex(derSig + "00")) << vchPubKey, true));
    BOOST_CHECK_EQUAL(derSig + "80 " + pubKey, ScriptToAsmStr(CScript() << ToByteVector(ParseHex(derSig + "80")) << vchPubKey, true));
    BOOST_CHECK_EQUAL(derSig + "[ALL] " + pubKey, ScriptToAsmStr(CScript() << ToByteVector(ParseHex(derSig + "01")) << vchPubKey, true));
    BOOST_CHECK_EQUAL(derSig + "[NONE] " + pubKey, ScriptToAsmStr(CScript() << ToByteVector(ParseHex(derSig + "02")) << vchPubKey, true));
    BOOST_CHECK_EQUAL(derSig + "[SINGLE] " + pubKey, ScriptToAsmStr(CScript() << ToByteVector(ParseHex(derSig + "03")) << vchPubKey, true));
    BOOST_CHECK_EQUAL(derSig + "[ALL|ANYONECANPAY] " + pubKey, ScriptToAsmStr(CScript() << ToByteVector(ParseHex(derSig + "81")) << vchPubKey, true));
    BOOST_CHECK_EQUAL(derSig + "[NONE|ANYONECANPAY] " + pubKey, ScriptToAsmStr(CScript() << ToByteVector(ParseHex(derSig + "82")) << vchPubKey, true));
    BOOST_CHECK_EQUAL(derSig + "[SINGLE|ANYONECANPAY] " + pubKey, ScriptToAsmStr(CScript() << ToByteVector(ParseHex(derSig + "83")) << vchPubKey, true));

    BOOST_CHECK_EQUAL(derSig + "00 " + pubKey, ScriptToAsmStr(CScript() << ToByteVector(ParseHex(derSig + "00")) << vchPubKey));
    BOOST_CHECK_EQUAL(derSig + "80 " + pubKey, ScriptToAsmStr(CScript() << ToByteVector(ParseHex(derSig + "80")) << vchPubKey));
    BOOST_CHECK_EQUAL(derSig + "01 " + pubKey, ScriptToAsmStr(CScript() << ToByteVector(ParseHex(derSig + "01")) << vchPubKey));
    BOOST_CHECK_EQUAL(derSig + "02 " + pubKey, ScriptToAsmStr(CScript() << ToByteVector(ParseHex(derSig + "02")) << vchPubKey));
    BOOST_CHECK_EQUAL(derSig + "03 " + pubKey, ScriptToAsmStr(CScript() << ToByteVector(ParseHex(derSig + "03")) << vchPubKey));
    BOOST_CHECK_EQUAL(derSig + "81 " + pubKey, ScriptToAsmStr(CScript() << ToByteVector(ParseHex(derSig + "81")) << vchPubKey));
    BOOST_CHECK_EQUAL(derSig + "82 " + pubKey, ScriptToAsmStr(CScript() << ToByteVector(ParseHex(derSig + "82")) << vchPubKey));
    BOOST_CHECK_EQUAL(derSig + "83 " + pubKey, ScriptToAsmStr(CScript() << ToByteVector(ParseHex(derSig + "83")) << vchPubKey));
}

static CScript
ScriptFromHex(const char* hex)
{
    std::vector<unsigned char> data = ParseHex(hex);
    return CScript(data.begin(), data.end());
}


BOOST_AUTO_TEST_CASE(script_FindAndDelete)
{
    // Exercise the FindAndDelete functionality
    CScript s;
    CScript d;
    CScript expect;

    s = CScript() << OP_1 << OP_2;
    d = CScript(); // delete nothing should be a no-op
    expect = s;
    BOOST_CHECK_EQUAL(s.FindAndDelete(d), 0);
    BOOST_CHECK(s == expect);

    s = CScript() << OP_1 << OP_2 << OP_3;
    d = CScript() << OP_2;
    expect = CScript() << OP_1 << OP_3;
    BOOST_CHECK_EQUAL(s.FindAndDelete(d), 1);
    BOOST_CHECK(s == expect);

    s = CScript() << OP_3 << OP_1 << OP_3 << OP_3 << OP_4 << OP_3;
    d = CScript() << OP_3;
    expect = CScript() << OP_1 << OP_4;
    BOOST_CHECK_EQUAL(s.FindAndDelete(d), 4);
    BOOST_CHECK(s == expect);

    s = ScriptFromHex("0302ff03"); // PUSH 0x02ff03 onto stack
    d = ScriptFromHex("0302ff03");
    expect = CScript();
    BOOST_CHECK_EQUAL(s.FindAndDelete(d), 1);
    BOOST_CHECK(s == expect);

    s = ScriptFromHex("0302ff030302ff03"); // PUSH 0x2ff03 PUSH 0x2ff03
    d = ScriptFromHex("0302ff03");
    expect = CScript();
    BOOST_CHECK_EQUAL(s.FindAndDelete(d), 2);
    BOOST_CHECK(s == expect);

    s = ScriptFromHex("0302ff030302ff03");
    d = ScriptFromHex("02");
    expect = s; // FindAndDelete matches entire opcodes
    BOOST_CHECK_EQUAL(s.FindAndDelete(d), 0);
    BOOST_CHECK(s == expect);

    s = ScriptFromHex("0302ff030302ff03");
    d = ScriptFromHex("ff");
    expect = s;
    BOOST_CHECK_EQUAL(s.FindAndDelete(d), 0);
    BOOST_CHECK(s == expect);

    // This is an odd edge case: strip of the push-three-bytes
    // prefix, leaving 02ff03 which is push-two-bytes:
    s = ScriptFromHex("0302ff030302ff03");
    d = ScriptFromHex("03");
    expect = CScript() << ParseHex("ff03") << ParseHex("ff03");
    BOOST_CHECK_EQUAL(s.FindAndDelete(d), 2);
    BOOST_CHECK(s == expect);

    // Byte sequence that spans multiple opcodes:
    s = ScriptFromHex("02feed5169"); // PUSH(0xfeed) OP_1 OP_VERIFY
    d = ScriptFromHex("feed51");
    expect = s;
    BOOST_CHECK_EQUAL(s.FindAndDelete(d), 0); // doesn't match 'inside' opcodes
    BOOST_CHECK(s == expect);

    s = ScriptFromHex("02feed5169"); // PUSH(0xfeed) OP_1 OP_VERIFY
    d = ScriptFromHex("02feed51");
    expect = ScriptFromHex("69");
    BOOST_CHECK_EQUAL(s.FindAndDelete(d), 1);
    BOOST_CHECK(s == expect);

    s = ScriptFromHex("516902feed5169");
    d = ScriptFromHex("feed51");
    expect = s;
    BOOST_CHECK_EQUAL(s.FindAndDelete(d), 0);
    BOOST_CHECK(s == expect);

    s = ScriptFromHex("516902feed5169");
    d = ScriptFromHex("02feed51");
    expect = ScriptFromHex("516969");
    BOOST_CHECK_EQUAL(s.FindAndDelete(d), 1);
    BOOST_CHECK(s == expect);

    s = CScript() << OP_0 << OP_0 << OP_1 << OP_1;
    d = CScript() << OP_0 << OP_1;
    expect = CScript() << OP_0 << OP_1; // FindAndDelete is single-pass
    BOOST_CHECK_EQUAL(s.FindAndDelete(d), 1);
    BOOST_CHECK(s == expect);

    s = CScript() << OP_0 << OP_0 << OP_1 << OP_0 << OP_1 << OP_1;
    d = CScript() << OP_0 << OP_1;
    expect = CScript() << OP_0 << OP_1; // FindAndDelete is single-pass
    BOOST_CHECK_EQUAL(s.FindAndDelete(d), 2);
    BOOST_CHECK(s == expect);

    // Another weird edge case:
    // End with invalid push (not enough data)...
    s = ScriptFromHex("0003feed");
    d = ScriptFromHex("03feed"); // ... can remove the invalid push
    expect = ScriptFromHex("00");
    BOOST_CHECK_EQUAL(s.FindAndDelete(d), 1);
    BOOST_CHECK(s == expect);

    s = ScriptFromHex("0003feed");
    d = ScriptFromHex("00");
    expect = ScriptFromHex("03feed");
    BOOST_CHECK_EQUAL(s.FindAndDelete(d), 1);
    BOOST_CHECK(s == expect);
}

BOOST_AUTO_TEST_SUITE_END()<|MERGE_RESOLUTION|>--- conflicted
+++ resolved
@@ -170,16 +170,12 @@
 #if defined(HAVE_CONSENSUS_LIB)
     CDataStream stream(SER_NETWORK, PROTOCOL_VERSION);
     stream << tx2;
-<<<<<<< HEAD
-    BOOST_CHECK_MESSAGE(namecoinconsensus_verify_script(begin_ptr(scriptPubKey), scriptPubKey.size(), (const unsigned char*)&stream[0], stream.size(), 0, flags, NULL) == expect,message);
-=======
-    if (flags & bitcoinconsensus_SCRIPT_FLAGS_VERIFY_WITNESS) {
-        BOOST_CHECK_MESSAGE(bitcoinconsensus_verify_script_with_amount(begin_ptr(scriptPubKey), scriptPubKey.size(), txCredit.vout[0].nValue, (const unsigned char*)&stream[0], stream.size(), 0, flags, NULL) == expect, message);
+    if (flags & namecoinconsensus_SCRIPT_FLAGS_VERIFY_WITNESS) {
+        BOOST_CHECK_MESSAGE(namecoinconsensus_verify_script_with_amount(begin_ptr(scriptPubKey), scriptPubKey.size(), txCredit.vout[0].nValue, (const unsigned char*)&stream[0], stream.size(), 0, flags, NULL) == expect, message);
     } else {
-        BOOST_CHECK_MESSAGE(bitcoinconsensus_verify_script_with_amount(begin_ptr(scriptPubKey), scriptPubKey.size(), 0, (const unsigned char*)&stream[0], stream.size(), 0, flags, NULL) == expect, message);
-        BOOST_CHECK_MESSAGE(bitcoinconsensus_verify_script(begin_ptr(scriptPubKey), scriptPubKey.size(), (const unsigned char*)&stream[0], stream.size(), 0, flags, NULL) == expect,message);
-    }
->>>>>>> 91aed3ab
+        BOOST_CHECK_MESSAGE(namecoinconsensus_verify_script_with_amount(begin_ptr(scriptPubKey), scriptPubKey.size(), 0, (const unsigned char*)&stream[0], stream.size(), 0, flags, NULL) == expect, message);
+        BOOST_CHECK_MESSAGE(namecoinconsensus_verify_script(begin_ptr(scriptPubKey), scriptPubKey.size(), (const unsigned char*)&stream[0], stream.size(), 0, flags, NULL) == expect,message);
+    }
 #endif
 }
 
