--- conflicted
+++ resolved
@@ -110,14 +110,10 @@
     TestMemPoolEntryHelper &SpendsCoinbase(bool _flag) { spendsCoinbase = _flag; return *this; }
     TestMemPoolEntryHelper &SigOpsCost(unsigned int _sigopsCost) { sigOpCost = _sigopsCost; return *this; }
 };
-<<<<<<< HEAD
-#endif
-
-// Define == for coin equality (used by multiple tests).
-bool operator==(const Coin &a, const Coin &b);
-=======
 
 CBlock getBlock13b8a();
 
 #endif
->>>>>>> 56b8aa01
+
+// Define == for coin equality (used by multiple tests).
+bool operator==(const Coin &a, const Coin &b);