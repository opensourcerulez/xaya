// Copyright (c) 2009-2010 Satoshi Nakamoto
// Copyright (c) 2009-2016 The Bitcoin Core developers
// Distributed under the MIT software license, see the accompanying
// file COPYING or http://www.opensource.org/licenses/mit-license.php.

#ifndef BITCOIN_TXMEMPOOL_H
#define BITCOIN_TXMEMPOOL_H

#include <memory>
#include <set>
#include <map>
#include <vector>
#include <utility>
#include <string>

#include "amount.h"
#include "coins.h"
#include "indirectmap.h"
#include "policy/feerate.h"
#include "primitives/transaction.h"
#include "names/main.h"
#include "random.h"
#include "sync.h"
#include "script/names.h"

#include <boost/multi_index_container.hpp>
#include <boost/multi_index/hashed_index.hpp>
#include <boost/multi_index/ordered_index.hpp>
#include <boost/multi_index/sequenced_index.hpp>
#include <boost/signals2/signal.hpp>

class CBlockIndex;

/** Fake height value used in Coin to signify they are only in the memory pool (since 0.8) */
static const uint32_t MEMPOOL_HEIGHT = 0x7FFFFFFF;

struct LockPoints
{
    // Will be set to the blockchain height and median time past
    // values that would be necessary to satisfy all relative locktime
    // constraints (BIP68) of this tx given our view of block chain history
    int height;
    int64_t time;
    // As long as the current chain descends from the highest height block
    // containing one of the inputs used in the calculation, then the cached
    // values are still valid even after a reorg.
    CBlockIndex* maxInputBlock;

    LockPoints() : height(0), time(0), maxInputBlock(nullptr) { }
};

class CTxMemPool;

/** \class CTxMemPoolEntry
 *
 * CTxMemPoolEntry stores data about the corresponding transaction, as well
 * as data about all in-mempool transactions that depend on the transaction
 * ("descendant" transactions).
 *
 * When a new entry is added to the mempool, we update the descendant state
 * (nCountWithDescendants, nSizeWithDescendants, and nModFeesWithDescendants) for
 * all ancestors of the newly added transaction.
 *
 */

class CTxMemPoolEntry
{
private:
    CTransactionRef tx;
    CAmount nFee;              //!< Cached to avoid expensive parent-transaction lookups
    size_t nTxWeight;          //!< ... and avoid recomputing tx weight (also used for GetTxSize())
    size_t nUsageSize;         //!< ... and total memory usage
    int64_t nTime;             //!< Local time when entering the mempool
    unsigned int entryHeight;  //!< Chain height when entering the mempool
    bool spendsCoinbase;       //!< keep track of transactions that spend a coinbase
    int64_t sigOpCost;         //!< Total sigop cost
    int64_t feeDelta;          //!< Used for determining the priority of the transaction for mining in a block
    LockPoints lockPoints;     //!< Track the height and time at which tx was final

    // Information about descendants of this transaction that are in the
    // mempool; if we remove this transaction we must remove all of these
    // descendants as well.
    uint64_t nCountWithDescendants;  //!< number of descendant transactions
    uint64_t nSizeWithDescendants;   //!< ... and size
    CAmount nModFeesWithDescendants; //!< ... and total fees (all including us)

    // Analogous statistics for ancestor transactions
    uint64_t nCountWithAncestors;
    uint64_t nSizeWithAncestors;
    CAmount nModFeesWithAncestors;
    int64_t nSigOpCostWithAncestors;

    /* Cache name operation (if any) performed by this tx.  */
    CNameScript nameOp;

public:
    CTxMemPoolEntry(const CTransactionRef& _tx, const CAmount& _nFee,
                    int64_t _nTime, unsigned int _entryHeight,
                    bool spendsCoinbase,
                    int64_t nSigOpsCost, LockPoints lp);

    const CTransaction& GetTx() const { return *this->tx; }
    CTransactionRef GetSharedTx() const { return this->tx; }
    const CAmount& GetFee() const { return nFee; }
    size_t GetTxSize() const;
    size_t GetTxWeight() const { return nTxWeight; }
    int64_t GetTime() const { return nTime; }
    unsigned int GetHeight() const { return entryHeight; }
    int64_t GetSigOpCost() const { return sigOpCost; }
    int64_t GetModifiedFee() const { return nFee + feeDelta; }
    size_t DynamicMemoryUsage() const { return nUsageSize; }
    const LockPoints& GetLockPoints() const { return lockPoints; }

    // Adjusts the descendant state.
    void UpdateDescendantState(int64_t modifySize, CAmount modifyFee, int64_t modifyCount);
    // Adjusts the ancestor state
    void UpdateAncestorState(int64_t modifySize, CAmount modifyFee, int64_t modifyCount, int modifySigOps);
    // Updates the fee delta used for mining priority score, and the
    // modified fees with descendants.
    void UpdateFeeDelta(int64_t feeDelta);
    // Update the LockPoints after a reorg
    void UpdateLockPoints(const LockPoints& lp);

    uint64_t GetCountWithDescendants() const { return nCountWithDescendants; }
    uint64_t GetSizeWithDescendants() const { return nSizeWithDescendants; }
    CAmount GetModFeesWithDescendants() const { return nModFeesWithDescendants; }

    bool GetSpendsCoinbase() const { return spendsCoinbase; }

    uint64_t GetCountWithAncestors() const { return nCountWithAncestors; }
    uint64_t GetSizeWithAncestors() const { return nSizeWithAncestors; }
    CAmount GetModFeesWithAncestors() const { return nModFeesWithAncestors; }
    int64_t GetSigOpCostWithAncestors() const { return nSigOpCostWithAncestors; }

    inline bool
    isNameNew() const
    {
        return nameOp.isNameOp() && nameOp.getNameOp() == OP_NAME_NEW;
    }
    inline bool
    isNameRegistration() const
    {
        return nameOp.isNameOp() && nameOp.getNameOp() == OP_NAME_FIRSTUPDATE;
    }
    inline bool
    isNameUpdate() const
    {
        return nameOp.isNameOp() && nameOp.getNameOp() == OP_NAME_UPDATE;
    }
    inline const valtype&
    getNameNewHash() const
    {
        return nameOp.getOpHash();
    }
    inline const valtype&
    getName() const
    {
        return nameOp.getOpName();
    }

    mutable size_t vTxHashesIdx; //!< Index in mempool's vTxHashes
};

// Helpers for modifying CTxMemPool::mapTx, which is a boost multi_index.
struct update_descendant_state
{
    update_descendant_state(int64_t _modifySize, CAmount _modifyFee, int64_t _modifyCount) :
        modifySize(_modifySize), modifyFee(_modifyFee), modifyCount(_modifyCount)
    {}

    void operator() (CTxMemPoolEntry &e)
        { e.UpdateDescendantState(modifySize, modifyFee, modifyCount); }

    private:
        int64_t modifySize;
        CAmount modifyFee;
        int64_t modifyCount;
};

struct update_ancestor_state
{
    update_ancestor_state(int64_t _modifySize, CAmount _modifyFee, int64_t _modifyCount, int64_t _modifySigOpsCost) :
        modifySize(_modifySize), modifyFee(_modifyFee), modifyCount(_modifyCount), modifySigOpsCost(_modifySigOpsCost)
    {}

    void operator() (CTxMemPoolEntry &e)
        { e.UpdateAncestorState(modifySize, modifyFee, modifyCount, modifySigOpsCost); }

    private:
        int64_t modifySize;
        CAmount modifyFee;
        int64_t modifyCount;
        int64_t modifySigOpsCost;
};

struct update_fee_delta
{
    explicit update_fee_delta(int64_t _feeDelta) : feeDelta(_feeDelta) { }

    void operator() (CTxMemPoolEntry &e) { e.UpdateFeeDelta(feeDelta); }

private:
    int64_t feeDelta;
};

struct update_lock_points
{
    explicit update_lock_points(const LockPoints& _lp) : lp(_lp) { }

    void operator() (CTxMemPoolEntry &e) { e.UpdateLockPoints(lp); }

private:
    const LockPoints& lp;
};

// extracts a transaction hash from CTxMempoolEntry or CTransactionRef
struct mempoolentry_txid
{
    typedef uint256 result_type;
    result_type operator() (const CTxMemPoolEntry &entry) const
    {
        return entry.GetTx().GetHash();
    }

    result_type operator() (const CTransactionRef& tx) const
    {
        return tx->GetHash();
    }
};

/** \class CompareTxMemPoolEntryByDescendantScore
 *
 *  Sort an entry by max(score/size of entry's tx, score/size with all descendants).
 */
class CompareTxMemPoolEntryByDescendantScore
{
public:
    bool operator()(const CTxMemPoolEntry& a, const CTxMemPoolEntry& b)
    {
        bool fUseADescendants = UseDescendantScore(a);
        bool fUseBDescendants = UseDescendantScore(b);

        double aModFee = fUseADescendants ? a.GetModFeesWithDescendants() : a.GetModifiedFee();
        double aSize = fUseADescendants ? a.GetSizeWithDescendants() : a.GetTxSize();

        double bModFee = fUseBDescendants ? b.GetModFeesWithDescendants() : b.GetModifiedFee();
        double bSize = fUseBDescendants ? b.GetSizeWithDescendants() : b.GetTxSize();

        // Avoid division by rewriting (a/b > c/d) as (a*d > c*b).
        double f1 = aModFee * bSize;
        double f2 = aSize * bModFee;

        if (f1 == f2) {
            return a.GetTime() >= b.GetTime();
        }
        return f1 < f2;
    }

    // Calculate which score to use for an entry (avoiding division).
    bool UseDescendantScore(const CTxMemPoolEntry &a)
    {
        double f1 = (double)a.GetModifiedFee() * a.GetSizeWithDescendants();
        double f2 = (double)a.GetModFeesWithDescendants() * a.GetTxSize();
        return f2 > f1;
    }
};

/** \class CompareTxMemPoolEntryByScore
 *
 *  Sort by score of entry ((fee+delta)/size) in descending order
 */
class CompareTxMemPoolEntryByScore
{
public:
    bool operator()(const CTxMemPoolEntry& a, const CTxMemPoolEntry& b)
    {
        double f1 = (double)a.GetModifiedFee() * b.GetTxSize();
        double f2 = (double)b.GetModifiedFee() * a.GetTxSize();
        if (f1 == f2) {
            return b.GetTx().GetHash() < a.GetTx().GetHash();
        }
        return f1 > f2;
    }
};

class CompareTxMemPoolEntryByEntryTime
{
public:
    bool operator()(const CTxMemPoolEntry& a, const CTxMemPoolEntry& b)
    {
        return a.GetTime() < b.GetTime();
    }
};

class CompareTxMemPoolEntryByAncestorFee
{
public:
    bool operator()(const CTxMemPoolEntry& a, const CTxMemPoolEntry& b)
    {
        double aFees = a.GetModFeesWithAncestors();
        double aSize = a.GetSizeWithAncestors();

        double bFees = b.GetModFeesWithAncestors();
        double bSize = b.GetSizeWithAncestors();

        // Avoid division by rewriting (a/b > c/d) as (a*d > c*b).
        double f1 = aFees * bSize;
        double f2 = aSize * bFees;

        if (f1 == f2) {
            return a.GetTx().GetHash() < b.GetTx().GetHash();
        }

        return f1 > f2;
    }
};

// Multi_index tag names
struct descendant_score {};
struct entry_time {};
struct mining_score {};
struct ancestor_score {};

class CBlockPolicyEstimator;

/**
 * Information about a mempool transaction.
 */
struct TxMempoolInfo
{
    /** The transaction itself */
    CTransactionRef tx;

    /** Time the transaction entered the mempool. */
    int64_t nTime;

    /** Feerate of the transaction. */
    CFeeRate feeRate;

    /** The fee delta. */
    int64_t nFeeDelta;
};

/** Reason why a transaction was removed from the mempool,
 * this is passed to the notification signal.
 */
enum class MemPoolRemovalReason {
    UNKNOWN = 0, //! Manually removed or unknown reason
    EXPIRY,      //! Expired from mempool
    SIZELIMIT,   //! Removed in size limiting
    REORG,       //! Removed for reorganization
    BLOCK,       //! Removed for block
    CONFLICT,    //! Removed for conflict with in-block transaction
    NAME_CONFLICT, //! Removed due to a name-operation conflict
    REPLACED     //! Removed for replacement
};

class SaltedTxidHasher
{
private:
    /** Salt */
    const uint64_t k0, k1;

public:
    SaltedTxidHasher();

    size_t operator()(const uint256& txid) const {
        return SipHashUint256(k0, k1, txid);
    }
};

/**
 * CTxMemPool stores valid-according-to-the-current-best-chain transactions
 * that may be included in the next block.
 *
 * Transactions are added when they are seen on the network (or created by the
 * local node), but not all transactions seen are added to the pool. For
 * example, the following new transactions will not be added to the mempool:
 * - a transaction which doesn't meet the minimum fee requirements.
 * - a new transaction that double-spends an input of a transaction already in
 * the pool where the new transaction does not meet the Replace-By-Fee
 * requirements as defined in BIP 125.
 * - a non-standard transaction.
 *
 * CTxMemPool::mapTx, and CTxMemPoolEntry bookkeeping:
 *
 * mapTx is a boost::multi_index that sorts the mempool on 4 criteria:
 * - transaction hash
 * - feerate [we use max(feerate of tx, feerate of tx with all descendants)]
 * - time in mempool
 * - mining score (feerate modified by any fee deltas from PrioritiseTransaction)
 *
 * Note: the term "descendant" refers to in-mempool transactions that depend on
 * this one, while "ancestor" refers to in-mempool transactions that a given
 * transaction depends on.
 *
 * In order for the feerate sort to remain correct, we must update transactions
 * in the mempool when new descendants arrive.  To facilitate this, we track
 * the set of in-mempool direct parents and direct children in mapLinks.  Within
 * each CTxMemPoolEntry, we track the size and fees of all descendants.
 *
 * Usually when a new transaction is added to the mempool, it has no in-mempool
 * children (because any such children would be an orphan).  So in
 * addUnchecked(), we:
 * - update a new entry's setMemPoolParents to include all in-mempool parents
 * - update the new entry's direct parents to include the new tx as a child
 * - update all ancestors of the transaction to include the new tx's size/fee
 *
 * When a transaction is removed from the mempool, we must:
 * - update all in-mempool parents to not track the tx in setMemPoolChildren
 * - update all ancestors to not include the tx's size/fees in descendant state
 * - update all in-mempool children to not include it as a parent
 *
 * These happen in UpdateForRemoveFromMempool().  (Note that when removing a
 * transaction along with its descendants, we must calculate that set of
 * transactions to be removed before doing the removal, or else the mempool can
 * be in an inconsistent state where it's impossible to walk the ancestors of
 * a transaction.)
 *
 * In the event of a reorg, the assumption that a newly added tx has no
 * in-mempool children is false.  In particular, the mempool is in an
 * inconsistent state while new transactions are being added, because there may
 * be descendant transactions of a tx coming from a disconnected block that are
 * unreachable from just looking at transactions in the mempool (the linking
 * transactions may also be in the disconnected block, waiting to be added).
 * Because of this, there's not much benefit in trying to search for in-mempool
 * children in addUnchecked().  Instead, in the special case of transactions
 * being added from a disconnected block, we require the caller to clean up the
 * state, to account for in-mempool, out-of-block descendants for all the
 * in-block transactions by calling UpdateTransactionsFromBlock().  Note that
 * until this is called, the mempool state is not consistent, and in particular
 * mapLinks may not be correct (and therefore functions like
 * CalculateMemPoolAncestors() and CalculateDescendants() that rely
 * on them to walk the mempool are not generally safe to use).
 *
 * Computational limits:
 *
 * Updating all in-mempool ancestors of a newly added transaction can be slow,
 * if no bound exists on how many in-mempool ancestors there may be.
 * CalculateMemPoolAncestors() takes configurable limits that are designed to
 * prevent these calculations from being too CPU intensive.
 *
 */
class CTxMemPool
{
private:
    uint32_t nCheckFrequency; //!< Value n means that n times in 2^32 we check.
    unsigned int nTransactionsUpdated; //!< Used by getblocktemplate to trigger CreateNewBlock() invocation
    CBlockPolicyEstimator* minerPolicyEstimator;

    uint64_t totalTxSize;      //!< sum of all mempool tx's virtual sizes. Differs from serialized tx size since witness data is discounted. Defined in BIP 141.
    uint64_t cachedInnerUsage; //!< sum of dynamic memory usage of all the map elements (NOT the maps themselves)

    mutable int64_t lastRollingFeeUpdate;
    mutable bool blockSinceLastRollingFeeBump;
    mutable double rollingMinimumFeeRate; //!< minimum fee to get into the pool, decreases exponentially

    /** Name-related mempool data.  */
    CNameMemPool names;

    void trackPackageRemoved(const CFeeRate& rate);

public:

    static const int ROLLING_FEE_HALFLIFE = 60 * 60 * 12; // public only for testing

    typedef boost::multi_index_container<
        CTxMemPoolEntry,
        boost::multi_index::indexed_by<
            // sorted by txid
            boost::multi_index::hashed_unique<mempoolentry_txid, SaltedTxidHasher>,
            // sorted by fee rate
            boost::multi_index::ordered_non_unique<
                boost::multi_index::tag<descendant_score>,
                boost::multi_index::identity<CTxMemPoolEntry>,
                CompareTxMemPoolEntryByDescendantScore
            >,
            // sorted by entry time
            boost::multi_index::ordered_non_unique<
                boost::multi_index::tag<entry_time>,
                boost::multi_index::identity<CTxMemPoolEntry>,
                CompareTxMemPoolEntryByEntryTime
            >,
            // sorted by score (for mining prioritization)
            boost::multi_index::ordered_unique<
                boost::multi_index::tag<mining_score>,
                boost::multi_index::identity<CTxMemPoolEntry>,
                CompareTxMemPoolEntryByScore
            >,
            // sorted by fee rate with ancestors
            boost::multi_index::ordered_non_unique<
                boost::multi_index::tag<ancestor_score>,
                boost::multi_index::identity<CTxMemPoolEntry>,
                CompareTxMemPoolEntryByAncestorFee
            >
        >
    > indexed_transaction_set;

    mutable CCriticalSection cs;
    indexed_transaction_set mapTx;

    typedef indexed_transaction_set::nth_index<0>::type::iterator txiter;
    std::vector<std::pair<uint256, txiter> > vTxHashes; //!< All tx witness hashes/entries in mapTx, in random order

    struct CompareIteratorByHash {
        bool operator()(const txiter &a, const txiter &b) const {
            return a->GetTx().GetHash() < b->GetTx().GetHash();
        }
    };
    typedef std::set<txiter, CompareIteratorByHash> setEntries;

    const setEntries & GetMemPoolParents(txiter entry) const;
    const setEntries & GetMemPoolChildren(txiter entry) const;
private:
    typedef std::map<txiter, setEntries, CompareIteratorByHash> cacheMap;

    struct TxLinks {
        setEntries parents;
        setEntries children;
    };

    typedef std::map<txiter, TxLinks, CompareIteratorByHash> txlinksMap;
    txlinksMap mapLinks;

    void UpdateParent(txiter entry, txiter parent, bool add);
    void UpdateChild(txiter entry, txiter child, bool add);

    std::vector<indexed_transaction_set::const_iterator> GetSortedDepthAndScore() const;

public:
    indirectmap<COutPoint, const CTransaction*> mapNextTx;
    std::map<uint256, CAmount> mapDeltas;

    /** Create a new CTxMemPool.
     */
    explicit CTxMemPool(CBlockPolicyEstimator* estimator = nullptr);

    /**
     * If sanity-checking is turned on, check makes sure the pool is
     * consistent (does not contain two transactions that spend the same inputs,
     * all inputs are in the mapNextTx array). If sanity-checking is turned off,
     * check does nothing.
     */
    void check(const CCoinsViewCache *pcoins) const;
<<<<<<< HEAD
    void checkNames(const CCoinsViewCache *pcoins) const;
    void setSanityCheck(double dFrequency = 1.0) { nCheckFrequency = dFrequency * 4294967295.0; }
=======
    void setSanityCheck(double dFrequency = 1.0) { nCheckFrequency = static_cast<uint32_t>(dFrequency * 4294967295.0); }
>>>>>>> 56b8aa01

    // addUnchecked must updated state for all ancestors of a given transaction,
    // to track size/count of descendant transactions.  First version of
    // addUnchecked can be used to have it call CalculateMemPoolAncestors(), and
    // then invoke the second version.
    bool addUnchecked(const uint256& hash, const CTxMemPoolEntry &entry, bool validFeeEstimate = true);
    bool addUnchecked(const uint256& hash, const CTxMemPoolEntry &entry, setEntries &setAncestors, bool validFeeEstimate = true);

    void removeRecursive(const CTransaction &tx, MemPoolRemovalReason reason = MemPoolRemovalReason::UNKNOWN);
    void removeForReorg(const CCoinsViewCache *pcoins, unsigned int nMemPoolHeight, int flags);
    void removeConflicts(const CTransaction &tx);
    void removeForBlock(const std::vector<CTransactionRef>& vtx, unsigned int nBlockHeight);

    void clear();
    void _clear(); //lock free
    bool CompareDepthAndScore(const uint256& hasha, const uint256& hashb);
    void queryHashes(std::vector<uint256>& vtxid);
    bool isSpent(const COutPoint& outpoint);
    unsigned int GetTransactionsUpdated() const;
    void AddTransactionsUpdated(unsigned int n);
    /**
     * Check that none of this transactions inputs are in the mempool, and thus
     * the tx is not dependent on other mempool transactions to be included in a block.
     */
    bool HasNoInputsOf(const CTransaction& tx) const;

    /* Remove entries that conflict with name expirations / unexpirations.  */
    inline void
    removeUnexpireConflicts (const std::set<valtype>& unexpired)
    {
        LOCK(cs);
        names.removeUnexpireConflicts (unexpired);
    }
    inline void
    removeExpireConflicts (const std::set<valtype>& expired)
    {
        LOCK(cs);
        names.removeExpireConflicts (expired);
    }

    /** Affect CreateNewBlock prioritisation of transactions */
    void PrioritiseTransaction(const uint256& hash, const CAmount& nFeeDelta);
    void ApplyDelta(const uint256 hash, CAmount &nFeeDelta) const;
    void ClearPrioritisation(const uint256 hash);

public:
    /** Remove a set of transactions from the mempool.
     *  If a transaction is in this set, then all in-mempool descendants must
     *  also be in the set, unless this transaction is being removed for being
     *  in a block.
     *  Set updateDescendants to true when removing a tx that was in a block, so
     *  that any in-mempool descendants have their ancestor state updated.
     */
    void RemoveStaged(setEntries &stage, bool updateDescendants, MemPoolRemovalReason reason = MemPoolRemovalReason::UNKNOWN);

    /** When adding transactions from a disconnected block back to the mempool,
     *  new mempool entries may have children in the mempool (which is generally
     *  not the case when otherwise adding transactions).
     *  UpdateTransactionsFromBlock() will find child transactions and update the
     *  descendant state for each transaction in vHashesToUpdate (excluding any
     *  child transactions present in vHashesToUpdate, which are already accounted
     *  for).  Note: vHashesToUpdate should be the set of transactions from the
     *  disconnected block that have been accepted back into the mempool.
     */
    void UpdateTransactionsFromBlock(const std::vector<uint256> &vHashesToUpdate);

    /** Try to calculate all in-mempool ancestors of entry.
     *  (these are all calculated including the tx itself)
     *  limitAncestorCount = max number of ancestors
     *  limitAncestorSize = max size of ancestors
     *  limitDescendantCount = max number of descendants any ancestor can have
     *  limitDescendantSize = max size of descendants any ancestor can have
     *  errString = populated with error reason if any limits are hit
     *  fSearchForParents = whether to search a tx's vin for in-mempool parents, or
     *    look up parents from mapLinks. Must be true for entries not in the mempool
     */
    bool CalculateMemPoolAncestors(const CTxMemPoolEntry &entry, setEntries &setAncestors, uint64_t limitAncestorCount, uint64_t limitAncestorSize, uint64_t limitDescendantCount, uint64_t limitDescendantSize, std::string &errString, bool fSearchForParents = true) const;

    /** Populate setDescendants with all in-mempool descendants of hash.
     *  Assumes that setDescendants includes all in-mempool descendants of anything
     *  already in it.  */
    void CalculateDescendants(txiter it, setEntries &setDescendants);

    /** The minimum fee to get into the mempool, which may itself not be enough
      *  for larger-sized transactions.
      *  The incrementalRelayFee policy variable is used to bound the time it
      *  takes the fee rate to go back down all the way to 0. When the feerate
      *  would otherwise be half of this, it is set to 0 instead.
      */
    CFeeRate GetMinFee(size_t sizelimit) const;

    /** Remove transactions from the mempool until its dynamic size is <= sizelimit.
      *  pvNoSpendsRemaining, if set, will be populated with the list of outpoints
      *  which are not in mempool which no longer have any spends in this mempool.
      */
    void TrimToSize(size_t sizelimit, std::vector<COutPoint>* pvNoSpendsRemaining=nullptr);

    /** Expire all transaction (and their dependencies) in the mempool older than time. Return the number of removed transactions. */
    int Expire(int64_t time);

    /** Returns false if the transaction is in the mempool and not within the chain limit specified. */
    bool TransactionWithinChainLimit(const uint256& txid, size_t chainLimit) const;

    unsigned long size()
    {
        LOCK(cs);
        return mapTx.size();
    }

    uint64_t GetTotalTxSize() const
    {
        LOCK(cs);
        return totalTxSize;
    }

    bool exists(uint256 hash) const
    {
        LOCK(cs);
        return (mapTx.count(hash) != 0);
    }

    inline bool
    registersName(const valtype& name) const
    {
        AssertLockHeld(cs);
        return names.registersName(name);
    }
    inline bool
    updatesName(const valtype& name) const
    {
        AssertLockHeld(cs);
        return names.updatesName(name);
    }
    inline uint256
    getTxForName (const valtype& name) const
    {
        AssertLockHeld(cs);
        return names.getTxForName(name);
    }

    /**
     * Check if a tx can be added to it according to name criteria.
     * (The non-name criteria are checked in main.cpp and not here, we
     * leave it there for as little changes as possible.)
     * @param tx The tx that should be added.
     * @return True if it doesn't conflict.
     */
    inline bool
    checkNameOps (const CTransaction& tx) const
    {
        AssertLockHeld(cs);
        return names.checkTx (tx);
    }

    CTransactionRef get(const uint256& hash) const;
    TxMempoolInfo info(const uint256& hash) const;
    std::vector<TxMempoolInfo> infoAll() const;

    size_t DynamicMemoryUsage() const;

    boost::signals2::signal<void (CTransactionRef)> NotifyEntryAdded;
    boost::signals2::signal<void (CTransactionRef, MemPoolRemovalReason)> NotifyEntryRemoved;

private:
    /** UpdateForDescendants is used by UpdateTransactionsFromBlock to update
     *  the descendants for a single transaction that has been added to the
     *  mempool but may have child transactions in the mempool, eg during a
     *  chain reorg.  setExclude is the set of descendant transactions in the
     *  mempool that must not be accounted for (because any descendants in
     *  setExclude were added to the mempool after the transaction being
     *  updated and hence their state is already reflected in the parent
     *  state).
     *
     *  cachedDescendants will be updated with the descendants of the transaction
     *  being updated, so that future invocations don't need to walk the
     *  same transaction again, if encountered in another transaction chain.
     */
    void UpdateForDescendants(txiter updateIt,
            cacheMap &cachedDescendants,
            const std::set<uint256> &setExclude);
    /** Update ancestors of hash to add/remove it as a descendant transaction. */
    void UpdateAncestorsOf(bool add, txiter hash, setEntries &setAncestors);
    /** Set ancestor state for an entry */
    void UpdateEntryForAncestors(txiter it, const setEntries &setAncestors);
    /** For each transaction being removed, update ancestors and any direct children.
      * If updateDescendants is true, then also update in-mempool descendants'
      * ancestor state. */
    void UpdateForRemoveFromMempool(const setEntries &entriesToRemove, bool updateDescendants);
    /** Sever link between specified transaction and direct children. */
    void UpdateChildrenForRemoval(txiter entry);

    /** Before calling removeUnchecked for a given transaction,
     *  UpdateForRemoveFromMempool must be called on the entire (dependent) set
     *  of transactions being removed at the same time.  We use each
     *  CTxMemPoolEntry's setMemPoolParents in order to walk ancestors of a
     *  given transaction that is removed, so we can't remove intermediate
     *  transactions in a chain before we've updated all the state for the
     *  removal.
     */
    void removeUnchecked(txiter entry, MemPoolRemovalReason reason = MemPoolRemovalReason::UNKNOWN);
};

/** 
 * CCoinsView that brings transactions from a memorypool into view.
 * It does not check for spendings by memory pool transactions.
 * Instead, it provides access to all Coins which are either unspent in the
 * base CCoinsView, or are outputs from any mempool transaction!
 * This allows transaction replacement to work as expected, as you want to
 * have all inputs "available" to check signatures, and any cycles in the
 * dependency graph are checked directly in AcceptToMemoryPool.
 * It also allows you to sign a double-spend directly in signrawtransaction,
 * as long as the conflicting transaction is not yet confirmed.
 */
class CCoinsViewMemPool : public CCoinsViewBacked
{
protected:
    const CTxMemPool& mempool;

public:
    CCoinsViewMemPool(CCoinsView* baseIn, const CTxMemPool& mempoolIn);
    bool GetCoin(const COutPoint &outpoint, Coin &coin) const override;
};

/**
 * DisconnectedBlockTransactions

 * During the reorg, it's desirable to re-add previously confirmed transactions
 * to the mempool, so that anything not re-confirmed in the new chain is
 * available to be mined. However, it's more efficient to wait until the reorg
 * is complete and process all still-unconfirmed transactions at that time,
 * since we expect most confirmed transactions to (typically) still be
 * confirmed in the new chain, and re-accepting to the memory pool is expensive
 * (and therefore better to not do in the middle of reorg-processing).
 * Instead, store the disconnected transactions (in order!) as we go, remove any
 * that are included in blocks in the new chain, and then process the remaining
 * still-unconfirmed transactions at the end.
 */

// multi_index tag names
struct txid_index {};
struct insertion_order {};

struct DisconnectedBlockTransactions {
    typedef boost::multi_index_container<
        CTransactionRef,
        boost::multi_index::indexed_by<
            // sorted by txid
            boost::multi_index::hashed_unique<
                boost::multi_index::tag<txid_index>,
                mempoolentry_txid,
                SaltedTxidHasher
            >,
            // sorted by order in the blockchain
            boost::multi_index::sequenced<
                boost::multi_index::tag<insertion_order>
            >
        >
    > indexed_disconnected_transactions;

    // It's almost certainly a logic bug if we don't clear out queuedTx before
    // destruction, as we add to it while disconnecting blocks, and then we
    // need to re-process remaining transactions to ensure mempool consistency.
    // For now, assert() that we've emptied out this object on destruction.
    // This assert() can always be removed if the reorg-processing code were
    // to be refactored such that this assumption is no longer true (for
    // instance if there was some other way we cleaned up the mempool after a
    // reorg, besides draining this object).
    ~DisconnectedBlockTransactions() { assert(queuedTx.empty()); }

    indexed_disconnected_transactions queuedTx;
    uint64_t cachedInnerUsage = 0;

    // Estimate the overhead of queuedTx to be 6 pointers + an allocation, as
    // no exact formula for boost::multi_index_contained is implemented.
    size_t DynamicMemoryUsage() const {
        return memusage::MallocUsage(sizeof(CTransactionRef) + 6 * sizeof(void*)) * queuedTx.size() + cachedInnerUsage;
    }

    void addTransaction(const CTransactionRef& tx)
    {
        queuedTx.insert(tx);
        cachedInnerUsage += RecursiveDynamicUsage(tx);
    }

    // Remove entries based on txid_index, and update memory usage.
    void removeForBlock(const std::vector<CTransactionRef>& vtx)
    {
        // Short-circuit in the common case of a block being added to the tip
        if (queuedTx.empty()) {
            return;
        }
        for (auto const &tx : vtx) {
            auto it = queuedTx.find(tx->GetHash());
            if (it != queuedTx.end()) {
                cachedInnerUsage -= RecursiveDynamicUsage(*it);
                queuedTx.erase(it);
            }
        }
    }

    // Remove an entry by insertion_order index, and update memory usage.
    void removeEntry(indexed_disconnected_transactions::index<insertion_order>::type::iterator entry)
    {
        cachedInnerUsage -= RecursiveDynamicUsage(*entry);
        queuedTx.get<insertion_order>().erase(entry);
    }

    void clear()
    {
        cachedInnerUsage = 0;
        queuedTx.clear();
    }
};

#endif // BITCOIN_TXMEMPOOL_H<|MERGE_RESOLUTION|>--- conflicted
+++ resolved
@@ -542,12 +542,8 @@
      * check does nothing.
      */
     void check(const CCoinsViewCache *pcoins) const;
-<<<<<<< HEAD
     void checkNames(const CCoinsViewCache *pcoins) const;
-    void setSanityCheck(double dFrequency = 1.0) { nCheckFrequency = dFrequency * 4294967295.0; }
-=======
     void setSanityCheck(double dFrequency = 1.0) { nCheckFrequency = static_cast<uint32_t>(dFrequency * 4294967295.0); }
->>>>>>> 56b8aa01
 
     // addUnchecked must updated state for all ancestors of a given transaction,
     // to track size/count of descendant transactions.  First version of
