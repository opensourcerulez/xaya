--- conflicted
+++ resolved
@@ -1473,9 +1473,8 @@
             if (!tx.vout[o].scriptPubKey.IsUnspendable()) {
                 COutPoint out(hash, o);
                 Coin coin;
-<<<<<<< HEAD
-                view.SpendCoin(out, &coin);
-                if (tx.vout[o] != coin.out) {
+                bool is_spent = view.SpendCoin(out, &coin);
+                if (!is_spent || tx.vout[o] != coin.out) {
                     /* This may be due to a historic bug.  For them, some names
                        are marked immediately as unspendable.  They fail this check
                        when undoing, thus ignore them here.  */
@@ -1483,11 +1482,6 @@
                     if (!Params ().IsHistoricBug (tx.GetHash (), pindex->nHeight, type) || type != CChainParams::BUG_FULLY_IGNORE) {
                         fClean = false; // transaction output mismatch
                     }
-=======
-                bool is_spent = view.SpendCoin(out, &coin);
-                if (!is_spent || tx.vout[o] != coin.out) {
-                    fClean = false; // transaction output mismatch
->>>>>>> 30be0bfb
                 }
             }
         }
