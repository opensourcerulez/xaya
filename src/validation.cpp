// Copyright (c) 2009-2010 Satoshi Nakamoto
// Copyright (c) 2009-2016 The Bitcoin Core developers
// Distributed under the MIT software license, see the accompanying
// file COPYING or http://www.opensource.org/licenses/mit-license.php.

#include "validation.h"

#include "arith_uint256.h"
#include "auxpow.h"
#include "chainparams.h"
#include "checkpoints.h"
#include "checkqueue.h"
#include "consensus/consensus.h"
#include "consensus/merkle.h"
#include "consensus/validation.h"
#include "hash.h"
#include "init.h"
#include "policy/fees.h"
#include "policy/policy.h"
#include "pow.h"
#include "primitives/block.h"
#include "primitives/transaction.h"
#include "random.h"
#include "script/script.h"
#include "script/sigcache.h"
#include "script/standard.h"
#include "timedata.h"
#include "tinyformat.h"
#include "txdb.h"
#include "txmempool.h"
#include "ui_interface.h"
#include "undo.h"
#include "util.h"
#include "utilmoneystr.h"
#include "utilstrencodings.h"
#include "validationinterface.h"
#include "versionbits.h"
#include "warnings.h"

#include <atomic>
#include <sstream>

#include <boost/algorithm/string/replace.hpp>
#include <boost/algorithm/string/join.hpp>
#include <boost/filesystem.hpp>
#include <boost/filesystem/fstream.hpp>
#include <boost/math/distributions/poisson.hpp>
#include <boost/thread.hpp>

#if defined(NDEBUG)
# error "Bitcoin cannot be compiled without assertions."
#endif

/**
 * Global state
 */

CCriticalSection cs_main;

BlockMap mapBlockIndex;
CChain chainActive;
CBlockIndex *pindexBestHeader = NULL;
CWaitableCriticalSection csBestBlock;
CConditionVariable cvBlockChange;
int nScriptCheckThreads = 0;
std::atomic_bool fImporting(false);
bool fReindex = false;
bool fTxIndex = false;
bool fHavePruned = false;
bool fPruneMode = false;
bool fIsBareMultisigStd = DEFAULT_PERMIT_BAREMULTISIG;
bool fRequireStandard = true;
bool fCheckBlockIndex = false;
bool fCheckpointsEnabled = DEFAULT_CHECKPOINTS_ENABLED;
size_t nCoinCacheUsage = 5000 * 300;
uint64_t nPruneTarget = 0;
int64_t nMaxTipAge = DEFAULT_MAX_TIP_AGE;
bool fEnableReplacement = DEFAULT_ENABLE_REPLACEMENT;

uint256 hashAssumeValid;

CFeeRate minRelayTxFee = CFeeRate(DEFAULT_MIN_RELAY_TX_FEE);
CAmount maxTxFee = DEFAULT_TRANSACTION_MAXFEE;

CTxMemPool mempool(::minRelayTxFee);

static void CheckBlockIndex(const Consensus::Params& consensusParams);

/** Constant stuff for coinbase transactions we create: */
CScript COINBASE_FLAGS;

const std::string strMessageMagic = "Bitcoin Signed Message:\n";

// Internal stuff
namespace {

    struct CBlockIndexWorkComparator
    {
        bool operator()(CBlockIndex *pa, CBlockIndex *pb) const {
            // First sort by most total work, ...
            if (pa->nChainWork > pb->nChainWork) return false;
            if (pa->nChainWork < pb->nChainWork) return true;

            // ... then by earliest time received, ...
            if (pa->nSequenceId < pb->nSequenceId) return false;
            if (pa->nSequenceId > pb->nSequenceId) return true;

            // Use pointer address as tie breaker (should only happen with blocks
            // loaded from disk, as those all have id 0).
            if (pa < pb) return false;
            if (pa > pb) return true;

            // Identical blocks.
            return false;
        }
    };

    CBlockIndex *pindexBestInvalid;

    /**
     * The set of all CBlockIndex entries with BLOCK_VALID_TRANSACTIONS (for itself and all ancestors) and
     * as good as our current tip or better. Entries may be failed, though, and pruning nodes may be
     * missing the data for the block.
     */
    std::set<CBlockIndex*, CBlockIndexWorkComparator> setBlockIndexCandidates;
    /** All pairs A->B, where A (or one of its ancestors) misses transactions, but B has transactions.
     * Pruned nodes may have entries where B is missing data.
     */
    std::multimap<CBlockIndex*, CBlockIndex*> mapBlocksUnlinked;

    CCriticalSection cs_LastBlockFile;
    std::vector<CBlockFileInfo> vinfoBlockFile;
    int nLastBlockFile = 0;
    /** Global flag to indicate we should check to see if there are
     *  block/undo files that should be deleted.  Set on startup
     *  or if we allocate more file space when we're in prune mode
     */
    bool fCheckForPruning = false;

    /**
     * Every received block is assigned a unique and increasing identifier, so we
     * know which one to give priority in case of a fork.
     */
    CCriticalSection cs_nBlockSequenceId;
    /** Blocks loaded from disk are assigned id 0, so start the counter at 1. */
    int32_t nBlockSequenceId = 1;
    /** Decreasing counter (used by subsequent preciousblock calls). */
    int32_t nBlockReverseSequenceId = -1;
    /** chainwork for the last block that preciousblock has been applied to. */
    arith_uint256 nLastPreciousChainwork = 0;

    /** Dirty block index entries. */
    std::set<CBlockIndex*> setDirtyBlockIndex;

    /** Dirty block file entries. */
    std::set<int> setDirtyFileInfo;
} // anon namespace

/* Use this class to start tracking transactions that are removed from the
 * mempool and pass all those transactions through SyncTransaction when the
 * object goes out of scope. This is currently only used to call SyncTransaction
 * on conflicts removed from the mempool during block connection.  Applied in
 * ActivateBestChain around ActivateBestStep which in turn calls:
 * ConnectTip->removeForBlock->removeConflicts
 */
class MemPoolConflictRemovalTracker
{
private:
    std::vector<CTransactionRef> conflictedTxs;
    CTxMemPool &pool;

public:
    MemPoolConflictRemovalTracker(CTxMemPool &_pool) : pool(_pool) {
        pool.NotifyEntryRemoved.connect(boost::bind(&MemPoolConflictRemovalTracker::NotifyEntryRemoved, this, _1, _2));
    }

    void NotifyEntryRemoved(CTransactionRef txRemoved, MemPoolRemovalReason reason) {
        if (reason == MemPoolRemovalReason::CONFLICT) {
            conflictedTxs.push_back(txRemoved);
        }
    }

    ~MemPoolConflictRemovalTracker() {
        pool.NotifyEntryRemoved.disconnect(boost::bind(&MemPoolConflictRemovalTracker::NotifyEntryRemoved, this, _1, _2));
        for (const auto& tx : conflictedTxs) {
            GetMainSignals().SyncTransaction(*tx, NULL, CMainSignals::SYNC_TRANSACTION_NOT_IN_BLOCK);
        }
        conflictedTxs.clear();
    }
};

CBlockIndex* FindForkInGlobalIndex(const CChain& chain, const CBlockLocator& locator)
{
    // Find the first block the caller has in the main chain
    BOOST_FOREACH(const uint256& hash, locator.vHave) {
        BlockMap::iterator mi = mapBlockIndex.find(hash);
        if (mi != mapBlockIndex.end())
        {
            CBlockIndex* pindex = (*mi).second;
            if (chain.Contains(pindex))
                return pindex;
            if (pindex->GetAncestor(chain.Height()) == chain.Tip()) {
                return chain.Tip();
            }
        }
    }
    return chain.Genesis();
}

CCoinsViewCache *pcoinsTip = NULL;
CBlockTreeDB *pblocktree = NULL;

enum FlushStateMode {
    FLUSH_STATE_NONE,
    FLUSH_STATE_IF_NEEDED,
    FLUSH_STATE_PERIODIC,
    FLUSH_STATE_ALWAYS
};

// See definition for documentation
bool static FlushStateToDisk(CValidationState &state, FlushStateMode mode, int nManualPruneHeight=0);
void FindFilesToPruneManual(std::set<int>& setFilesToPrune, int nManualPruneHeight);

bool IsFinalTx(const CTransaction &tx, int nBlockHeight, int64_t nBlockTime)
{
    if (tx.nLockTime == 0)
        return true;
    if ((int64_t)tx.nLockTime < ((int64_t)tx.nLockTime < LOCKTIME_THRESHOLD ? (int64_t)nBlockHeight : nBlockTime))
        return true;
    for (const auto& txin : tx.vin) {
        if (!(txin.nSequence == CTxIn::SEQUENCE_FINAL))
            return false;
    }
    return true;
}

bool CheckFinalTx(const CTransaction &tx, int flags)
{
    AssertLockHeld(cs_main);

    // By convention a negative value for flags indicates that the
    // current network-enforced consensus rules should be used. In
    // a future soft-fork scenario that would mean checking which
    // rules would be enforced for the next block and setting the
    // appropriate flags. At the present time no soft-forks are
    // scheduled, so no flags are set.
    flags = std::max(flags, 0);

    // CheckFinalTx() uses chainActive.Height()+1 to evaluate
    // nLockTime because when IsFinalTx() is called within
    // CBlock::AcceptBlock(), the height of the block *being*
    // evaluated is what is used. Thus if we want to know if a
    // transaction can be part of the *next* block, we need to call
    // IsFinalTx() with one more than chainActive.Height().
    const int nBlockHeight = chainActive.Height() + 1;

    // BIP113 will require that time-locked transactions have nLockTime set to
    // less than the median time of the previous block they're contained in.
    // When the next block is created its previous block will be the current
    // chain tip, so we use that to calculate the median time passed to
    // IsFinalTx() if LOCKTIME_MEDIAN_TIME_PAST is set.
    const int64_t nBlockTime = (flags & LOCKTIME_MEDIAN_TIME_PAST)
                             ? chainActive.Tip()->GetMedianTimePast()
                             : GetAdjustedTime();

    return IsFinalTx(tx, nBlockHeight, nBlockTime);
}

/**
 * Calculates the block height and previous block's median time past at
 * which the transaction will be considered final in the context of BIP 68.
 * Also removes from the vector of input heights any entries which did not
 * correspond to sequence locked inputs as they do not affect the calculation.
 */
static std::pair<int, int64_t> CalculateSequenceLocks(const CTransaction &tx, int flags, std::vector<int>* prevHeights, const CBlockIndex& block)
{
    assert(prevHeights->size() == tx.vin.size());

    // Will be set to the equivalent height- and time-based nLockTime
    // values that would be necessary to satisfy all relative lock-
    // time constraints given our view of block chain history.
    // The semantics of nLockTime are the last invalid height/time, so
    // use -1 to have the effect of any height or time being valid.
    int nMinHeight = -1;
    int64_t nMinTime = -1;

    // tx.nVersion is signed integer so requires cast to unsigned otherwise
    // we would be doing a signed comparison and half the range of nVersion
    // wouldn't support BIP 68.
    bool fEnforceBIP68 = static_cast<uint32_t>(tx.nVersion) >= 2
                      && flags & LOCKTIME_VERIFY_SEQUENCE;

    // Do not enforce sequence numbers as a relative lock time
    // unless we have been instructed to
    if (!fEnforceBIP68) {
        return std::make_pair(nMinHeight, nMinTime);
    }

    for (size_t txinIndex = 0; txinIndex < tx.vin.size(); txinIndex++) {
        const CTxIn& txin = tx.vin[txinIndex];

        // Sequence numbers with the most significant bit set are not
        // treated as relative lock-times, nor are they given any
        // consensus-enforced meaning at this point.
        if (txin.nSequence & CTxIn::SEQUENCE_LOCKTIME_DISABLE_FLAG) {
            // The height of this input is not relevant for sequence locks
            (*prevHeights)[txinIndex] = 0;
            continue;
        }

        int nCoinHeight = (*prevHeights)[txinIndex];

        if (txin.nSequence & CTxIn::SEQUENCE_LOCKTIME_TYPE_FLAG) {
            int64_t nCoinTime = block.GetAncestor(std::max(nCoinHeight-1, 0))->GetMedianTimePast();
            // NOTE: Subtract 1 to maintain nLockTime semantics
            // BIP 68 relative lock times have the semantics of calculating
            // the first block or time at which the transaction would be
            // valid. When calculating the effective block time or height
            // for the entire transaction, we switch to using the
            // semantics of nLockTime which is the last invalid block
            // time or height.  Thus we subtract 1 from the calculated
            // time or height.

            // Time-based relative lock-times are measured from the
            // smallest allowed timestamp of the block containing the
            // txout being spent, which is the median time past of the
            // block prior.
            nMinTime = std::max(nMinTime, nCoinTime + (int64_t)((txin.nSequence & CTxIn::SEQUENCE_LOCKTIME_MASK) << CTxIn::SEQUENCE_LOCKTIME_GRANULARITY) - 1);
        } else {
            nMinHeight = std::max(nMinHeight, nCoinHeight + (int)(txin.nSequence & CTxIn::SEQUENCE_LOCKTIME_MASK) - 1);
        }
    }

    return std::make_pair(nMinHeight, nMinTime);
}

static bool EvaluateSequenceLocks(const CBlockIndex& block, std::pair<int, int64_t> lockPair)
{
    assert(block.pprev);
    int64_t nBlockTime = block.pprev->GetMedianTimePast();
    if (lockPair.first >= block.nHeight || lockPair.second >= nBlockTime)
        return false;

    return true;
}

bool SequenceLocks(const CTransaction &tx, int flags, std::vector<int>* prevHeights, const CBlockIndex& block)
{
    return EvaluateSequenceLocks(block, CalculateSequenceLocks(tx, flags, prevHeights, block));
}

bool TestLockPointValidity(const LockPoints* lp)
{
    AssertLockHeld(cs_main);
    assert(lp);
    // If there are relative lock times then the maxInputBlock will be set
    // If there are no relative lock times, the LockPoints don't depend on the chain
    if (lp->maxInputBlock) {
        // Check whether chainActive is an extension of the block at which the LockPoints
        // calculation was valid.  If not LockPoints are no longer valid
        if (!chainActive.Contains(lp->maxInputBlock)) {
            return false;
        }
    }

    // LockPoints still valid
    return true;
}

bool CheckSequenceLocks(const CTransaction &tx, int flags, LockPoints* lp, bool useExistingLockPoints)
{
    AssertLockHeld(cs_main);
    AssertLockHeld(mempool.cs);

    CBlockIndex* tip = chainActive.Tip();
    CBlockIndex index;
    index.pprev = tip;
    // CheckSequenceLocks() uses chainActive.Height()+1 to evaluate
    // height based locks because when SequenceLocks() is called within
    // ConnectBlock(), the height of the block *being*
    // evaluated is what is used.
    // Thus if we want to know if a transaction can be part of the
    // *next* block, we need to use one more than chainActive.Height()
    index.nHeight = tip->nHeight + 1;

    std::pair<int, int64_t> lockPair;
    if (useExistingLockPoints) {
        assert(lp);
        lockPair.first = lp->height;
        lockPair.second = lp->time;
    }
    else {
        // pcoinsTip contains the UTXO set for chainActive.Tip()
        CCoinsViewMemPool viewMemPool(pcoinsTip, mempool);
        std::vector<int> prevheights;
        prevheights.resize(tx.vin.size());
        for (size_t txinIndex = 0; txinIndex < tx.vin.size(); txinIndex++) {
            const CTxIn& txin = tx.vin[txinIndex];
            CCoins coins;
            if (!viewMemPool.GetCoins(txin.prevout.hash, coins)) {
                return error("%s: Missing input", __func__);
            }
            if (coins.nHeight == MEMPOOL_HEIGHT) {
                // Assume all mempool transaction confirm in the next block
                prevheights[txinIndex] = tip->nHeight + 1;
            } else {
                prevheights[txinIndex] = coins.nHeight;
            }
        }
        lockPair = CalculateSequenceLocks(tx, flags, &prevheights, index);
        if (lp) {
            lp->height = lockPair.first;
            lp->time = lockPair.second;
            // Also store the hash of the block with the highest height of
            // all the blocks which have sequence locked prevouts.
            // This hash needs to still be on the chain
            // for these LockPoint calculations to be valid
            // Note: It is impossible to correctly calculate a maxInputBlock
            // if any of the sequence locked inputs depend on unconfirmed txs,
            // except in the special case where the relative lock time/height
            // is 0, which is equivalent to no sequence lock. Since we assume
            // input height of tip+1 for mempool txs and test the resulting
            // lockPair from CalculateSequenceLocks against tip+1.  We know
            // EvaluateSequenceLocks will fail if there was a non-zero sequence
            // lock on a mempool input, so we can use the return value of
            // CheckSequenceLocks to indicate the LockPoints validity
            int maxInputHeight = 0;
            BOOST_FOREACH(int height, prevheights) {
                // Can ignore mempool inputs since we'll fail if they had non-zero locks
                if (height != tip->nHeight+1) {
                    maxInputHeight = std::max(maxInputHeight, height);
                }
            }
            lp->maxInputBlock = tip->GetAncestor(maxInputHeight);
        }
    }
    return EvaluateSequenceLocks(index, lockPair);
}


unsigned int GetLegacySigOpCount(const CTransaction& tx)
{
    unsigned int nSigOps = 0;
    for (const auto& txin : tx.vin)
    {
        nSigOps += txin.scriptSig.GetSigOpCount(false);
    }
    for (const auto& txout : tx.vout)
    {
        nSigOps += txout.scriptPubKey.GetSigOpCount(false);
    }
    return nSigOps;
}

unsigned int GetP2SHSigOpCount(const CTransaction& tx, const CCoinsViewCache& inputs)
{
    if (tx.IsCoinBase())
        return 0;

    unsigned int nSigOps = 0;
    for (unsigned int i = 0; i < tx.vin.size(); i++)
    {
        const CTxOut &prevout = inputs.GetOutputFor(tx.vin[i]);
        if (prevout.scriptPubKey.IsPayToScriptHash(true))
            nSigOps += prevout.scriptPubKey.GetSigOpCount(tx.vin[i].scriptSig);
    }
    return nSigOps;
}

int64_t GetTransactionSigOpCost(const CTransaction& tx, const CCoinsViewCache& inputs, int flags)
{
    int64_t nSigOps = GetLegacySigOpCount(tx) * WITNESS_SCALE_FACTOR;

    if (tx.IsCoinBase())
        return nSigOps;

    if (flags & SCRIPT_VERIFY_P2SH) {
        nSigOps += GetP2SHSigOpCount(tx, inputs) * WITNESS_SCALE_FACTOR;
    }

    for (unsigned int i = 0; i < tx.vin.size(); i++)
    {
        const CTxOut &prevout = inputs.GetOutputFor(tx.vin[i]);
        nSigOps += CountWitnessSigOps(tx.vin[i].scriptSig, prevout.scriptPubKey, &tx.vin[i].scriptWitness, flags);
    }
    return nSigOps;
}





bool CheckTransaction(const CTransaction& tx, CValidationState &state, bool fCheckDuplicateInputs)
{
    // Basic checks that don't depend on any context
    if (tx.vin.empty())
        return state.DoS(10, false, REJECT_INVALID, "bad-txns-vin-empty");
    if (tx.vout.empty())
        return state.DoS(10, false, REJECT_INVALID, "bad-txns-vout-empty");
    // Size limits (this doesn't take the witness into account, as that hasn't been checked for malleability)
    if (::GetSerializeSize(tx, SER_NETWORK, PROTOCOL_VERSION | SERIALIZE_TRANSACTION_NO_WITNESS) > MAX_BLOCK_BASE_SIZE)
        return state.DoS(100, false, REJECT_INVALID, "bad-txns-oversize");

    // Check for negative or overflow output values
    CAmount nValueOut = 0;
    for (const auto& txout : tx.vout)
    {
        if (txout.nValue < 0)
            return state.DoS(100, false, REJECT_INVALID, "bad-txns-vout-negative");
        if (txout.nValue > MAX_MONEY)
            return state.DoS(100, false, REJECT_INVALID, "bad-txns-vout-toolarge");
        nValueOut += txout.nValue;
        if (!MoneyRange(nValueOut))
            return state.DoS(100, false, REJECT_INVALID, "bad-txns-txouttotal-toolarge");
    }

    // Check for duplicate inputs - note that this check is slow so we skip it in CheckBlock
    if (fCheckDuplicateInputs) {
        std::set<COutPoint> vInOutPoints;
        for (const auto& txin : tx.vin)
        {
            if (!vInOutPoints.insert(txin.prevout).second)
                return state.DoS(100, false, REJECT_INVALID, "bad-txns-inputs-duplicate");
        }
    }

    if (tx.IsCoinBase())
    {
        if (tx.vin[0].scriptSig.size() < 2 || tx.vin[0].scriptSig.size() > 100)
            return state.DoS(100, false, REJECT_INVALID, "bad-cb-length");
    }
    else
    {
        for (const auto& txin : tx.vin)
            if (txin.prevout.IsNull())
                return state.DoS(10, false, REJECT_INVALID, "bad-txns-prevout-null");
    }

    return true;
}

void LimitMempoolSize(CTxMemPool& pool, size_t limit, unsigned long age) {
    int expired = pool.Expire(GetTime() - age);
    if (expired != 0)
        LogPrint("mempool", "Expired %i transactions from the memory pool\n", expired);

    std::vector<uint256> vNoSpendsRemaining;
    pool.TrimToSize(limit, &vNoSpendsRemaining);
    BOOST_FOREACH(const uint256& removed, vNoSpendsRemaining)
        pcoinsTip->Uncache(removed);
}

/** Convert CValidationState to a human-readable message for logging */
std::string FormatStateMessage(const CValidationState &state)
{
    return strprintf("%s%s (code %i)",
        state.GetRejectReason(),
        state.GetDebugMessage().empty() ? "" : ", "+state.GetDebugMessage(),
        state.GetRejectCode());
}

static bool IsCurrentForFeeEstimation()
{
    AssertLockHeld(cs_main);
    if (IsInitialBlockDownload())
        return false;
    if (chainActive.Tip()->GetBlockTime() < (GetTime() - MAX_FEE_ESTIMATION_TIP_AGE))
        return false;
    if (chainActive.Height() < pindexBestHeader->nHeight - 1)
        return false;
    return true;
}

bool AcceptToMemoryPoolWorker(CTxMemPool& pool, CValidationState& state, const CTransactionRef& ptx, bool fLimitFree,
                              bool* pfMissingInputs, int64_t nAcceptTime, std::list<CTransactionRef>* plTxnReplaced,
                              bool fOverrideMempoolLimit, const CAmount& nAbsurdFee, std::vector<uint256>& vHashTxnToUncache)
{
    const CTransaction& tx = *ptx;
    const uint256 hash = tx.GetHash();
    AssertLockHeld(cs_main);
    if (pfMissingInputs)
        *pfMissingInputs = false;

    if (!CheckTransaction(tx, state))
        return false; // state filled in by CheckTransaction

    // Coinbase is only valid in a block, not as a loose transaction
    if (tx.IsCoinBase())
        return state.DoS(100, false, REJECT_INVALID, "coinbase");

    // Reject transactions with witness before segregated witness activates (override with -prematurewitness)
    bool witnessEnabled = IsWitnessEnabled(chainActive.Tip(), Params().GetConsensus());
    if (!GetBoolArg("-prematurewitness",false) && tx.HasWitness() && !witnessEnabled) {
        return state.DoS(0, false, REJECT_NONSTANDARD, "no-witness-yet", true);
    }

    // Rather not work on nonstandard transactions (unless -testnet/-regtest)
    std::string reason;
    if (fRequireStandard && !IsStandardTx(tx, reason, witnessEnabled))
        return state.DoS(0, false, REJECT_NONSTANDARD, reason);

    // Only accept nLockTime-using transactions that can be mined in the next
    // block; we don't want our mempool filled up with transactions that can't
    // be mined yet.
    if (!CheckFinalTx(tx, STANDARD_LOCKTIME_VERIFY_FLAGS))
        return state.DoS(0, false, REJECT_NONSTANDARD, "non-final");

    // is it already in the memory pool?
    if (pool.exists(hash))
        return state.Invalid(false, REJECT_ALREADY_KNOWN, "txn-already-in-mempool");

    // Check for conflicts with in-memory transactions
    std::set<uint256> setConflicts;
    {
    LOCK(pool.cs); // protect pool.mapNextTx
    BOOST_FOREACH(const CTxIn &txin, tx.vin)
    {
        auto itConflicting = pool.mapNextTx.find(txin.prevout);
        if (itConflicting != pool.mapNextTx.end())
        {
            const CTransaction *ptxConflicting = itConflicting->second;
            if (!setConflicts.count(ptxConflicting->GetHash()))
            {
                // Allow opt-out of transaction replacement by setting
                // nSequence >= maxint-1 on all inputs.
                //
                // maxint-1 is picked to still allow use of nLockTime by
                // non-replaceable transactions. All inputs rather than just one
                // is for the sake of multi-party protocols, where we don't
                // want a single party to be able to disable replacement.
                //
                // The opt-out ignores descendants as anyone relying on
                // first-seen mempool behavior should be checking all
                // unconfirmed ancestors anyway; doing otherwise is hopelessly
                // insecure.
                bool fReplacementOptOut = true;
                if (fEnableReplacement)
                {
                    BOOST_FOREACH(const CTxIn &_txin, ptxConflicting->vin)
                    {
                        if (_txin.nSequence < std::numeric_limits<unsigned int>::max()-1)
                        {
                            fReplacementOptOut = false;
                            break;
                        }
                    }
                }
                if (fReplacementOptOut)
                    return state.Invalid(false, REJECT_CONFLICT, "txn-mempool-conflict");

                setConflicts.insert(ptxConflicting->GetHash());
            }
        }
    }

    if (!pool.checkNameOps(tx))
        return false;
    }

    {
        CCoinsView dummy;
        CCoinsViewCache view(&dummy);

        CAmount nValueIn = 0;
        LockPoints lp;
        {
        LOCK(pool.cs);
        CCoinsViewMemPool viewMemPool(pcoinsTip, pool);
        view.SetBackend(viewMemPool);

        // do we already have it?
        bool fHadTxInCache = pcoinsTip->HaveCoinsInCache(hash);
        if (view.HaveCoins(hash)) {
            if (!fHadTxInCache)
                vHashTxnToUncache.push_back(hash);
            return state.Invalid(false, REJECT_ALREADY_KNOWN, "txn-already-known");
        }

        // do all inputs exist?
        // Note that this does not check for the presence of actual outputs (see the next check for that),
        // and only helps with filling in pfMissingInputs (to determine missing vs spent).
        BOOST_FOREACH(const CTxIn txin, tx.vin) {
            if (!pcoinsTip->HaveCoinsInCache(txin.prevout.hash))
                vHashTxnToUncache.push_back(txin.prevout.hash);
            if (!view.HaveCoins(txin.prevout.hash)) {
                if (pfMissingInputs)
                    *pfMissingInputs = true;
                return false; // fMissingInputs and !state.IsInvalid() is used to detect this condition, don't set state.Invalid()
            }
        }

        // are the actual inputs available?
        if (!view.HaveInputs(tx))
            return state.Invalid(false, REJECT_DUPLICATE, "bad-txns-inputs-spent");

        // Bring the best block into scope
        view.GetBestBlock();

        /* If this is a name update (or firstupdate), make sure that the
           existing name entry (if any) is in the dummy cache.  Otherwise
           tx validation done below (in CheckInputs) will not be correct.  */
        BOOST_FOREACH(const CTxOut& txout, tx.vout)
        {
            const CNameScript nameOp(txout.scriptPubKey);
            if (nameOp.isNameOp() && nameOp.isAnyUpdate())
            {
                const valtype& name = nameOp.getOpName();
                CNameData data;
                if (view.GetName(name, data))
                    view.SetName(name, data, false);
            }
        }

        nValueIn = view.GetValueIn(tx);

        // we have all inputs cached now, so switch back to dummy, so we don't need to keep lock on mempool
        view.SetBackend(dummy);

        // Only accept BIP68 sequence locked transactions that can be mined in the next
        // block; we don't want our mempool filled up with transactions that can't
        // be mined yet.
        // Must keep pool.cs for this unless we change CheckSequenceLocks to take a
        // CoinsViewCache instead of create its own
        if (!CheckSequenceLocks(tx, STANDARD_LOCKTIME_VERIFY_FLAGS, &lp))
            return state.DoS(0, false, REJECT_NONSTANDARD, "non-BIP68-final");
        }

        // Check for non-standard pay-to-script-hash in inputs
        if (fRequireStandard && !AreInputsStandard(tx, view))
            return state.Invalid(false, REJECT_NONSTANDARD, "bad-txns-nonstandard-inputs");

        // Check for non-standard witness in P2WSH
        if (tx.HasWitness() && fRequireStandard && !IsWitnessStandard(tx, view))
            return state.DoS(0, false, REJECT_NONSTANDARD, "bad-witness-nonstandard", true);

        // Verify the name transaction, to ensure that the structure is valid
        // (e. g., not multiple name outputs).  This is something that is
        // assumed to be true later on, for instance in the constructor of
        // CTxMemPoolEntry.  The check is redone later in CheckInputs, but that
        // point is too late and it does not hurt to do the check twice.
        // This is necessary to fix #116.
        if (!CheckNameTransaction (tx, GetSpendHeight(view), view, state,
                                   SCRIPT_VERIFY_NAMES_MEMPOOL))
            return state.Invalid(false, 0, "", "Tx invalid for Namecoin");

        int64_t nSigOpsCost = GetTransactionSigOpCost(tx, view, STANDARD_SCRIPT_VERIFY_FLAGS);

        CAmount nValueOut = tx.GetValueOut();
        CAmount nFees = nValueIn-nValueOut;
        // nModifiedFees includes any fee deltas from PrioritiseTransaction
        CAmount nModifiedFees = nFees;
        double nPriorityDummy = 0;
        pool.ApplyDeltas(hash, nPriorityDummy, nModifiedFees);

        CAmount inChainInputValue;
        double dPriority = view.GetPriority(tx, chainActive.Height(), inChainInputValue);

        // Keep track of transactions that spend a coinbase, which we re-scan
        // during reorgs to ensure COINBASE_MATURITY is still met.
        bool fSpendsCoinbase = false;
        BOOST_FOREACH(const CTxIn &txin, tx.vin) {
            const CCoins *coins = view.AccessCoins(txin.prevout.hash);
            if (coins->IsCoinBase()) {
                fSpendsCoinbase = true;
                break;
            }
        }

        CTxMemPoolEntry entry(ptx, nFees, nAcceptTime, dPriority, chainActive.Height(),
                              inChainInputValue, fSpendsCoinbase, nSigOpsCost, lp);
        unsigned int nSize = entry.GetTxSize();

        // Check that the transaction doesn't have an excessive number of
        // sigops, making it impossible to mine. Since the coinbase transaction
        // itself can contain sigops MAX_STANDARD_TX_SIGOPS is less than
        // MAX_BLOCK_SIGOPS; we still consider this an invalid rather than
        // merely non-standard transaction.
        if (nSigOpsCost > MAX_STANDARD_TX_SIGOPS_COST)
            return state.DoS(0, false, REJECT_NONSTANDARD, "bad-txns-too-many-sigops", false,
                strprintf("%d", nSigOpsCost));

        CAmount mempoolRejectFee = pool.GetMinFee(GetArg("-maxmempool", DEFAULT_MAX_MEMPOOL_SIZE) * 1000000).GetFee(nSize);
        if (mempoolRejectFee > 0 && nModifiedFees < mempoolRejectFee) {
            return state.DoS(0, false, REJECT_INSUFFICIENTFEE, "mempool min fee not met", false, strprintf("%d < %d", nFees, mempoolRejectFee));
        } else if (GetBoolArg("-relaypriority", DEFAULT_RELAYPRIORITY) && nModifiedFees < ::minRelayTxFee.GetFee(nSize) && !AllowFree(entry.GetPriority(chainActive.Height() + 1))) {
            // Require that free transactions have sufficient priority to be mined in the next block.
            return state.DoS(0, false, REJECT_INSUFFICIENTFEE, "insufficient priority");
        }

        // Continuously rate-limit free (really, very-low-fee) transactions
        // This mitigates 'penny-flooding' -- sending thousands of free transactions just to
        // be annoying or make others' transactions take longer to confirm.
        if (fLimitFree && nModifiedFees < ::minRelayTxFee.GetFee(nSize))
        {
            static CCriticalSection csFreeLimiter;
            static double dFreeCount;
            static int64_t nLastTime;
            int64_t nNow = GetTime();

            LOCK(csFreeLimiter);

            // Use an exponentially decaying ~10-minute window:
            dFreeCount *= pow(1.0 - 1.0/600.0, (double)(nNow - nLastTime));
            nLastTime = nNow;
            // -limitfreerelay unit is thousand-bytes-per-minute
            // At default rate it would take over a month to fill 1GB
            if (dFreeCount + nSize >= GetArg("-limitfreerelay", DEFAULT_LIMITFREERELAY) * 10 * 1000)
                return state.DoS(0, false, REJECT_INSUFFICIENTFEE, "rate limited free transaction");
            LogPrint("mempool", "Rate limit dFreeCount: %g => %g\n", dFreeCount, dFreeCount+nSize);
            dFreeCount += nSize;
        }

        if (nAbsurdFee && nFees > nAbsurdFee)
            return state.Invalid(false,
                REJECT_HIGHFEE, "absurdly-high-fee",
                strprintf("%d > %d", nFees, nAbsurdFee));

        // Calculate in-mempool ancestors, up to a limit.
        CTxMemPool::setEntries setAncestors;
        size_t nLimitAncestors = GetArg("-limitancestorcount", DEFAULT_ANCESTOR_LIMIT);
        size_t nLimitAncestorSize = GetArg("-limitancestorsize", DEFAULT_ANCESTOR_SIZE_LIMIT)*1000;
        size_t nLimitDescendants = GetArg("-limitdescendantcount", DEFAULT_DESCENDANT_LIMIT);
        size_t nLimitDescendantSize = GetArg("-limitdescendantsize", DEFAULT_DESCENDANT_SIZE_LIMIT)*1000;
        std::string errString;
        if (!pool.CalculateMemPoolAncestors(entry, setAncestors, nLimitAncestors, nLimitAncestorSize, nLimitDescendants, nLimitDescendantSize, errString)) {
            return state.DoS(0, false, REJECT_NONSTANDARD, "too-long-mempool-chain", false, errString);
        }

        // A transaction that spends outputs that would be replaced by it is invalid. Now
        // that we have the set of all ancestors we can detect this
        // pathological case by making sure setConflicts and setAncestors don't
        // intersect.
        BOOST_FOREACH(CTxMemPool::txiter ancestorIt, setAncestors)
        {
            const uint256 &hashAncestor = ancestorIt->GetTx().GetHash();
            if (setConflicts.count(hashAncestor))
            {
                return state.DoS(10, false,
                                 REJECT_INVALID, "bad-txns-spends-conflicting-tx", false,
                                 strprintf("%s spends conflicting transaction %s",
                                           hash.ToString(),
                                           hashAncestor.ToString()));
            }
        }

        // Check if it's economically rational to mine this transaction rather
        // than the ones it replaces.
        CAmount nConflictingFees = 0;
        size_t nConflictingSize = 0;
        uint64_t nConflictingCount = 0;
        CTxMemPool::setEntries allConflicting;

        // If we don't hold the lock allConflicting might be incomplete; the
        // subsequent RemoveStaged() and addUnchecked() calls don't guarantee
        // mempool consistency for us.
        LOCK(pool.cs);
        const bool fReplacementTransaction = setConflicts.size();
        if (fReplacementTransaction)
        {
            CFeeRate newFeeRate(nModifiedFees, nSize);
            std::set<uint256> setConflictsParents;
            const int maxDescendantsToVisit = 100;
            CTxMemPool::setEntries setIterConflicting;
            BOOST_FOREACH(const uint256 &hashConflicting, setConflicts)
            {
                CTxMemPool::txiter mi = pool.mapTx.find(hashConflicting);
                if (mi == pool.mapTx.end())
                    continue;

                // Save these to avoid repeated lookups
                setIterConflicting.insert(mi);

                // Don't allow the replacement to reduce the feerate of the
                // mempool.
                //
                // We usually don't want to accept replacements with lower
                // feerates than what they replaced as that would lower the
                // feerate of the next block. Requiring that the feerate always
                // be increased is also an easy-to-reason about way to prevent
                // DoS attacks via replacements.
                //
                // The mining code doesn't (currently) take children into
                // account (CPFP) so we only consider the feerates of
                // transactions being directly replaced, not their indirect
                // descendants. While that does mean high feerate children are
                // ignored when deciding whether or not to replace, we do
                // require the replacement to pay more overall fees too,
                // mitigating most cases.
                CFeeRate oldFeeRate(mi->GetModifiedFee(), mi->GetTxSize());
                if (newFeeRate <= oldFeeRate)
                {
                    return state.DoS(0, false,
                            REJECT_INSUFFICIENTFEE, "insufficient fee", false,
                            strprintf("rejecting replacement %s; new feerate %s <= old feerate %s",
                                  hash.ToString(),
                                  newFeeRate.ToString(),
                                  oldFeeRate.ToString()));
                }

                BOOST_FOREACH(const CTxIn &txin, mi->GetTx().vin)
                {
                    setConflictsParents.insert(txin.prevout.hash);
                }

                nConflictingCount += mi->GetCountWithDescendants();
            }
            // This potentially overestimates the number of actual descendants
            // but we just want to be conservative to avoid doing too much
            // work.
            if (nConflictingCount <= maxDescendantsToVisit) {
                // If not too many to replace, then calculate the set of
                // transactions that would have to be evicted
                BOOST_FOREACH(CTxMemPool::txiter it, setIterConflicting) {
                    pool.CalculateDescendants(it, allConflicting);
                }
                BOOST_FOREACH(CTxMemPool::txiter it, allConflicting) {
                    nConflictingFees += it->GetModifiedFee();
                    nConflictingSize += it->GetTxSize();
                }
            } else {
                return state.DoS(0, false,
                        REJECT_NONSTANDARD, "too many potential replacements", false,
                        strprintf("rejecting replacement %s; too many potential replacements (%d > %d)\n",
                            hash.ToString(),
                            nConflictingCount,
                            maxDescendantsToVisit));
            }

            for (unsigned int j = 0; j < tx.vin.size(); j++)
            {
                // We don't want to accept replacements that require low
                // feerate junk to be mined first. Ideally we'd keep track of
                // the ancestor feerates and make the decision based on that,
                // but for now requiring all new inputs to be confirmed works.
                if (!setConflictsParents.count(tx.vin[j].prevout.hash))
                {
                    // Rather than check the UTXO set - potentially expensive -
                    // it's cheaper to just check if the new input refers to a
                    // tx that's in the mempool.
                    if (pool.mapTx.find(tx.vin[j].prevout.hash) != pool.mapTx.end())
                        return state.DoS(0, false,
                                         REJECT_NONSTANDARD, "replacement-adds-unconfirmed", false,
                                         strprintf("replacement %s adds unconfirmed input, idx %d",
                                                  hash.ToString(), j));
                }
            }

            // The replacement must pay greater fees than the transactions it
            // replaces - if we did the bandwidth used by those conflicting
            // transactions would not be paid for.
            if (nModifiedFees < nConflictingFees)
            {
                return state.DoS(0, false,
                                 REJECT_INSUFFICIENTFEE, "insufficient fee", false,
                                 strprintf("rejecting replacement %s, less fees than conflicting txs; %s < %s",
                                          hash.ToString(), FormatMoney(nModifiedFees), FormatMoney(nConflictingFees)));
            }

            // Finally in addition to paying more fees than the conflicts the
            // new transaction must pay for its own bandwidth.
            CAmount nDeltaFees = nModifiedFees - nConflictingFees;
            if (nDeltaFees < ::incrementalRelayFee.GetFee(nSize))
            {
                return state.DoS(0, false,
                        REJECT_INSUFFICIENTFEE, "insufficient fee", false,
                        strprintf("rejecting replacement %s, not enough additional fees to relay; %s < %s",
                              hash.ToString(),
                              FormatMoney(nDeltaFees),
                              FormatMoney(::incrementalRelayFee.GetFee(nSize))));
            }
        }

        unsigned int scriptVerifyFlags = STANDARD_SCRIPT_VERIFY_FLAGS;
        if (!Params().RequireStandard()) {
            scriptVerifyFlags = GetArg("-promiscuousmempoolflags", scriptVerifyFlags);
        }
        scriptVerifyFlags |= SCRIPT_VERIFY_NAMES_MEMPOOL;

        // Check against previous transactions
        // This is done last to help prevent CPU exhaustion denial-of-service attacks.
        PrecomputedTransactionData txdata(tx);
        if (!CheckInputs(tx, state, view, true, scriptVerifyFlags, true, txdata)) {
            // SCRIPT_VERIFY_CLEANSTACK requires SCRIPT_VERIFY_WITNESS, so we
            // need to turn both off, and compare against just turning off CLEANSTACK
            // to see if the failure is specifically due to witness validation.
            CValidationState stateDummy; // Want reported failures to be from first CheckInputs
            if (!tx.HasWitness() && CheckInputs(tx, stateDummy, view, true, scriptVerifyFlags & ~(SCRIPT_VERIFY_WITNESS | SCRIPT_VERIFY_CLEANSTACK), true, txdata) &&
                !CheckInputs(tx, stateDummy, view, true, scriptVerifyFlags & ~SCRIPT_VERIFY_CLEANSTACK, true, txdata)) {
                // Only the witness is missing, so the transaction itself may be fine.
                state.SetCorruptionPossible();
            }
            return false; // state filled in by CheckInputs
        }

        // Check again against just the consensus-critical mandatory script
        // verification flags, in case of bugs in the standard flags that cause
        // transactions to pass as valid when they're actually invalid. For
        // instance the STRICTENC flag was incorrectly allowing certain
        // CHECKSIG NOT scripts to pass, even though they were invalid.
        //
        // There is a similar check in CreateNewBlock() to prevent creating
        // invalid blocks, however allowing such transactions into the mempool
        // can be exploited as a DoS attack.
        //
        // Namecoin actually allows some scripts into the mempool that would
        // not (yet) be valid in a block, namely premature NAME_FIRSTUPDATE's.
        // Thus add the mempool-flag here.
        const unsigned flags
          = MANDATORY_SCRIPT_VERIFY_FLAGS | SCRIPT_VERIFY_NAMES_MEMPOOL;
        if (!CheckInputs(tx, state, view, true, flags, true, txdata))
        {
            return error("%s: BUG! PLEASE REPORT THIS! ConnectInputs failed against MANDATORY but not STANDARD flags %s, %s",
                __func__, hash.ToString(), FormatStateMessage(state));
        }

        // Remove conflicting transactions from the mempool
        BOOST_FOREACH(const CTxMemPool::txiter it, allConflicting)
        {
            LogPrint("mempool", "replacing tx %s with %s for %s BTC additional fees, %d delta bytes\n",
                    it->GetTx().GetHash().ToString(),
                    hash.ToString(),
                    FormatMoney(nModifiedFees - nConflictingFees),
                    (int)nSize - (int)nConflictingSize);
            if (plTxnReplaced)
                plTxnReplaced->push_back(it->GetSharedTx());
        }
        pool.RemoveStaged(allConflicting, false, MemPoolRemovalReason::REPLACED);

        // This transaction should only count for fee estimation if it isn't a
        // BIP 125 replacement transaction (may not be widely supported), the
        // node is not behind, and the transaction is not dependent on any other
        // transactions in the mempool.
        bool validForFeeEstimation = !fReplacementTransaction && IsCurrentForFeeEstimation() && pool.HasNoInputsOf(tx);

        // Store transaction in memory
        pool.addUnchecked(hash, entry, setAncestors, validForFeeEstimation);

        // trim mempool and check if tx was trimmed
        if (!fOverrideMempoolLimit) {
            LimitMempoolSize(pool, GetArg("-maxmempool", DEFAULT_MAX_MEMPOOL_SIZE) * 1000000, GetArg("-mempoolexpiry", DEFAULT_MEMPOOL_EXPIRY) * 60 * 60);
            if (!pool.exists(hash))
                return state.DoS(0, false, REJECT_INSUFFICIENTFEE, "mempool full");
        }
    }

    GetMainSignals().SyncTransaction(tx, NULL, CMainSignals::SYNC_TRANSACTION_NOT_IN_BLOCK);

    return true;
}

bool AcceptToMemoryPoolWithTime(CTxMemPool& pool, CValidationState &state, const CTransactionRef &tx, bool fLimitFree,
                        bool* pfMissingInputs, int64_t nAcceptTime, std::list<CTransactionRef>* plTxnReplaced,
                        bool fOverrideMempoolLimit, const CAmount nAbsurdFee)
{
    std::vector<uint256> vHashTxToUncache;
    bool res = AcceptToMemoryPoolWorker(pool, state, tx, fLimitFree, pfMissingInputs, nAcceptTime, plTxnReplaced, fOverrideMempoolLimit, nAbsurdFee, vHashTxToUncache);
    if (!res) {
        BOOST_FOREACH(const uint256& hashTx, vHashTxToUncache)
            pcoinsTip->Uncache(hashTx);
    }
    // After we've (potentially) uncached entries, ensure our coins cache is still within its size limits
    CValidationState stateDummy;
    FlushStateToDisk(stateDummy, FLUSH_STATE_PERIODIC);
    return res;
}

bool AcceptToMemoryPool(CTxMemPool& pool, CValidationState &state, const CTransactionRef &tx, bool fLimitFree,
                        bool* pfMissingInputs, std::list<CTransactionRef>* plTxnReplaced,
                        bool fOverrideMempoolLimit, const CAmount nAbsurdFee)
{
    return AcceptToMemoryPoolWithTime(pool, state, tx, fLimitFree, pfMissingInputs, GetTime(), plTxnReplaced, fOverrideMempoolLimit, nAbsurdFee);
}

/** Return transaction in txOut, and if it was found inside a block, its hash is placed in hashBlock */
bool GetTransaction(const uint256 &hash, CTransactionRef &txOut, const Consensus::Params& consensusParams, uint256 &hashBlock, bool fAllowSlow)
{
    CBlockIndex *pindexSlow = NULL;

    LOCK(cs_main);

    CTransactionRef ptx = mempool.get(hash);
    if (ptx)
    {
        txOut = ptx;
        return true;
    }

    if (fTxIndex) {
        CDiskTxPos postx;
        if (pblocktree->ReadTxIndex(hash, postx)) {
            CAutoFile file(OpenBlockFile(postx, true), SER_DISK, CLIENT_VERSION);
            if (file.IsNull())
                return error("%s: OpenBlockFile failed", __func__);
            CBlockHeader header;
            try {
                file >> header;
                fseek(file.Get(), postx.nTxOffset, SEEK_CUR);
                file >> txOut;
            } catch (const std::exception& e) {
                return error("%s: Deserialize or I/O error - %s", __func__, e.what());
            }
            hashBlock = header.GetHash();
            if (txOut->GetHash() != hash)
                return error("%s: txid mismatch", __func__);
            return true;
        }
    }

    if (fAllowSlow) { // use coin database to locate block that contains transaction, and scan it
        int nHeight = -1;
        {
            const CCoinsViewCache& view = *pcoinsTip;
            const CCoins* coins = view.AccessCoins(hash);
            if (coins)
                nHeight = coins->nHeight;
        }
        if (nHeight > 0)
            pindexSlow = chainActive[nHeight];
    }

    if (pindexSlow) {
        CBlock block;
        if (ReadBlockFromDisk(block, pindexSlow, consensusParams)) {
            for (const auto& tx : block.vtx) {
                if (tx->GetHash() == hash) {
                    txOut = tx;
                    hashBlock = pindexSlow->GetBlockHash();
                    return true;
                }
            }
        }
    }

    return false;
}






//////////////////////////////////////////////////////////////////////////////
//
// CBlock and CBlockIndex
//

bool CheckProofOfWork(const CBlockHeader& block, const Consensus::Params& params)
{
    /* Except for legacy blocks with full version 1, ensure that
       the chain ID is correct.  Legacy blocks are not allowed since
       the merge-mining start, which is checked in AcceptBlockHeader
       where the height is known.  */
    if (!block.IsLegacy() && params.fStrictChainId
        && block.GetChainId() != params.nAuxpowChainId)
        return error("%s : block does not have our chain ID"
                     " (got %d, expected %d, full nVersion %d)",
                     __func__, block.GetChainId(),
                     params.nAuxpowChainId, block.nVersion);

    /* If there is no auxpow, just check the block hash.  */
    if (!block.auxpow)
    {
        if (block.IsAuxpow())
            return error("%s : no auxpow on block with auxpow version",
                         __func__);

        if (!CheckProofOfWork(block.GetHash(), block.nBits, params))
            return error("%s : non-AUX proof of work failed", __func__);

        return true;
    }

    /* We have auxpow.  Check it.  */

    if (!block.IsAuxpow())
        return error("%s : auxpow on block with non-auxpow version", __func__);

    /* Temporary check:  Disallow parent blocks with auxpow version.  This is
       for compatibility with the old client.  */
    /* FIXME: Remove this check with a hardfork later on.  */
    if (block.auxpow->getParentBlock().IsAuxpow())
        return error("%s : auxpow parent block has auxpow version", __func__);

    if (!block.auxpow->check(block.GetHash(), block.GetChainId(), params))
        return error("%s : AUX POW is not valid", __func__);
    if (!CheckProofOfWork(block.auxpow->getParentBlockHash(), block.nBits, params))
        return error("%s : AUX proof of work failed", __func__);

    return true;
}

bool WriteBlockToDisk(const CBlock& block, CDiskBlockPos& pos, const CMessageHeader::MessageStartChars& messageStart)
{
    // Open history file to append
    CAutoFile fileout(OpenBlockFile(pos), SER_DISK, CLIENT_VERSION);
    if (fileout.IsNull())
        return error("WriteBlockToDisk: OpenBlockFile failed");

    // Write index header
    unsigned int nSize = GetSerializeSize(fileout, block);
    fileout << FLATDATA(messageStart) << nSize;

    // Write block
    long fileOutPos = ftell(fileout.Get());
    if (fileOutPos < 0)
        return error("WriteBlockToDisk: ftell failed");
    pos.nPos = (unsigned int)fileOutPos;
    fileout << block;

    return true;
}

/* Generic implementation of block reading that can handle
   both a block and its header.  */

template<typename T>
static bool ReadBlockOrHeader(T& block, const CDiskBlockPos& pos, const Consensus::Params& consensusParams)
{
    block.SetNull();

    // Open history file to read
    CAutoFile filein(OpenBlockFile(pos, true), SER_DISK, CLIENT_VERSION);
    if (filein.IsNull())
        return error("ReadBlockFromDisk: OpenBlockFile failed for %s", pos.ToString());

    // Read block
    try {
        filein >> block;
    }
    catch (const std::exception& e) {
        return error("%s: Deserialize or I/O error - %s at %s", __func__, e.what(), pos.ToString());
    }

    // Check the header
    if (!CheckProofOfWork(block, consensusParams))
        return error("ReadBlockFromDisk: Errors in block header at %s", pos.ToString());

    return true;
}

template<typename T>
static bool ReadBlockOrHeader(T& block, const CBlockIndex* pindex, const Consensus::Params& consensusParams)
{
    if (!ReadBlockOrHeader(block, pindex->GetBlockPos(), consensusParams))
        return false;
    if (block.GetHash() != pindex->GetBlockHash())
        return error("ReadBlockFromDisk(CBlock&, CBlockIndex*): GetHash() doesn't match index for %s at %s",
                pindex->ToString(), pindex->GetBlockPos().ToString());
    return true;
}

bool ReadBlockFromDisk(CBlock& block, const CDiskBlockPos& pos, const Consensus::Params& consensusParams)
{
    return ReadBlockOrHeader(block, pos, consensusParams);
}

bool ReadBlockFromDisk(CBlock& block, const CBlockIndex* pindex, const Consensus::Params& consensusParams)
{
    return ReadBlockOrHeader(block, pindex, consensusParams);
}

bool ReadBlockHeaderFromDisk(CBlockHeader& block, const CBlockIndex* pindex, const Consensus::Params& consensusParams)
{
    return ReadBlockOrHeader(block, pindex, consensusParams);
}

CAmount GetBlockSubsidy(int nHeight, const Consensus::Params& consensusParams)
{
    int halvings = nHeight / consensusParams.nSubsidyHalvingInterval;
    // Force block reward to zero when right shift is undefined.
    if (halvings >= 64)
        return 0;

    CAmount nSubsidy = 50 * COIN;
    // Subsidy is cut in half every 210,000 blocks which will occur approximately every 4 years.
    nSubsidy >>= halvings;
    return nSubsidy;
}

bool IsInitialBlockDownload()
{
    const CChainParams& chainParams = Params();

    // Once this function has returned false, it must remain false.
    static std::atomic<bool> latchToFalse{false};
    // Optimization: pre-test latch before taking the lock.
    if (latchToFalse.load(std::memory_order_relaxed))
        return false;

    LOCK(cs_main);
    if (latchToFalse.load(std::memory_order_relaxed))
        return false;
    if (fImporting || fReindex)
        return true;
    if (chainActive.Tip() == NULL)
        return true;
    if (chainActive.Tip()->nChainWork < UintToArith256(chainParams.GetConsensus().nMinimumChainWork))
        return true;
    if (chainActive.Tip()->GetBlockTime() < (GetTime() - nMaxTipAge))
        return true;
    latchToFalse.store(true, std::memory_order_relaxed);
    return false;
}

CBlockIndex *pindexBestForkTip = NULL, *pindexBestForkBase = NULL;

static void AlertNotify(const std::string& strMessage)
{
    uiInterface.NotifyAlertChanged();
    std::string strCmd = GetArg("-alertnotify", "");
    if (strCmd.empty()) return;

    // Alert text should be plain ascii coming from a trusted source, but to
    // be safe we first strip anything not in safeChars, then add single quotes around
    // the whole string before passing it to the shell:
    std::string singleQuote("'");
    std::string safeStatus = SanitizeString(strMessage);
    safeStatus = singleQuote+safeStatus+singleQuote;
    boost::replace_all(strCmd, "%s", safeStatus);

    boost::thread t(runCommand, strCmd); // thread runs free
}

void CheckForkWarningConditions()
{
    AssertLockHeld(cs_main);
    // Before we get past initial download, we cannot reliably alert about forks
    // (we assume we don't get stuck on a fork before finishing our initial sync)
    if (IsInitialBlockDownload())
        return;

    // If our best fork is no longer within 72 blocks (+/- 12 hours if no one mines it)
    // of our head, drop it
    if (pindexBestForkTip && chainActive.Height() - pindexBestForkTip->nHeight >= 72)
        pindexBestForkTip = NULL;

    if (pindexBestForkTip || (pindexBestInvalid && pindexBestInvalid->nChainWork > chainActive.Tip()->nChainWork + (GetBlockProof(*chainActive.Tip()) * 6)))
    {
        if (!GetfLargeWorkForkFound() && pindexBestForkBase)
        {
            std::string warning = std::string("'Warning: Large-work fork detected, forking after block ") +
                pindexBestForkBase->phashBlock->ToString() + std::string("'");
            AlertNotify(warning);
        }
        if (pindexBestForkTip && pindexBestForkBase)
        {
            LogPrintf("%s: Warning: Large valid fork found\n  forking the chain at height %d (%s)\n  lasting to height %d (%s).\nChain state database corruption likely.\n", __func__,
                   pindexBestForkBase->nHeight, pindexBestForkBase->phashBlock->ToString(),
                   pindexBestForkTip->nHeight, pindexBestForkTip->phashBlock->ToString());
            SetfLargeWorkForkFound(true);
        }
        else
        {
            LogPrintf("%s: Warning: Found invalid chain at least ~6 blocks longer than our best chain.\nChain state database corruption likely.\n", __func__);
            SetfLargeWorkInvalidChainFound(true);
        }
    }
    else
    {
        SetfLargeWorkForkFound(false);
        SetfLargeWorkInvalidChainFound(false);
    }
}

void CheckForkWarningConditionsOnNewFork(CBlockIndex* pindexNewForkTip)
{
    AssertLockHeld(cs_main);
    // If we are on a fork that is sufficiently large, set a warning flag
    CBlockIndex* pfork = pindexNewForkTip;
    CBlockIndex* plonger = chainActive.Tip();
    while (pfork && pfork != plonger)
    {
        while (plonger && plonger->nHeight > pfork->nHeight)
            plonger = plonger->pprev;
        if (pfork == plonger)
            break;
        pfork = pfork->pprev;
    }

    // We define a condition where we should warn the user about as a fork of at least 7 blocks
    // with a tip within 72 blocks (+/- 12 hours if no one mines it) of ours
    // We use 7 blocks rather arbitrarily as it represents just under 10% of sustained network
    // hash rate operating on the fork.
    // or a chain that is entirely longer than ours and invalid (note that this should be detected by both)
    // We define it this way because it allows us to only store the highest fork tip (+ base) which meets
    // the 7-block condition and from this always have the most-likely-to-cause-warning fork
    if (pfork && (!pindexBestForkTip || (pindexBestForkTip && pindexNewForkTip->nHeight > pindexBestForkTip->nHeight)) &&
            pindexNewForkTip->nChainWork - pfork->nChainWork > (GetBlockProof(*pfork) * 7) &&
            chainActive.Height() - pindexNewForkTip->nHeight < 72)
    {
        pindexBestForkTip = pindexNewForkTip;
        pindexBestForkBase = pfork;
    }

    CheckForkWarningConditions();
}

void static InvalidChainFound(CBlockIndex* pindexNew)
{
    if (!pindexBestInvalid || pindexNew->nChainWork > pindexBestInvalid->nChainWork)
        pindexBestInvalid = pindexNew;

    LogPrintf("%s: invalid block=%s  height=%d  log2_work=%.8g  date=%s\n", __func__,
      pindexNew->GetBlockHash().ToString(), pindexNew->nHeight,
      log(pindexNew->nChainWork.getdouble())/log(2.0), DateTimeStrFormat("%Y-%m-%d %H:%M:%S",
      pindexNew->GetBlockTime()));
    CBlockIndex *tip = chainActive.Tip();
    assert (tip);
    LogPrintf("%s:  current best=%s  height=%d  log2_work=%.8g  date=%s\n", __func__,
      tip->GetBlockHash().ToString(), chainActive.Height(), log(tip->nChainWork.getdouble())/log(2.0),
      DateTimeStrFormat("%Y-%m-%d %H:%M:%S", tip->GetBlockTime()));
    CheckForkWarningConditions();
}

void static InvalidBlockFound(CBlockIndex *pindex, const CValidationState &state) {
    if (!state.CorruptionPossible()) {
        pindex->nStatus |= BLOCK_FAILED_VALID;
        setDirtyBlockIndex.insert(pindex);
        setBlockIndexCandidates.erase(pindex);
        InvalidChainFound(pindex);
    }
}

void UpdateCoins(const CTransaction& tx, CCoinsViewCache& inputs, CTxUndo &txundo, int nHeight)
{
    // mark inputs spent
    if (!tx.IsCoinBase()) {
        txundo.vprevout.reserve(tx.vin.size());
        BOOST_FOREACH(const CTxIn &txin, tx.vin) {
            CCoinsModifier coins = inputs.ModifyCoins(txin.prevout.hash);
            unsigned nPos = txin.prevout.n;

            if (nPos >= coins->vout.size() || coins->vout[nPos].IsNull())
                assert(false);
            // mark an outpoint spent, and construct undo information
            CTxInUndo undo;
            coins->Spend(nPos, &undo);
            txundo.vprevout.push_back(undo);
        }
    }
    // add outputs
    inputs.ModifyNewCoins(tx.GetHash(), tx.IsCoinBase())->FromTx(tx, nHeight);
}

void UpdateCoins(const CTransaction& tx, CCoinsViewCache& inputs, int nHeight)
{
    CTxUndo txundo;
    UpdateCoins(tx, inputs, txundo, nHeight);
}

bool CScriptCheck::operator()() {
    const CScript &scriptSig = ptxTo->vin[nIn].scriptSig;
    const CScriptWitness *witness = &ptxTo->vin[nIn].scriptWitness;
    if (!VerifyScript(scriptSig, scriptPubKey, witness, nFlags, CachingTransactionSignatureChecker(ptxTo, nIn, amount, cacheStore, *txdata), &error)) {
        return false;
    }
    return true;
}

int GetSpendHeight(const CCoinsViewCache& inputs)
{
    LOCK(cs_main);
    CBlockIndex* pindexPrev = mapBlockIndex.find(inputs.GetBestBlock())->second;
    return pindexPrev->nHeight + 1;
}

namespace Consensus {
bool CheckTxInputs(const CTransaction& tx, CValidationState& state, const CCoinsViewCache& inputs, int nSpendHeight, unsigned flags)
{
        if (!CheckNameTransaction (tx, nSpendHeight, inputs, state, flags))
            return state.Invalid(false, 0, "", "Tx invalid for Namecoin");

        // This doesn't trigger the DoS code on purpose; if it did, it would make it easier
        // for an attacker to attempt to split the network.
        if (!inputs.HaveInputs(tx))
            return state.Invalid(false, 0, "", "Inputs unavailable");

        CAmount nValueIn = 0;
        CAmount nFees = 0;
        for (unsigned int i = 0; i < tx.vin.size(); i++)
        {
            const COutPoint &prevout = tx.vin[i].prevout;
            const CCoins *coins = inputs.AccessCoins(prevout.hash);
            assert(coins);

            // If prev is coinbase, check that it's matured
            if (coins->IsCoinBase()) {
                if (nSpendHeight - coins->nHeight < COINBASE_MATURITY)
                    return state.Invalid(false,
                        REJECT_INVALID, "bad-txns-premature-spend-of-coinbase",
                        strprintf("tried to spend coinbase at depth %d", nSpendHeight - coins->nHeight));
            }

            // Check for negative or overflow input values
            nValueIn += coins->vout[prevout.n].nValue;
            if (!MoneyRange(coins->vout[prevout.n].nValue) || !MoneyRange(nValueIn))
                return state.DoS(100, false, REJECT_INVALID, "bad-txns-inputvalues-outofrange");

        }

        if (nValueIn < tx.GetValueOut())
            return state.DoS(100, false, REJECT_INVALID, "bad-txns-in-belowout", false,
                strprintf("value in (%s) < value out (%s)", FormatMoney(nValueIn), FormatMoney(tx.GetValueOut())));

        // Tally transaction fees
        CAmount nTxFee = nValueIn - tx.GetValueOut();
        if (nTxFee < 0)
            return state.DoS(100, false, REJECT_INVALID, "bad-txns-fee-negative");
        nFees += nTxFee;
        if (!MoneyRange(nFees))
            return state.DoS(100, false, REJECT_INVALID, "bad-txns-fee-outofrange");
    return true;
}
}// namespace Consensus

bool CheckInputs(const CTransaction& tx, CValidationState &state, const CCoinsViewCache &inputs, bool fScriptChecks, unsigned int flags, bool cacheStore, PrecomputedTransactionData& txdata, std::vector<CScriptCheck> *pvChecks)
{
    if (!tx.IsCoinBase())
    {
        if (!Consensus::CheckTxInputs(tx, state, inputs, GetSpendHeight(inputs), flags))
            return false;

        if (pvChecks)
            pvChecks->reserve(tx.vin.size());

        // The first loop above does all the inexpensive checks.
        // Only if ALL inputs pass do we perform expensive ECDSA signature checks.
        // Helps prevent CPU exhaustion attacks.

        // Skip script verification when connecting blocks under the
        // assumevalid block. Assuming the assumevalid block is valid this
        // is safe because block merkle hashes are still computed and checked,
        // Of course, if an assumed valid block is invalid due to false scriptSigs
        // this optimization would allow an invalid chain to be accepted.
        if (fScriptChecks) {
            for (unsigned int i = 0; i < tx.vin.size(); i++) {
                const COutPoint &prevout = tx.vin[i].prevout;
                const CCoins* coins = inputs.AccessCoins(prevout.hash);
                assert(coins);

                // Verify signature
                CScriptCheck check(*coins, tx, i, flags, cacheStore, &txdata);
                if (pvChecks) {
                    pvChecks->push_back(CScriptCheck());
                    check.swap(pvChecks->back());
                } else if (!check()) {
                    if (flags & STANDARD_NOT_MANDATORY_VERIFY_FLAGS) {
                        // Check whether the failure was caused by a
                        // non-mandatory script verification check, such as
                        // non-standard DER encodings or non-null dummy
                        // arguments; if so, don't trigger DoS protection to
                        // avoid splitting the network between upgraded and
                        // non-upgraded nodes.
                        CScriptCheck check2(*coins, tx, i,
                                flags & ~STANDARD_NOT_MANDATORY_VERIFY_FLAGS, cacheStore, &txdata);
                        if (check2())
                            return state.Invalid(false, REJECT_NONSTANDARD, strprintf("non-mandatory-script-verify-flag (%s)", ScriptErrorString(check.GetScriptError())));
                    }
                    // Failures of other flags indicate a transaction that is
                    // invalid in new blocks, e.g. a invalid P2SH. We DoS ban
                    // such nodes as they are not following the protocol. That
                    // said during an upgrade careful thought should be taken
                    // as to the correct behavior - we may want to continue
                    // peering with non-upgraded nodes even after soft-fork
                    // super-majority signaling has occurred.
                    return state.DoS(100,false, REJECT_INVALID, strprintf("mandatory-script-verify-flag-failed (%s)", ScriptErrorString(check.GetScriptError())));
                }
            }
        }
    }

    return true;
}

namespace {

bool UndoWriteToDisk(const CBlockUndo& blockundo, CDiskBlockPos& pos, const uint256& hashBlock, const CMessageHeader::MessageStartChars& messageStart)
{
    // Open history file to append
    CAutoFile fileout(OpenUndoFile(pos), SER_DISK, CLIENT_VERSION);
    if (fileout.IsNull())
        return error("%s: OpenUndoFile failed", __func__);

    // Write index header
    unsigned int nSize = GetSerializeSize(fileout, blockundo);
    fileout << FLATDATA(messageStart) << nSize;

    // Write undo data
    long fileOutPos = ftell(fileout.Get());
    if (fileOutPos < 0)
        return error("%s: ftell failed", __func__);
    pos.nPos = (unsigned int)fileOutPos;
    fileout << blockundo;

    // calculate & write checksum
    CHashWriter hasher(SER_GETHASH, PROTOCOL_VERSION);
    hasher << hashBlock;
    hasher << blockundo;
    fileout << hasher.GetHash();

    return true;
}

bool UndoReadFromDisk(CBlockUndo& blockundo, const CDiskBlockPos& pos, const uint256& hashBlock)
{
    // Open history file to read
    CAutoFile filein(OpenUndoFile(pos, true), SER_DISK, CLIENT_VERSION);
    if (filein.IsNull())
        return error("%s: OpenUndoFile failed", __func__);

    // Read block
    uint256 hashChecksum;
    try {
        filein >> blockundo;
        filein >> hashChecksum;
    }
    catch (const std::exception& e) {
        return error("%s: Deserialize or I/O error - %s", __func__, e.what());
    }

    // Verify checksum
    CHashWriter hasher(SER_GETHASH, PROTOCOL_VERSION);
    hasher << hashBlock;
    hasher << blockundo;
    if (hashChecksum != hasher.GetHash())
        return error("%s: Checksum mismatch", __func__);

    return true;
}

/** Abort with a message */
bool AbortNode(const std::string& strMessage, const std::string& userMessage="")
{
    SetMiscWarning(strMessage);
    LogPrintf("*** %s\n", strMessage);
    uiInterface.ThreadSafeMessageBox(
        userMessage.empty() ? _("Error: A fatal internal error occurred, see debug.log for details") : userMessage,
        "", CClientUIInterface::MSG_ERROR);
    StartShutdown();
    return false;
}

bool AbortNode(CValidationState& state, const std::string& strMessage, const std::string& userMessage="")
{
    AbortNode(strMessage, userMessage);
    return state.Error(strMessage);
}

} // anon namespace

/**
 * Apply the undo operation of a CTxInUndo to the given chain state.
 * @param undo The undo object.
 * @param view The coins view to which to apply the changes.
 * @param out The out point that corresponds to the tx input.
 * @return True on success.
 */
bool ApplyTxInUndo(const CTxInUndo& undo, CCoinsViewCache& view, const COutPoint& out)
{
    bool fClean = true;

    CCoinsModifier coins = view.ModifyCoins(out.hash);
    if (undo.nHeight != 0) {
        // undo data contains height: this is the last output of the prevout tx being spent
        if (!coins->IsPruned())
            fClean = fClean && error("%s: undo data overwriting existing transaction", __func__);
        coins->Clear();
        coins->fCoinBase = undo.fCoinBase;
        coins->nHeight = undo.nHeight;
        coins->nVersion = undo.nVersion;
    } else {
        if (coins->IsPruned())
            fClean = fClean && error("%s: undo data adding output to missing transaction", __func__);
    }
    if (coins->IsAvailable(out.n))
        fClean = fClean && error("%s: undo data overwriting existing output", __func__);
    if (coins->vout.size() < out.n+1)
        coins->vout.resize(out.n+1);
    coins->vout[out.n] = undo.txout;

    return fClean;
}

bool DisconnectBlock(const CBlock& block, CValidationState& state, const CBlockIndex* pindex, CCoinsViewCache& view, std::set<valtype>& unexpiredNames, bool* pfClean)
{
    assert(pindex->GetBlockHash() == view.GetBestBlock());

    if (pfClean)
        *pfClean = false;

    bool fClean = true;

    CBlockUndo blockUndo;
    CDiskBlockPos pos = pindex->GetUndoPos();
    if (pos.IsNull())
        return error("DisconnectBlock(): no undo data available");
    if (!UndoReadFromDisk(blockUndo, pos, pindex->pprev->GetBlockHash()))
        return error("DisconnectBlock(): failure reading undo data");

    if (blockUndo.vtxundo.size() + 1 != block.vtx.size())
        return error("DisconnectBlock(): block and undo data inconsistent");

    /* Undo name expirations.  We use nHeight+1 here in sync with
       the call to ExpireNames, because that's the height at which a
       possible name_update could be (thus it counts for spendability
       of the name).  This is done first to match the order
       in which names are expired when connecting blocks.  */
    if (!UnexpireNames (pindex->nHeight + 1, blockUndo, view, unexpiredNames))
      fClean = false;

    // undo transactions in reverse order
    for (int i = block.vtx.size() - 1; i >= 0; i--) {
        const CTransaction &tx = *(block.vtx[i]);
        uint256 hash = tx.GetHash();

        // Check that all outputs are available and match the outputs in the block itself
        // exactly.
        {
        CCoinsModifier outs = view.ModifyCoins(hash);
        outs->ClearUnspendable();

        CCoins outsBlock(tx, pindex->nHeight);
        // The CCoins serialization does not serialize negative numbers.
        // No network rules currently depend on the version here, so an inconsistency is harmless
        // but it must be corrected before txout nversion ever influences a network rule.
        if (outsBlock.nVersion < 0)
            outs->nVersion = outsBlock.nVersion;
        if (*outs != outsBlock)
        {
            /* This may be due to a historic bug.  For them, some names
               are marked immediately as unspendable.  They fail this check
               when undoing, thus ignore them here.  */
            CChainParams::BugType type;
            if (!Params ().IsHistoricBug (tx.GetHash (), pindex->nHeight, type) || type != CChainParams::BUG_FULLY_IGNORE)
                fClean = fClean && error("DisconnectBlock(): added transaction mismatch? database corrupted");
        }

        // remove outputs
        outs->Clear();
        }

        // restore inputs
        if (i > 0) { // not coinbases
            const CTxUndo &txundo = blockUndo.vtxundo[i-1];
            if (txundo.vprevout.size() != tx.vin.size())
                return error("DisconnectBlock(): transaction and undo data inconsistent");
            for (unsigned int j = tx.vin.size(); j-- > 0;) {
                const COutPoint &out = tx.vin[j].prevout;
                const CTxInUndo &undo = txundo.vprevout[j];
                if (!ApplyTxInUndo(undo, view, out))
                    fClean = false;
            }
        }
    }

    // undo name operations in reverse order
    std::vector<CNameTxUndo>::const_reverse_iterator nameUndoIter;
    for (nameUndoIter = blockUndo.vnameundo.rbegin ();
         nameUndoIter != blockUndo.vnameundo.rend (); ++nameUndoIter)
      nameUndoIter->apply (view);

    // move best block pointer to prevout block
    view.SetBestBlock(pindex->pprev->GetBlockHash());

    if (pfClean) {
        *pfClean = fClean;
        return true;
    }

    return fClean;
}

void static FlushBlockFile(bool fFinalize = false)
{
    LOCK(cs_LastBlockFile);

    CDiskBlockPos posOld(nLastBlockFile, 0);

    FILE *fileOld = OpenBlockFile(posOld);
    if (fileOld) {
        if (fFinalize)
            TruncateFile(fileOld, vinfoBlockFile[nLastBlockFile].nSize);
        FileCommit(fileOld);
        fclose(fileOld);
    }

    fileOld = OpenUndoFile(posOld);
    if (fileOld) {
        if (fFinalize)
            TruncateFile(fileOld, vinfoBlockFile[nLastBlockFile].nUndoSize);
        FileCommit(fileOld);
        fclose(fileOld);
    }
}

bool FindUndoPos(CValidationState &state, int nFile, CDiskBlockPos &pos, unsigned int nAddSize);

static CCheckQueue<CScriptCheck> scriptcheckqueue(128);

void ThreadScriptCheck() {
    RenameThread("bitcoin-scriptch");
    scriptcheckqueue.Thread();
}

// Protected by cs_main
VersionBitsCache versionbitscache;

int32_t ComputeBlockVersion(const CBlockIndex* pindexPrev, const Consensus::Params& params)
{
    LOCK(cs_main);
    int32_t nVersion = VERSIONBITS_TOP_BITS;

    for (int i = 0; i < (int)Consensus::MAX_VERSION_BITS_DEPLOYMENTS; i++) {
        ThresholdState state = VersionBitsState(pindexPrev, params, (Consensus::DeploymentPos)i, versionbitscache);
        if (state == THRESHOLD_LOCKED_IN || state == THRESHOLD_STARTED) {
            nVersion |= VersionBitsMask(params, (Consensus::DeploymentPos)i);
        }
    }

    return nVersion;
}

/**
 * Threshold condition checker that triggers when unknown versionbits are seen on the network.
 */
class WarningBitsConditionChecker : public AbstractThresholdConditionChecker
{
private:
    int bit;

public:
    WarningBitsConditionChecker(int bitIn) : bit(bitIn) {}

    int64_t BeginTime(const Consensus::Params& params) const { return 0; }
    int64_t EndTime(const Consensus::Params& params) const { return std::numeric_limits<int64_t>::max(); }
    int Period(const Consensus::Params& params) const { return params.nMinerConfirmationWindow; }
    int Threshold(const Consensus::Params& params) const { return params.nRuleChangeActivationThreshold; }

    bool Condition(const CBlockIndex* pindex, const Consensus::Params& params) const
    {
        return ((pindex->nVersion & VERSIONBITS_TOP_MASK) == VERSIONBITS_TOP_BITS) &&
               ((pindex->nVersion >> bit) & 1) != 0 &&
               ((ComputeBlockVersion(pindex->pprev, params) >> bit) & 1) == 0;
    }
};

// Protected by cs_main
static ThresholdConditionCache warningcache[VERSIONBITS_NUM_BITS];

static int64_t nTimeCheck = 0;
static int64_t nTimeForks = 0;
static int64_t nTimeVerify = 0;
static int64_t nTimeConnect = 0;
static int64_t nTimeIndex = 0;
static int64_t nTimeCallbacks = 0;
static int64_t nTimeTotal = 0;

bool ConnectBlock(const CBlock& block, CValidationState& state, CBlockIndex* pindex, CCoinsViewCache& view,
                  std::set<valtype>& expiredNames,
                  const CChainParams& chainparams, bool fJustCheck)
{
    AssertLockHeld(cs_main);

    int64_t nTimeStart = GetTimeMicros();

    // Check it again in case a previous version let a bad block in
    if (!CheckBlock(block, state, chainparams.GetConsensus(), !fJustCheck, !fJustCheck))
        return error("%s: Consensus::CheckBlock: %s", __func__, FormatStateMessage(state));

    // verify that the view's current state corresponds to the previous block
    uint256 hashPrevBlock = pindex->pprev == NULL ? uint256() : pindex->pprev->GetBlockHash();
    assert(hashPrevBlock == view.GetBestBlock());

    // Special case for the genesis block, skipping connection of its transactions
    // (its coinbase is unspendable)
    if (block.GetHash() == chainparams.GetConsensus().hashGenesisBlock) {
        if (!fJustCheck)
            view.SetBestBlock(pindex->GetBlockHash());
        return true;
    }

    bool fScriptChecks = true;
    if (!hashAssumeValid.IsNull()) {
        // We've been configured with the hash of a block which has been externally verified to have a valid history.
        // A suitable default value is included with the software and updated from time to time.  Because validity
        //  relative to a piece of software is an objective fact these defaults can be easily reviewed.
        // This setting doesn't force the selection of any particular chain but makes validating some faster by
        //  effectively caching the result of part of the verification.
        BlockMap::const_iterator  it = mapBlockIndex.find(hashAssumeValid);
        if (it != mapBlockIndex.end()) {
            if (it->second->GetAncestor(pindex->nHeight) == pindex &&
                pindexBestHeader->GetAncestor(pindex->nHeight) == pindex &&
                pindexBestHeader->nChainWork >= UintToArith256(chainparams.GetConsensus().nMinimumChainWork)) {
                // This block is a member of the assumed verified chain and an ancestor of the best header.
                // The equivalent time check discourages hash power from extorting the network via DOS attack
                //  into accepting an invalid block through telling users they must manually set assumevalid.
                //  Requiring a software change or burying the invalid block, regardless of the setting, makes
                //  it hard to hide the implication of the demand.  This also avoids having release candidates
                //  that are hardly doing any signature verification at all in testing without having to
                //  artificially set the default assumed verified block further back.
                // The test against nMinimumChainWork prevents the skipping when denied access to any chain at
                //  least as good as the expected chain.
                fScriptChecks = (GetBlockProofEquivalentTime(*pindexBestHeader, *pindex, *pindexBestHeader, chainparams.GetConsensus()) <= 60 * 60 * 24 * 7 * 2);
            }
        }
    }

    int64_t nTime1 = GetTimeMicros(); nTimeCheck += nTime1 - nTimeStart;
    LogPrint("bench", "    - Sanity checks: %.2fms [%.2fs]\n", 0.001 * (nTime1 - nTimeStart), nTimeCheck * 0.000001);

    // Do not allow blocks that contain transactions which 'overwrite' older transactions,
    // unless those are already completely spent.
    // If such overwrites are allowed, coinbases and transactions depending upon those
    // can be duplicated to remove the ability to spend the first instance -- even after
    // being sent to another address.
    // See BIP30 and http://r6.ca/blog/20120206T005236Z.html for more information.
    // This logic is not necessary for memory pool transactions, as AcceptToMemoryPool
    // already refuses previously-known transaction ids entirely.
    // FIXME: Enable strict check after appropriate fork.
    bool fEnforceBIP30 = (!pindex->phashBlock) || // Enforce on CreateNewBlock invocations which don't have a hash.
                          !(true);

    // Once BIP34 activated it was not possible to create new duplicate coinbases and thus other than starting
    // with the 2 existing duplicate coinbase pairs, not possible to create overwriting txs.  But by the
    // time BIP34 activated, in each of the existing pairs the duplicate coinbase had overwritten the first
    // before the first had been spent.  Since those coinbases are sufficiently buried its no longer possible to create further
    // duplicate transactions descending from the known pairs either.
    // If we're on the known chain at height greater than where BIP34 activated, we can save the db accesses needed for the BIP30 check.
    CBlockIndex *pindexBIP34height = pindex->pprev->GetAncestor(chainparams.GetConsensus().BIP34Height);
    //Only continue to enforce if we're below BIP34 activation height or the block hash at that height doesn't correspond.
    fEnforceBIP30 = fEnforceBIP30 && (!pindexBIP34height || !(pindexBIP34height->GetBlockHash() == chainparams.GetConsensus().BIP34Hash));

    if (fEnforceBIP30) {
        for (const auto& tx : block.vtx) {
            const CCoins* coins = view.AccessCoins(tx->GetHash());
            if (coins && !coins->IsPruned())
                return state.DoS(100, error("ConnectBlock(): tried to overwrite transaction"),
                                 REJECT_INVALID, "bad-txns-BIP30");
        }
    }

    // Disable strict BIP16 checks until we do a softfork for it
    // FIXME: Enable strict check in the future.
    const bool fStrictPayToScriptHash = false;

    unsigned int flags = fStrictPayToScriptHash ? SCRIPT_VERIFY_P2SH : SCRIPT_VERIFY_NONE;

    // Start enforcing the DERSIG (BIP66) rule
    if (pindex->nHeight >= chainparams.GetConsensus().BIP66Height) {
        flags |= SCRIPT_VERIFY_DERSIG;
    }

    // Start enforcing CHECKLOCKTIMEVERIFY (BIP65) rule
    if (pindex->nHeight >= chainparams.GetConsensus().BIP65Height) {
        flags |= SCRIPT_VERIFY_CHECKLOCKTIMEVERIFY;
    }

    // Start enforcing BIP68 (sequence locks) and BIP112 (CHECKSEQUENCEVERIFY) using versionbits logic.
    int nLockTimeFlags = 0;
    if (VersionBitsState(pindex->pprev, chainparams.GetConsensus(), Consensus::DEPLOYMENT_CSV, versionbitscache) == THRESHOLD_ACTIVE) {
        flags |= SCRIPT_VERIFY_CHECKSEQUENCEVERIFY;
        nLockTimeFlags |= LOCKTIME_VERIFY_SEQUENCE;
    }

    // Start enforcing WITNESS rules using versionbits logic.
    if (IsWitnessEnabled(pindex->pprev, chainparams.GetConsensus())) {
        flags |= SCRIPT_VERIFY_WITNESS;
        flags |= SCRIPT_VERIFY_NULLDUMMY;
    }

    int64_t nTime2 = GetTimeMicros(); nTimeForks += nTime2 - nTime1;
    LogPrint("bench", "    - Fork checks: %.2fms [%.2fs]\n", 0.001 * (nTime2 - nTime1), nTimeForks * 0.000001);

    CBlockUndo blockundo;

    CCheckQueueControl<CScriptCheck> control(fScriptChecks && nScriptCheckThreads ? &scriptcheckqueue : NULL);

    std::vector<int> prevheights;
    CAmount nFees = 0;
    int nInputs = 0;
    int64_t nSigOpsCost = 0;
    CDiskTxPos pos(pindex->GetBlockPos(), GetSizeOfCompactSize(block.vtx.size()));
    std::vector<std::pair<uint256, CDiskTxPos> > vPos;
    vPos.reserve(block.vtx.size());
    blockundo.vtxundo.reserve(block.vtx.size() - 1);
    std::vector<PrecomputedTransactionData> txdata;
    txdata.reserve(block.vtx.size()); // Required so that pointers to individual PrecomputedTransactionData don't get invalidated
    for (unsigned int i = 0; i < block.vtx.size(); i++)
    {
        const CTransaction &tx = *(block.vtx[i]);

        nInputs += tx.vin.size();

        if (!tx.IsCoinBase())
        {
            if (!view.HaveInputs(tx))
                return state.DoS(100, error("ConnectBlock(): inputs missing/spent"),
                                 REJECT_INVALID, "bad-txns-inputs-missingorspent");

            // Check that transaction is BIP68 final
            // BIP68 lock checks (as opposed to nLockTime checks) must
            // be in ConnectBlock because they require the UTXO set
            prevheights.resize(tx.vin.size());
            for (size_t j = 0; j < tx.vin.size(); j++) {
                prevheights[j] = view.AccessCoins(tx.vin[j].prevout.hash)->nHeight;
            }

            if (!SequenceLocks(tx, nLockTimeFlags, &prevheights, *pindex)) {
                return state.DoS(100, error("%s: contains a non-BIP68-final transaction", __func__),
                                 REJECT_INVALID, "bad-txns-nonfinal");
            }
        }

        // GetTransactionSigOpCost counts 3 types of sigops:
        // * legacy (always)
        // * p2sh (when P2SH enabled in flags and excludes coinbase)
        // * witness (when witness enabled in flags and excludes coinbase)
        nSigOpsCost += GetTransactionSigOpCost(tx, view, flags);
        if (nSigOpsCost > MAX_BLOCK_SIGOPS_COST)
            return state.DoS(100, error("ConnectBlock(): too many sigops"),
                             REJECT_INVALID, "bad-blk-sigops");

        txdata.emplace_back(tx);
        if (!tx.IsCoinBase())
        {
            nFees += view.GetValueIn(tx)-tx.GetValueOut();

            std::vector<CScriptCheck> vChecks;
            bool fCacheResults = fJustCheck; /* Don't cache results if we're actually connecting blocks (still consult the cache, though) */
            if (!CheckInputs(tx, state, view, fScriptChecks, flags, fCacheResults, txdata[i], nScriptCheckThreads ? &vChecks : NULL))
                return error("ConnectBlock(): CheckInputs on %s failed with %s",
                    tx.GetHash().ToString(), FormatStateMessage(state));
            control.Add(vChecks);
        }

        CTxUndo undoDummy;
        if (i > 0) {
            blockundo.vtxundo.push_back(CTxUndo());
        }
        UpdateCoins(tx, view, i == 0 ? undoDummy : blockundo.vtxundo.back(), pindex->nHeight);
        ApplyNameTransaction(tx, pindex->nHeight, view, blockundo);

        vPos.push_back(std::make_pair(tx.GetHash(), pos));
        pos.nTxOffset += ::GetSerializeSize(tx, SER_DISK, CLIENT_VERSION);
    }
    int64_t nTime3 = GetTimeMicros(); nTimeConnect += nTime3 - nTime2;
    LogPrint("bench", "      - Connect %u transactions: %.2fms (%.3fms/tx, %.3fms/txin) [%.2fs]\n", (unsigned)block.vtx.size(), 0.001 * (nTime3 - nTime2), 0.001 * (nTime3 - nTime2) / block.vtx.size(), nInputs <= 1 ? 0 : 0.001 * (nTime3 - nTime2) / (nInputs-1), nTimeConnect * 0.000001);

    CAmount blockReward = nFees + GetBlockSubsidy(pindex->nHeight, chainparams.GetConsensus());
    if (block.vtx[0]->GetValueOut() > blockReward)
        return state.DoS(100,
                         error("ConnectBlock(): coinbase pays too much (actual=%d vs limit=%d)",
                               block.vtx[0]->GetValueOut(), blockReward),
                               REJECT_INVALID, "bad-cb-amount");

    if (!control.Wait())
        return state.DoS(100, false);
    int64_t nTime4 = GetTimeMicros(); nTimeVerify += nTime4 - nTime2;
    LogPrint("bench", "    - Verify %u txins: %.2fms (%.3fms/txin) [%.2fs]\n", nInputs - 1, 0.001 * (nTime4 - nTime2), nInputs <= 1 ? 0 : 0.001 * (nTime4 - nTime2) / (nInputs-1), nTimeVerify * 0.000001);

    if (fJustCheck)
        return true;

    /* Remove expired names from the UTXO set.  They become permanently
       unspendable.  Note that we use nHeight+1 here because a possible
       spending transaction would be at least at that height.  This has
       to be done after checking the transactions themselves, because
       spending a name would still be valid in the current block.  */
    if (!ExpireNames(pindex->nHeight + 1, view, blockundo, expiredNames))
        return error("%s : ExpireNames failed", __func__);

    // Write undo information to disk
    if (pindex->GetUndoPos().IsNull() || !pindex->IsValid(BLOCK_VALID_SCRIPTS))
    {
        if (pindex->GetUndoPos().IsNull()) {
            CDiskBlockPos _pos;
            if (!FindUndoPos(state, pindex->nFile, _pos, ::GetSerializeSize(blockundo, SER_DISK, CLIENT_VERSION) + 40))
                return error("ConnectBlock(): FindUndoPos failed");
            if (!UndoWriteToDisk(blockundo, _pos, pindex->pprev->GetBlockHash(), chainparams.MessageStart()))
                return AbortNode(state, "Failed to write undo data");

            // update nUndoPos in block index
            pindex->nUndoPos = _pos.nPos;
            pindex->nStatus |= BLOCK_HAVE_UNDO;
        }

        pindex->RaiseValidity(BLOCK_VALID_SCRIPTS);
        setDirtyBlockIndex.insert(pindex);
    }

    if (fTxIndex)
        if (!pblocktree->WriteTxIndex(vPos))
            return AbortNode(state, "Failed to write transaction index");

    // add this block to the view's block chain
    view.SetBestBlock(pindex->GetBlockHash());

    int64_t nTime5 = GetTimeMicros(); nTimeIndex += nTime5 - nTime4;
    LogPrint("bench", "    - Index writing: %.2fms [%.2fs]\n", 0.001 * (nTime5 - nTime4), nTimeIndex * 0.000001);

    // Watch for changes to the previous coinbase transaction.
    static uint256 hashPrevBestCoinBase;
    GetMainSignals().UpdatedTransaction(hashPrevBestCoinBase);
    hashPrevBestCoinBase = block.vtx[0]->GetHash();


    int64_t nTime6 = GetTimeMicros(); nTimeCallbacks += nTime6 - nTime5;
    LogPrint("bench", "    - Callbacks: %.2fms [%.2fs]\n", 0.001 * (nTime6 - nTime5), nTimeCallbacks * 0.000001);

    return true;
}

/**
 * Update the on-disk chain state.
 * The caches and indexes are flushed depending on the mode we're called with
 * if they're too large, if it's been a while since the last write,
 * or always and in all cases if we're in prune mode and are deleting files.
 */
bool static FlushStateToDisk(CValidationState &state, FlushStateMode mode, int nManualPruneHeight) {
    int64_t nMempoolUsage = mempool.DynamicMemoryUsage();
    const CChainParams& chainparams = Params();
    LOCK2(cs_main, cs_LastBlockFile);
    static int64_t nLastWrite = 0;
    static int64_t nLastFlush = 0;
    static int64_t nLastSetChain = 0;
    std::set<int> setFilesToPrune;
    bool fFlushForPrune = false;
    try {
    if (fPruneMode && (fCheckForPruning || nManualPruneHeight > 0) && !fReindex) {
        if (nManualPruneHeight > 0) {
            FindFilesToPruneManual(setFilesToPrune, nManualPruneHeight);
        } else {
            FindFilesToPrune(setFilesToPrune, chainparams.PruneAfterHeight());
            fCheckForPruning = false;
        }
        if (!setFilesToPrune.empty()) {
            fFlushForPrune = true;
            if (!fHavePruned) {
                pblocktree->WriteFlag("prunedblockfiles", true);
                fHavePruned = true;
            }
        }
    }
    int64_t nNow = GetTimeMicros();
    // Avoid writing/flushing immediately after startup.
    if (nLastWrite == 0) {
        nLastWrite = nNow;
    }
    if (nLastFlush == 0) {
        nLastFlush = nNow;
    }
    if (nLastSetChain == 0) {
        nLastSetChain = nNow;
    }
    int64_t nMempoolSizeMax = GetArg("-maxmempool", DEFAULT_MAX_MEMPOOL_SIZE) * 1000000;
    int64_t cacheSize = pcoinsTip->DynamicMemoryUsage();
    int64_t nTotalSpace = nCoinCacheUsage + std::max<int64_t>(nMempoolSizeMax - nMempoolUsage, 0);
    // The cache is large and we're within 10% and 100 MiB of the limit, but we have time now (not in the middle of a block processing).
    bool fCacheLarge = mode == FLUSH_STATE_PERIODIC && cacheSize > std::max((9 * nTotalSpace) / 10, nTotalSpace - 100 * 1024 * 1024);
    // The cache is over the limit, we have to write now.
    bool fCacheCritical = mode == FLUSH_STATE_IF_NEEDED && cacheSize > nTotalSpace;
    // It's been a while since we wrote the block index to disk. Do this frequently, so we don't need to redownload after a crash.
    bool fPeriodicWrite = mode == FLUSH_STATE_PERIODIC && nNow > nLastWrite + (int64_t)DATABASE_WRITE_INTERVAL * 1000000;
    // It's been very long since we flushed the cache. Do this infrequently, to optimize cache usage.
    bool fPeriodicFlush = mode == FLUSH_STATE_PERIODIC && nNow > nLastFlush + (int64_t)DATABASE_FLUSH_INTERVAL * 1000000;
    // Combine all conditions that result in a full cache flush.
    bool fDoFullFlush = (mode == FLUSH_STATE_ALWAYS) || fCacheLarge || fCacheCritical || fPeriodicFlush || fFlushForPrune;
    // Write blocks and block index to disk.
    if (fDoFullFlush || fPeriodicWrite) {
        // Depend on nMinDiskSpace to ensure we can write block index
        if (!CheckDiskSpace(0))
            return state.Error("out of disk space");
        // First make sure all block and undo data is flushed to disk.
        FlushBlockFile();
        // Then update all block file information (which may refer to block and undo files).
        {
            std::vector<std::pair<int, const CBlockFileInfo*> > vFiles;
            vFiles.reserve(setDirtyFileInfo.size());
            for (std::set<int>::iterator it = setDirtyFileInfo.begin(); it != setDirtyFileInfo.end(); ) {
                vFiles.push_back(std::make_pair(*it, &vinfoBlockFile[*it]));
                setDirtyFileInfo.erase(it++);
            }
            std::vector<const CBlockIndex*> vBlocks;
            vBlocks.reserve(setDirtyBlockIndex.size());
            for (std::set<CBlockIndex*>::iterator it = setDirtyBlockIndex.begin(); it != setDirtyBlockIndex.end(); ) {
                vBlocks.push_back(*it);
                setDirtyBlockIndex.erase(it++);
            }
            if (!pblocktree->WriteBatchSync(vFiles, nLastBlockFile, vBlocks)) {
                return AbortNode(state, "Failed to write to block index database");
            }
        }
        // Finally remove any pruned files
        if (fFlushForPrune)
            UnlinkPrunedFiles(setFilesToPrune);
        nLastWrite = nNow;
    }
    // Flush best chain related state. This can only be done if the blocks / block index write was also done.
    if (fDoFullFlush) {
        // Typical CCoins structures on disk are around 128 bytes in size.
        // Pushing a new one to the database can cause it to be written
        // twice (once in the log, and once in the tables). This is already
        // an overestimation, as most will delete an existing entry or
        // overwrite one. Still, use a conservative safety factor of 2.
        if (!CheckDiskSpace(128 * 2 * 2 * pcoinsTip->GetCacheSize()))
            return state.Error("out of disk space");
        // Flush the chainstate (which may refer to block index entries).
        if (!pcoinsTip->Flush())
            return AbortNode(state, "Failed to write to coin database");
        nLastFlush = nNow;
    }
    if (fDoFullFlush || ((mode == FLUSH_STATE_ALWAYS || mode == FLUSH_STATE_PERIODIC) && nNow > nLastSetChain + (int64_t)DATABASE_WRITE_INTERVAL * 1000000)) {
        // Update best block in wallet (so we can detect restored wallets).
        GetMainSignals().SetBestChain(chainActive.GetLocator());
        nLastSetChain = nNow;
    }
    } catch (const std::runtime_error& e) {
        return AbortNode(state, std::string("System error while flushing: ") + e.what());
    }
    return true;
}

void FlushStateToDisk() {
    CValidationState state;
    FlushStateToDisk(state, FLUSH_STATE_ALWAYS);
}

void PruneAndFlush() {
    CValidationState state;
    fCheckForPruning = true;
    FlushStateToDisk(state, FLUSH_STATE_NONE);
}

/** Update chainActive and related internal data structures. */
void static UpdateTip(CBlockIndex *pindexNew, const CChainParams& chainParams) {
    chainActive.SetTip(pindexNew);

    // New best block
    mempool.AddTransactionsUpdated(1);

    cvBlockChange.notify_all();

    static bool fWarned = false;
    std::vector<std::string> warningMessages;
    if (!IsInitialBlockDownload())
    {
        int nUpgraded = 0;
        const CBlockIndex* pindex = chainActive.Tip();
        for (int bit = 0; bit < VERSIONBITS_NUM_BITS; bit++) {
            WarningBitsConditionChecker checker(bit);
            ThresholdState state = checker.GetStateFor(pindex, chainParams.GetConsensus(), warningcache[bit]);
            if (state == THRESHOLD_ACTIVE || state == THRESHOLD_LOCKED_IN) {
                if (state == THRESHOLD_ACTIVE) {
                    std::string strWarning = strprintf(_("Warning: unknown new rules activated (versionbit %i)"), bit);
                    SetMiscWarning(strWarning);
                    if (!fWarned) {
                        AlertNotify(strWarning);
                        fWarned = true;
                    }
                } else {
                    warningMessages.push_back(strprintf("unknown new rules are about to activate (versionbit %i)", bit));
                }
            }
        }
        // Check the version of the last 100 blocks to see if we need to upgrade:
        for (int i = 0; i < 100 && pindex != NULL; i++)
        {
            int32_t nExpectedVersion = ComputeBlockVersion(pindex->pprev, chainParams.GetConsensus());
            if (pindex->GetBaseVersion() > VERSIONBITS_LAST_OLD_BLOCK_VERSION && (pindex->GetBaseVersion() & ~nExpectedVersion) != 0)
                ++nUpgraded;
            pindex = pindex->pprev;
        }
        if (nUpgraded > 0)
            warningMessages.push_back(strprintf("%d of last 100 blocks have unexpected version", nUpgraded));
        if (nUpgraded > 100/2)
        {
            std::string strWarning = _("Warning: Unknown block versions being mined! It's possible unknown rules are in effect");
            // notify GetWarnings(), called by Qt and the JSON-RPC code to warn the user:
            SetMiscWarning(strWarning);
            if (!fWarned) {
                AlertNotify(strWarning);
                fWarned = true;
            }
        }
    }
    LogPrintf("%s: new best=%s height=%d version=0x%08x log2_work=%.8g tx=%lu date='%s' progress=%f cache=%.1fMiB(%utx)", __func__,
      chainActive.Tip()->GetBlockHash().ToString(), chainActive.Height(), chainActive.Tip()->nVersion,
      log(chainActive.Tip()->nChainWork.getdouble())/log(2.0), (unsigned long)chainActive.Tip()->nChainTx,
      DateTimeStrFormat("%Y-%m-%d %H:%M:%S", chainActive.Tip()->GetBlockTime()),
      GuessVerificationProgress(chainParams.TxData(), chainActive.Tip()), pcoinsTip->DynamicMemoryUsage() * (1.0 / (1<<20)), pcoinsTip->GetCacheSize());
    if (!warningMessages.empty())
        LogPrintf(" warning='%s'", boost::algorithm::join(warningMessages, ", "));
    LogPrintf("\n");

}

/** Disconnect chainActive's tip. You probably want to call mempool.removeForReorg and manually re-limit mempool size after this, with cs_main held. */
bool static DisconnectTip(CValidationState& state, const CChainParams& chainparams, bool fBare = false)
{
    CBlockIndex *pindexDelete = chainActive.Tip();
    assert(pindexDelete);
    CheckNameDB (true);
    // Read block from disk.
    CBlock block;
    if (!ReadBlockFromDisk(block, pindexDelete, chainparams.GetConsensus()))
        return AbortNode(state, "Failed to read block");
    // Apply the block atomically to the chain state.
    std::set<valtype> unexpiredNames;
    int64_t nStart = GetTimeMicros();
    {
        CCoinsViewCache view(pcoinsTip);
        if (!DisconnectBlock(block, state, pindexDelete, view, unexpiredNames))
            return error("DisconnectTip(): DisconnectBlock %s failed", pindexDelete->GetBlockHash().ToString());
        bool flushed = view.Flush();
        assert(flushed);
    }
    LogPrint("bench", "- Disconnect block: %.2fms\n", (GetTimeMicros() - nStart) * 0.001);
    // Write the chain state to disk, if necessary.
    if (!FlushStateToDisk(state, FLUSH_STATE_IF_NEEDED))
        return false;

    std::vector<std::shared_ptr<const CTransaction>> txNameConflicts;
    if (!fBare) {
        // Resurrect mempool transactions from the disconnected block.
        std::vector<uint256> vHashUpdate;
        for (const auto& it : block.vtx) {
            const CTransaction& tx = *it;
            // ignore validation errors in resurrected transactions
            CValidationState stateDummy;
            if (tx.IsCoinBase() || !AcceptToMemoryPool(mempool, stateDummy, it, false, NULL, NULL, true)) {
                mempool.removeRecursive(tx, MemPoolRemovalReason::REORG);
            } else if (mempool.exists(tx.GetHash())) {
                vHashUpdate.push_back(tx.GetHash());
            }
        }
        // AcceptToMemoryPool/addUnchecked all assume that new mempool entries have
        // no in-mempool children, which is generally not true when adding
        // previously-confirmed transactions back to the mempool.
        // UpdateTransactionsFromBlock finds descendants of any transactions in this
        // block that were added back and cleans up the mempool state.
        mempool.UpdateTransactionsFromBlock(vHashUpdate);
        // Fix the pool for conflicts due to unexpired names.
        mempool.removeUnexpireConflicts(unexpiredNames, &txNameConflicts);
    }

    // Update chainActive and related variables.
    UpdateTip(pindexDelete->pprev, chainparams);
    CheckNameDB (true);
    // Tell wallet about transactions that went from mempool
    // to conflicted:
    for (std::shared_ptr<const CTransaction> tx : txNameConflicts) {
        GetMainSignals().SyncTransaction(*tx, nullptr, CMainSignals::SYNC_TRANSACTION_NOT_IN_BLOCK);
        GetMainSignals().NameConflict(*tx, *pindexDelete->pprev->phashBlock);
    }
    // Let wallets know transactions went from 1-confirmed to
    // 0-confirmed or conflicted:
    for (const auto& tx : block.vtx) {
        GetMainSignals().SyncTransaction(*tx, pindexDelete->pprev, CMainSignals::SYNC_TRANSACTION_NOT_IN_BLOCK);
    }
    return true;
}

static int64_t nTimeReadFromDisk = 0;
static int64_t nTimeConnectTotal = 0;
static int64_t nTimeFlush = 0;
static int64_t nTimeChainState = 0;
static int64_t nTimePostConnect = 0;

/**
 * Used to track blocks whose transactions were applied to the UTXO state as a
 * part of a single ActivateBestChainStep call.
 */
struct ConnectTrace {
    std::vector<CTransactionRef> txNameConflicts;
    std::vector<std::pair<CBlockIndex*, std::shared_ptr<const CBlock> > > blocksConnected;
};

/**
 * Connect a new block to chainActive. pblock is either NULL or a pointer to a CBlock
 * corresponding to pindexNew, to bypass loading it again from disk.
 *
 * The block is always added to connectTrace (either after loading from disk or by copying
 * pblock) - if that is not intended, care must be taken to remove the last entry in
 * blocksConnected in case of failure.
 */
bool static ConnectTip(CValidationState& state, const CChainParams& chainparams, CBlockIndex* pindexNew, const std::shared_ptr<const CBlock>& pblock, ConnectTrace& connectTrace)
{
    assert(pindexNew->pprev == chainActive.Tip());
    CheckNameDB (true);
    // Read block from disk.
    int64_t nTime1 = GetTimeMicros();
    if (!pblock) {
        std::shared_ptr<CBlock> pblockNew = std::make_shared<CBlock>();
        connectTrace.blocksConnected.emplace_back(pindexNew, pblockNew);
        if (!ReadBlockFromDisk(*pblockNew, pindexNew, chainparams.GetConsensus()))
            return AbortNode(state, "Failed to read block");
    } else {
        connectTrace.blocksConnected.emplace_back(pindexNew, pblock);
    }
    const CBlock& blockConnecting = *connectTrace.blocksConnected.back().second;
    // Apply the block atomically to the chain state.
    std::set<valtype> expiredNames;
    int64_t nTime2 = GetTimeMicros(); nTimeReadFromDisk += nTime2 - nTime1;
    int64_t nTime3;
    LogPrint("bench", "  - Load block from disk: %.2fms [%.2fs]\n", (nTime2 - nTime1) * 0.001, nTimeReadFromDisk * 0.000001);
    {
        CCoinsViewCache view(pcoinsTip);
        bool rv = ConnectBlock(blockConnecting, state, pindexNew, view, expiredNames, chainparams);
        GetMainSignals().BlockChecked(blockConnecting, state);
        if (!rv) {
            if (state.IsInvalid())
                InvalidBlockFound(pindexNew, state);
            return error("ConnectTip(): ConnectBlock %s failed", pindexNew->GetBlockHash().ToString());
        }
        nTime3 = GetTimeMicros(); nTimeConnectTotal += nTime3 - nTime2;
        LogPrint("bench", "  - Connect total: %.2fms [%.2fs]\n", (nTime3 - nTime2) * 0.001, nTimeConnectTotal * 0.000001);
        bool flushed = view.Flush();
        assert(flushed);
    }
    int64_t nTime4 = GetTimeMicros(); nTimeFlush += nTime4 - nTime3;
    LogPrint("bench", "  - Flush: %.2fms [%.2fs]\n", (nTime4 - nTime3) * 0.001, nTimeFlush * 0.000001);
    // Write the chain state to disk, if necessary.
    if (!FlushStateToDisk(state, FLUSH_STATE_IF_NEEDED))
        return false;
    int64_t nTime5 = GetTimeMicros(); nTimeChainState += nTime5 - nTime4;
    LogPrint("bench", "  - Writing chainstate: %.2fms [%.2fs]\n", (nTime5 - nTime4) * 0.001, nTimeChainState * 0.000001);
    // Remove conflicting transactions from the mempool.;
    mempool.removeForBlock(blockConnecting.vtx, pindexNew->nHeight,
                           &connectTrace.txNameConflicts);
    mempool.removeExpireConflicts(expiredNames, &connectTrace.txNameConflicts);
    // Update chainActive & related variables.
    UpdateTip(pindexNew, chainparams);
    CheckNameDB (false);

    int64_t nTime6 = GetTimeMicros(); nTimePostConnect += nTime6 - nTime5; nTimeTotal += nTime6 - nTime1;
    LogPrint("bench", "  - Connect postprocess: %.2fms [%.2fs]\n", (nTime6 - nTime5) * 0.001, nTimePostConnect * 0.000001);
    LogPrint("bench", "- Connect block: %.2fms [%.2fs]\n", (nTime6 - nTime1) * 0.001, nTimeTotal * 0.000001);
    return true;
}

/**
 * Return the tip of the chain with the most work in it, that isn't
 * known to be invalid (it's however far from certain to be valid).
 */
static CBlockIndex* FindMostWorkChain() {
    do {
        CBlockIndex *pindexNew = NULL;

        // Find the best candidate header.
        {
            std::set<CBlockIndex*, CBlockIndexWorkComparator>::reverse_iterator it = setBlockIndexCandidates.rbegin();
            if (it == setBlockIndexCandidates.rend())
                return NULL;
            pindexNew = *it;
        }

        // Check whether all blocks on the path between the currently active chain and the candidate are valid.
        // Just going until the active chain is an optimization, as we know all blocks in it are valid already.
        CBlockIndex *pindexTest = pindexNew;
        bool fInvalidAncestor = false;
        while (pindexTest && !chainActive.Contains(pindexTest)) {
            assert(pindexTest->nChainTx || pindexTest->nHeight == 0);

            // Pruned nodes may have entries in setBlockIndexCandidates for
            // which block files have been deleted.  Remove those as candidates
            // for the most work chain if we come across them; we can't switch
            // to a chain unless we have all the non-active-chain parent blocks.
            bool fFailedChain = pindexTest->nStatus & BLOCK_FAILED_MASK;
            bool fMissingData = !(pindexTest->nStatus & BLOCK_HAVE_DATA);
            if (fFailedChain || fMissingData) {
                // Candidate chain is not usable (either invalid or missing data)
                if (fFailedChain && (pindexBestInvalid == NULL || pindexNew->nChainWork > pindexBestInvalid->nChainWork))
                    pindexBestInvalid = pindexNew;
                CBlockIndex *pindexFailed = pindexNew;
                // Remove the entire chain from the set.
                while (pindexTest != pindexFailed) {
                    if (fFailedChain) {
                        pindexFailed->nStatus |= BLOCK_FAILED_CHILD;
                    } else if (fMissingData) {
                        // If we're missing data, then add back to mapBlocksUnlinked,
                        // so that if the block arrives in the future we can try adding
                        // to setBlockIndexCandidates again.
                        mapBlocksUnlinked.insert(std::make_pair(pindexFailed->pprev, pindexFailed));
                    }
                    setBlockIndexCandidates.erase(pindexFailed);
                    pindexFailed = pindexFailed->pprev;
                }
                setBlockIndexCandidates.erase(pindexTest);
                fInvalidAncestor = true;
                break;
            }
            pindexTest = pindexTest->pprev;
        }
        if (!fInvalidAncestor)
            return pindexNew;
    } while(true);
}

/** Delete all entries in setBlockIndexCandidates that are worse than the current tip. */
static void PruneBlockIndexCandidates() {
    // Note that we can't delete the current block itself, as we may need to return to it later in case a
    // reorganization to a better block fails.
    std::set<CBlockIndex*, CBlockIndexWorkComparator>::iterator it = setBlockIndexCandidates.begin();
    while (it != setBlockIndexCandidates.end() && setBlockIndexCandidates.value_comp()(*it, chainActive.Tip())) {
        setBlockIndexCandidates.erase(it++);
    }
    // Either the current tip or a successor of it we're working towards is left in setBlockIndexCandidates.
    assert(!setBlockIndexCandidates.empty());
}

/**
 * Try to make some progress towards making pindexMostWork the active block.
 * pblock is either NULL or a pointer to a CBlock corresponding to pindexMostWork.
 */
static bool ActivateBestChainStep(CValidationState& state, const CChainParams& chainparams, CBlockIndex* pindexMostWork, const std::shared_ptr<const CBlock>& pblock, bool& fInvalidFound, ConnectTrace& connectTrace)
{
    AssertLockHeld(cs_main);
    const CBlockIndex *pindexOldTip = chainActive.Tip();
    const CBlockIndex *pindexFork = chainActive.FindFork(pindexMostWork);

    // Disconnect active blocks which are no longer in the best chain.
    bool fBlocksDisconnected = false;
    while (chainActive.Tip() && chainActive.Tip() != pindexFork) {
        if (!DisconnectTip(state, chainparams))
            return false;
        fBlocksDisconnected = true;
    }

    // Build list of new blocks to connect.
    std::vector<CBlockIndex*> vpindexToConnect;
    bool fContinue = true;
    int nHeight = pindexFork ? pindexFork->nHeight : -1;
    while (fContinue && nHeight != pindexMostWork->nHeight) {
        // Don't iterate the entire list of potential improvements toward the best tip, as we likely only need
        // a few blocks along the way.
        int nTargetHeight = std::min(nHeight + 32, pindexMostWork->nHeight);
        vpindexToConnect.clear();
        vpindexToConnect.reserve(nTargetHeight - nHeight);
        CBlockIndex *pindexIter = pindexMostWork->GetAncestor(nTargetHeight);
        while (pindexIter && pindexIter->nHeight != nHeight) {
            vpindexToConnect.push_back(pindexIter);
            pindexIter = pindexIter->pprev;
        }
        nHeight = nTargetHeight;

        // Connect new blocks.
        BOOST_REVERSE_FOREACH(CBlockIndex *pindexConnect, vpindexToConnect) {
            if (!ConnectTip(state, chainparams, pindexConnect, pindexConnect == pindexMostWork ? pblock : std::shared_ptr<const CBlock>(), connectTrace)) {
                if (state.IsInvalid()) {
                    // The block violates a consensus rule.
                    if (!state.CorruptionPossible())
                        InvalidChainFound(vpindexToConnect.back());
                    state = CValidationState();
                    fInvalidFound = true;
                    fContinue = false;
                    // If we didn't actually connect the block, don't notify listeners about it
                    connectTrace.blocksConnected.pop_back();
                    break;
                } else {
                    // A system error occurred (disk space, database error, ...).
                    return false;
                }
            } else {
                PruneBlockIndexCandidates();
                if (!pindexOldTip || chainActive.Tip()->nChainWork > pindexOldTip->nChainWork) {
                    // We're in a better position than we were. Return temporarily to release the lock.
                    fContinue = false;
                    break;
                }
            }
        }
    }

    if (fBlocksDisconnected) {
        mempool.removeForReorg(pcoinsTip, chainActive.Tip()->nHeight + 1, STANDARD_LOCKTIME_VERIFY_FLAGS);
        LimitMempoolSize(mempool, GetArg("-maxmempool", DEFAULT_MAX_MEMPOOL_SIZE) * 1000000, GetArg("-mempoolexpiry", DEFAULT_MEMPOOL_EXPIRY) * 60 * 60);
    }
    mempool.check(pcoinsTip);

    // Callbacks/notifications for a new best chain.
    if (fInvalidFound)
        CheckForkWarningConditionsOnNewFork(vpindexToConnect.back());
    else
        CheckForkWarningConditions();

    return true;
}

static void NotifyHeaderTip() {
    bool fNotify = false;
    bool fInitialBlockDownload = false;
    static CBlockIndex* pindexHeaderOld = NULL;
    CBlockIndex* pindexHeader = NULL;
    {
        LOCK(cs_main);
        pindexHeader = pindexBestHeader;

        if (pindexHeader != pindexHeaderOld) {
            fNotify = true;
            fInitialBlockDownload = IsInitialBlockDownload();
            pindexHeaderOld = pindexHeader;
        }
    }
    // Send block tip changed notifications without cs_main
    if (fNotify) {
        uiInterface.NotifyHeaderTip(fInitialBlockDownload, pindexHeader);
    }
}

/**
 * Make the best chain active, in multiple steps. The result is either failure
 * or an activated best chain. pblock is either NULL or a pointer to a block
 * that is already loaded (to avoid loading it again from disk).
 */
bool ActivateBestChain(CValidationState &state, const CChainParams& chainparams, std::shared_ptr<const CBlock> pblock) {
    // Note that while we're often called here from ProcessNewBlock, this is
    // far from a guarantee. Things in the P2P/RPC will often end up calling
    // us in the middle of ProcessNewBlock - do not assume pblock is set
    // sanely for performance or correctness!

    CBlockIndex *pindexMostWork = NULL;
    CBlockIndex *pindexNewTip = NULL;
    do {
        boost::this_thread::interruption_point();
        if (ShutdownRequested())
            break;

        const CBlockIndex *pindexFork;
        ConnectTrace connectTrace;
        bool fInitialDownload;
        {
            LOCK(cs_main);
            { // TODO: Temporarily ensure that mempool removals are notified before
              // connected transactions.  This shouldn't matter, but the abandoned
              // state of transactions in our wallet is currently cleared when we
              // receive another notification and there is a race condition where
              // notification of a connected conflict might cause an outside process
              // to abandon a transaction and then have it inadvertently cleared by
              // the notification that the conflicted transaction was evicted.
            MemPoolConflictRemovalTracker mrt(mempool);
            CBlockIndex *pindexOldTip = chainActive.Tip();
            if (pindexMostWork == NULL) {
                pindexMostWork = FindMostWorkChain();
            }

            // Whether we have anything to do at all.
            if (pindexMostWork == NULL || pindexMostWork == chainActive.Tip())
                return true;

            bool fInvalidFound = false;
            std::shared_ptr<const CBlock> nullBlockPtr;
            if (!ActivateBestChainStep(state, chainparams, pindexMostWork, pblock && pblock->GetHash() == pindexMostWork->GetBlockHash() ? pblock : nullBlockPtr, fInvalidFound, connectTrace))
                return false;

            if (fInvalidFound) {
                // Wipe cache, we may need another branch now.
                pindexMostWork = NULL;
            }
            pindexNewTip = chainActive.Tip();
            pindexFork = chainActive.FindFork(pindexOldTip);
            fInitialDownload = IsInitialBlockDownload();

            // throw all transactions though the signal-interface

            } // MemPoolConflictRemovalTracker destroyed and conflict evictions are notified

<<<<<<< HEAD
            // Transactions in the connnected block are notified
            for (const auto& tx : connectTrace.txNameConflicts) {
                GetMainSignals().NameConflict(*tx, pindexNewTip->GetBlockHash());
            }
=======
            // Transactions in the connected block are notified
>>>>>>> afab2d64
            for (const auto& pair : connectTrace.blocksConnected) {
                assert(pair.second);
                const CBlock& block = *(pair.second);
                for (unsigned int i = 0; i < block.vtx.size(); i++)
                    GetMainSignals().SyncTransaction(*block.vtx[i], pair.first, i);
            }
        }
        // When we reach this point, we switched to a new tip (stored in pindexNewTip).

        // Notifications/callbacks that can run without cs_main

        // Notify external listeners about the new tip.
        GetMainSignals().UpdatedBlockTip(pindexNewTip, pindexFork, fInitialDownload);

        // Always notify the UI if a new block tip was connected
        if (pindexFork != pindexNewTip) {
            uiInterface.NotifyBlockTip(fInitialDownload, pindexNewTip);
        }
    } while (pindexNewTip != pindexMostWork);
    CheckBlockIndex(chainparams.GetConsensus());

    // Write changes periodically to disk, after relay.
    if (!FlushStateToDisk(state, FLUSH_STATE_PERIODIC)) {
        return false;
    }

    return true;
}


bool PreciousBlock(CValidationState& state, const CChainParams& params, CBlockIndex *pindex)
{
    {
        LOCK(cs_main);
        if (pindex->nChainWork < chainActive.Tip()->nChainWork) {
            // Nothing to do, this block is not at the tip.
            return true;
        }
        if (chainActive.Tip()->nChainWork > nLastPreciousChainwork) {
            // The chain has been extended since the last call, reset the counter.
            nBlockReverseSequenceId = -1;
        }
        nLastPreciousChainwork = chainActive.Tip()->nChainWork;
        setBlockIndexCandidates.erase(pindex);
        pindex->nSequenceId = nBlockReverseSequenceId;
        if (nBlockReverseSequenceId > std::numeric_limits<int32_t>::min()) {
            // We can't keep reducing the counter if somebody really wants to
            // call preciousblock 2**31-1 times on the same set of tips...
            nBlockReverseSequenceId--;
        }
        if (pindex->IsValid(BLOCK_VALID_TRANSACTIONS) && pindex->nChainTx) {
            setBlockIndexCandidates.insert(pindex);
            PruneBlockIndexCandidates();
        }
    }

    return ActivateBestChain(state, params);
}

bool InvalidateBlock(CValidationState& state, const CChainParams& chainparams, CBlockIndex *pindex)
{
    AssertLockHeld(cs_main);

    // Mark the block itself as invalid.
    pindex->nStatus |= BLOCK_FAILED_VALID;
    setDirtyBlockIndex.insert(pindex);
    setBlockIndexCandidates.erase(pindex);

    while (chainActive.Contains(pindex)) {
        CBlockIndex *pindexWalk = chainActive.Tip();
        pindexWalk->nStatus |= BLOCK_FAILED_CHILD;
        setDirtyBlockIndex.insert(pindexWalk);
        setBlockIndexCandidates.erase(pindexWalk);
        // ActivateBestChain considers blocks already in chainActive
        // unconditionally valid already, so force disconnect away from it.
        if (!DisconnectTip(state, chainparams)) {
            mempool.removeForReorg(pcoinsTip, chainActive.Tip()->nHeight + 1, STANDARD_LOCKTIME_VERIFY_FLAGS);
            return false;
        }
    }

    LimitMempoolSize(mempool, GetArg("-maxmempool", DEFAULT_MAX_MEMPOOL_SIZE) * 1000000, GetArg("-mempoolexpiry", DEFAULT_MEMPOOL_EXPIRY) * 60 * 60);

    // The resulting new best tip may not be in setBlockIndexCandidates anymore, so
    // add it again.
    BlockMap::iterator it = mapBlockIndex.begin();
    while (it != mapBlockIndex.end()) {
        if (it->second->IsValid(BLOCK_VALID_TRANSACTIONS) && it->second->nChainTx && !setBlockIndexCandidates.value_comp()(it->second, chainActive.Tip())) {
            setBlockIndexCandidates.insert(it->second);
        }
        it++;
    }

    InvalidChainFound(pindex);
    mempool.removeForReorg(pcoinsTip, chainActive.Tip()->nHeight + 1, STANDARD_LOCKTIME_VERIFY_FLAGS);
    uiInterface.NotifyBlockTip(IsInitialBlockDownload(), pindex->pprev);
    return true;
}

bool ResetBlockFailureFlags(CBlockIndex *pindex) {
    AssertLockHeld(cs_main);

    int nHeight = pindex->nHeight;

    // Remove the invalidity flag from this block and all its descendants.
    BlockMap::iterator it = mapBlockIndex.begin();
    while (it != mapBlockIndex.end()) {
        if (!it->second->IsValid() && it->second->GetAncestor(nHeight) == pindex) {
            it->second->nStatus &= ~BLOCK_FAILED_MASK;
            setDirtyBlockIndex.insert(it->second);
            if (it->second->IsValid(BLOCK_VALID_TRANSACTIONS) && it->second->nChainTx && setBlockIndexCandidates.value_comp()(chainActive.Tip(), it->second)) {
                setBlockIndexCandidates.insert(it->second);
            }
            if (it->second == pindexBestInvalid) {
                // Reset invalid block marker if it was pointing to one of those.
                pindexBestInvalid = NULL;
            }
        }
        it++;
    }

    // Remove the invalidity flag from all ancestors too.
    while (pindex != NULL) {
        if (pindex->nStatus & BLOCK_FAILED_MASK) {
            pindex->nStatus &= ~BLOCK_FAILED_MASK;
            setDirtyBlockIndex.insert(pindex);
        }
        pindex = pindex->pprev;
    }
    return true;
}

CBlockIndex* AddToBlockIndex(const CBlockHeader& block)
{
    // Check for duplicate
    uint256 hash = block.GetHash();
    BlockMap::iterator it = mapBlockIndex.find(hash);
    if (it != mapBlockIndex.end())
        return it->second;

    // Construct new block index object
    CBlockIndex* pindexNew = new CBlockIndex(block);
    assert(pindexNew);
    // We assign the sequence id to blocks only when the full data is available,
    // to avoid miners withholding blocks but broadcasting headers, to get a
    // competitive advantage.
    pindexNew->nSequenceId = 0;
    BlockMap::iterator mi = mapBlockIndex.insert(std::make_pair(hash, pindexNew)).first;
    pindexNew->phashBlock = &((*mi).first);
    BlockMap::iterator miPrev = mapBlockIndex.find(block.hashPrevBlock);
    if (miPrev != mapBlockIndex.end())
    {
        pindexNew->pprev = (*miPrev).second;
        pindexNew->nHeight = pindexNew->pprev->nHeight + 1;
        pindexNew->BuildSkip();
    }
    pindexNew->nTimeMax = (pindexNew->pprev ? std::max(pindexNew->pprev->nTimeMax, pindexNew->nTime) : pindexNew->nTime);
    pindexNew->nChainWork = (pindexNew->pprev ? pindexNew->pprev->nChainWork : 0) + GetBlockProof(*pindexNew);
    pindexNew->RaiseValidity(BLOCK_VALID_TREE);
    if (pindexBestHeader == NULL || pindexBestHeader->nChainWork < pindexNew->nChainWork)
        pindexBestHeader = pindexNew;

    setDirtyBlockIndex.insert(pindexNew);

    return pindexNew;
}

/** Mark a block as having its data received and checked (up to BLOCK_VALID_TRANSACTIONS). */
bool ReceivedBlockTransactions(const CBlock &block, CValidationState& state, CBlockIndex *pindexNew, const CDiskBlockPos& pos)
{
    pindexNew->nTx = block.vtx.size();
    pindexNew->nChainTx = 0;
    pindexNew->nFile = pos.nFile;
    pindexNew->nDataPos = pos.nPos;
    pindexNew->nUndoPos = 0;
    pindexNew->nStatus |= BLOCK_HAVE_DATA;
    if (IsWitnessEnabled(pindexNew->pprev, Params().GetConsensus())) {
        pindexNew->nStatus |= BLOCK_OPT_WITNESS;
    }
    pindexNew->RaiseValidity(BLOCK_VALID_TRANSACTIONS);
    setDirtyBlockIndex.insert(pindexNew);

    if (pindexNew->pprev == NULL || pindexNew->pprev->nChainTx) {
        // If pindexNew is the genesis block or all parents are BLOCK_VALID_TRANSACTIONS.
        std::deque<CBlockIndex*> queue;
        queue.push_back(pindexNew);

        // Recursively process any descendant blocks that now may be eligible to be connected.
        while (!queue.empty()) {
            CBlockIndex *pindex = queue.front();
            queue.pop_front();
            pindex->nChainTx = (pindex->pprev ? pindex->pprev->nChainTx : 0) + pindex->nTx;
            {
                LOCK(cs_nBlockSequenceId);
                pindex->nSequenceId = nBlockSequenceId++;
            }
            if (chainActive.Tip() == NULL || !setBlockIndexCandidates.value_comp()(pindex, chainActive.Tip())) {
                setBlockIndexCandidates.insert(pindex);
            }
            std::pair<std::multimap<CBlockIndex*, CBlockIndex*>::iterator, std::multimap<CBlockIndex*, CBlockIndex*>::iterator> range = mapBlocksUnlinked.equal_range(pindex);
            while (range.first != range.second) {
                std::multimap<CBlockIndex*, CBlockIndex*>::iterator it = range.first;
                queue.push_back(it->second);
                range.first++;
                mapBlocksUnlinked.erase(it);
            }
        }
    } else {
        if (pindexNew->pprev && pindexNew->pprev->IsValid(BLOCK_VALID_TREE)) {
            mapBlocksUnlinked.insert(std::make_pair(pindexNew->pprev, pindexNew));
        }
    }

    return true;
}

bool FindBlockPos(CValidationState &state, CDiskBlockPos &pos, unsigned int nAddSize, unsigned int nHeight, uint64_t nTime, bool fKnown = false)
{
    LOCK(cs_LastBlockFile);

    unsigned int nFile = fKnown ? pos.nFile : nLastBlockFile;
    if (vinfoBlockFile.size() <= nFile) {
        vinfoBlockFile.resize(nFile + 1);
    }

    if (!fKnown) {
        while (vinfoBlockFile[nFile].nSize + nAddSize >= MAX_BLOCKFILE_SIZE) {
            nFile++;
            if (vinfoBlockFile.size() <= nFile) {
                vinfoBlockFile.resize(nFile + 1);
            }
        }
        pos.nFile = nFile;
        pos.nPos = vinfoBlockFile[nFile].nSize;
    }

    if ((int)nFile != nLastBlockFile) {
        if (!fKnown) {
            LogPrintf("Leaving block file %i: %s\n", nLastBlockFile, vinfoBlockFile[nLastBlockFile].ToString());
        }
        FlushBlockFile(!fKnown);
        nLastBlockFile = nFile;
    }

    vinfoBlockFile[nFile].AddBlock(nHeight, nTime);
    if (fKnown)
        vinfoBlockFile[nFile].nSize = std::max(pos.nPos + nAddSize, vinfoBlockFile[nFile].nSize);
    else
        vinfoBlockFile[nFile].nSize += nAddSize;

    if (!fKnown) {
        unsigned int nOldChunks = (pos.nPos + BLOCKFILE_CHUNK_SIZE - 1) / BLOCKFILE_CHUNK_SIZE;
        unsigned int nNewChunks = (vinfoBlockFile[nFile].nSize + BLOCKFILE_CHUNK_SIZE - 1) / BLOCKFILE_CHUNK_SIZE;
        if (nNewChunks > nOldChunks) {
            if (fPruneMode)
                fCheckForPruning = true;
            if (CheckDiskSpace(nNewChunks * BLOCKFILE_CHUNK_SIZE - pos.nPos)) {
                FILE *file = OpenBlockFile(pos);
                if (file) {
                    LogPrintf("Pre-allocating up to position 0x%x in blk%05u.dat\n", nNewChunks * BLOCKFILE_CHUNK_SIZE, pos.nFile);
                    AllocateFileRange(file, pos.nPos, nNewChunks * BLOCKFILE_CHUNK_SIZE - pos.nPos);
                    fclose(file);
                }
            }
            else
                return state.Error("out of disk space");
        }
    }

    setDirtyFileInfo.insert(nFile);
    return true;
}

bool FindUndoPos(CValidationState &state, int nFile, CDiskBlockPos &pos, unsigned int nAddSize)
{
    pos.nFile = nFile;

    LOCK(cs_LastBlockFile);

    unsigned int nNewSize;
    pos.nPos = vinfoBlockFile[nFile].nUndoSize;
    nNewSize = vinfoBlockFile[nFile].nUndoSize += nAddSize;
    setDirtyFileInfo.insert(nFile);

    unsigned int nOldChunks = (pos.nPos + UNDOFILE_CHUNK_SIZE - 1) / UNDOFILE_CHUNK_SIZE;
    unsigned int nNewChunks = (nNewSize + UNDOFILE_CHUNK_SIZE - 1) / UNDOFILE_CHUNK_SIZE;
    if (nNewChunks > nOldChunks) {
        if (fPruneMode)
            fCheckForPruning = true;
        if (CheckDiskSpace(nNewChunks * UNDOFILE_CHUNK_SIZE - pos.nPos)) {
            FILE *file = OpenUndoFile(pos);
            if (file) {
                LogPrintf("Pre-allocating up to position 0x%x in rev%05u.dat\n", nNewChunks * UNDOFILE_CHUNK_SIZE, pos.nFile);
                AllocateFileRange(file, pos.nPos, nNewChunks * UNDOFILE_CHUNK_SIZE - pos.nPos);
                fclose(file);
            }
        }
        else
            return state.Error("out of disk space");
    }

    return true;
}

/* Temporary check that blocks are compatible with BDB's 10,000 lock limit.
   This is based on Bitcoin's commit 8c222dca4f961ad13ec64d690134a40d09b20813.
   Each "object" touched in the DB may cause two locks (one read and one
   write lock).  Objects are transaction IDs and names.  Thus, count the
   total number of transaction IDs (tx themselves plus all distinct inputs).
   In addition, each Namecoin transaction could touch at most one name,
   so add them as well.  */
bool CheckDbLockLimit(const std::vector<CTransactionRef>& vtx)
{
    std::set<uint256> setTxIds;
    unsigned nNames = 0;
    for (const auto& tx : vtx)
    {
        setTxIds.insert(tx->GetHash());
        if (tx->IsNamecoin())
            ++nNames;

        for (const auto& txIn : tx->vin)
            setTxIds.insert(txIn.prevout.hash);
    }

    const unsigned nTotalIds = setTxIds.size() + nNames;

    if (nTotalIds > 4500)
        return error("%s : %u locks estimated, that is too much for BDB",
                     __func__, nTotalIds);

    if (fDebug)
        LogPrintf ("%s : need %u locks\n", __func__, nTotalIds);
    
    return true;
}

bool CheckBlockHeader(const CBlockHeader& block, CValidationState& state, const Consensus::Params& consensusParams, bool fCheckPOW)
{
    // Check proof of work matches claimed amount
    if (fCheckPOW && !CheckProofOfWork(block, consensusParams))
        return state.DoS(50, false, REJECT_INVALID, "high-hash", false, "proof of work failed");

    return true;
}

bool CheckBlock(const CBlock& block, CValidationState& state, const Consensus::Params& consensusParams, bool fCheckPOW, bool fCheckMerkleRoot)
{
    // These are checks that are independent of context.

    if (block.fChecked)
        return true;

    // Check that the header is valid (particularly PoW).  This is mostly
    // redundant with the call in AcceptBlockHeader.
    if (!CheckBlockHeader(block, state, consensusParams, fCheckPOW))
        return false;

    // Check the merkle root.
    if (fCheckMerkleRoot) {
        bool mutated;
        uint256 hashMerkleRoot2 = BlockMerkleRoot(block, &mutated);
        if (block.hashMerkleRoot != hashMerkleRoot2)
            return state.DoS(100, false, REJECT_INVALID, "bad-txnmrklroot", true, "hashMerkleRoot mismatch");

        // Check for merkle tree malleability (CVE-2012-2459): repeating sequences
        // of transactions in a block without affecting the merkle root of a block,
        // while still invalidating it.
        if (mutated)
            return state.DoS(100, false, REJECT_INVALID, "bad-txns-duplicate", true, "duplicate transaction");
    }

    // All potential-corruption validation must be done before we do any
    // transaction validation, as otherwise we may mark the header as invalid
    // because we receive the wrong transactions for it.
    // Note that witness malleability is checked in ContextualCheckBlock, so no
    // checks that use witness data may be performed here.

    // Size limits
    if (block.vtx.empty() || block.vtx.size() > MAX_BLOCK_BASE_SIZE || ::GetSerializeSize(block, SER_NETWORK, PROTOCOL_VERSION | SERIALIZE_TRANSACTION_NO_WITNESS) > MAX_BLOCK_BASE_SIZE)
        return state.DoS(100, false, REJECT_INVALID, "bad-blk-length", false, "size limits failed");

    // Enforce the temporary DB lock limit.
    // TODO: Remove with a hardfork in the future.
    if (!CheckDbLockLimit(block.vtx))
        return state.DoS(100, error("%s : DB lock limit failed", __func__),
                         REJECT_INVALID, "bad-db-locks");

    // First transaction must be coinbase, the rest must not be
    if (block.vtx.empty() || !block.vtx[0]->IsCoinBase())
        return state.DoS(100, false, REJECT_INVALID, "bad-cb-missing", false, "first tx is not coinbase");
    for (unsigned int i = 1; i < block.vtx.size(); i++)
        if (block.vtx[i]->IsCoinBase())
            return state.DoS(100, false, REJECT_INVALID, "bad-cb-multiple", false, "more than one coinbase");

    // Check transactions
    for (const auto& tx : block.vtx)
        if (!CheckTransaction(*tx, state, false))
            return state.Invalid(false, state.GetRejectCode(), state.GetRejectReason(),
                                 strprintf("Transaction check failed (tx hash %s) %s", tx->GetHash().ToString(), state.GetDebugMessage()));

    unsigned int nSigOps = 0;
    for (const auto& tx : block.vtx)
    {
        nSigOps += GetLegacySigOpCount(*tx);
    }
    if (nSigOps * WITNESS_SCALE_FACTOR > MAX_BLOCK_SIGOPS_COST)
        return state.DoS(100, false, REJECT_INVALID, "bad-blk-sigops", false, "out-of-bounds SigOpCount");

    if (fCheckPOW && fCheckMerkleRoot)
        block.fChecked = true;

    return true;
}

static bool CheckIndexAgainstCheckpoint(const CBlockIndex* pindexPrev, CValidationState& state, const CChainParams& chainparams, const uint256& hash)
{
    if (*pindexPrev->phashBlock == chainparams.GetConsensus().hashGenesisBlock)
        return true;

    int nHeight = pindexPrev->nHeight+1;
    // Don't accept any forks from the main chain prior to last checkpoint
    CBlockIndex* pcheckpoint = Checkpoints::GetLastCheckpoint(chainparams.Checkpoints());
    if (pcheckpoint && nHeight < pcheckpoint->nHeight)
        return state.DoS(100, error("%s: forked chain older than last checkpoint (height %d)", __func__, nHeight));

    return true;
}

bool IsWitnessEnabled(const CBlockIndex* pindexPrev, const Consensus::Params& params)
{
    LOCK(cs_main);
    return (VersionBitsState(pindexPrev, params, Consensus::DEPLOYMENT_SEGWIT, versionbitscache) == THRESHOLD_ACTIVE);
}

// Compute at which vout of the block's coinbase transaction the witness
// commitment occurs, or -1 if not found.
static int GetWitnessCommitmentIndex(const CBlock& block)
{
    int commitpos = -1;
    for (size_t o = 0; o < block.vtx[0]->vout.size(); o++) {
        if (block.vtx[0]->vout[o].scriptPubKey.size() >= 38 && block.vtx[0]->vout[o].scriptPubKey[0] == OP_RETURN && block.vtx[0]->vout[o].scriptPubKey[1] == 0x24 && block.vtx[0]->vout[o].scriptPubKey[2] == 0xaa && block.vtx[0]->vout[o].scriptPubKey[3] == 0x21 && block.vtx[0]->vout[o].scriptPubKey[4] == 0xa9 && block.vtx[0]->vout[o].scriptPubKey[5] == 0xed) {
            commitpos = o;
        }
    }
    return commitpos;
}

void UpdateUncommittedBlockStructures(CBlock& block, const CBlockIndex* pindexPrev, const Consensus::Params& consensusParams)
{
    int commitpos = GetWitnessCommitmentIndex(block);
    static const std::vector<unsigned char> nonce(32, 0x00);
    if (commitpos != -1 && IsWitnessEnabled(pindexPrev, consensusParams) && !block.vtx[0]->HasWitness()) {
        CMutableTransaction tx(*block.vtx[0]);
        tx.vin[0].scriptWitness.stack.resize(1);
        tx.vin[0].scriptWitness.stack[0] = nonce;
        block.vtx[0] = MakeTransactionRef(std::move(tx));
    }
}

std::vector<unsigned char> GenerateCoinbaseCommitment(CBlock& block, const CBlockIndex* pindexPrev, const Consensus::Params& consensusParams)
{
    std::vector<unsigned char> commitment;
    int commitpos = GetWitnessCommitmentIndex(block);
    std::vector<unsigned char> ret(32, 0x00);
    if (consensusParams.vDeployments[Consensus::DEPLOYMENT_SEGWIT].nTimeout != 0) {
        if (commitpos == -1) {
            uint256 witnessroot = BlockWitnessMerkleRoot(block, NULL);
            CHash256().Write(witnessroot.begin(), 32).Write(&ret[0], 32).Finalize(witnessroot.begin());
            CTxOut out;
            out.nValue = 0;
            out.scriptPubKey.resize(38);
            out.scriptPubKey[0] = OP_RETURN;
            out.scriptPubKey[1] = 0x24;
            out.scriptPubKey[2] = 0xaa;
            out.scriptPubKey[3] = 0x21;
            out.scriptPubKey[4] = 0xa9;
            out.scriptPubKey[5] = 0xed;
            memcpy(&out.scriptPubKey[6], witnessroot.begin(), 32);
            commitment = std::vector<unsigned char>(out.scriptPubKey.begin(), out.scriptPubKey.end());
            CMutableTransaction tx(*block.vtx[0]);
            tx.vout.push_back(out);
            block.vtx[0] = MakeTransactionRef(std::move(tx));
        }
    }
    UpdateUncommittedBlockStructures(block, pindexPrev, consensusParams);
    return commitment;
}

bool ContextualCheckBlockHeader(const CBlockHeader& block, CValidationState& state, const Consensus::Params& consensusParams, const CBlockIndex* pindexPrev, int64_t nAdjustedTime)
{
    // Disallow legacy blocks after merge-mining start.
    const int nHeight = pindexPrev == NULL ? 0 : pindexPrev->nHeight + 1;
    if (!Params().GetConsensus().AllowLegacyBlocks(nHeight) && block.IsLegacy())
        return state.DoS(100, error("%s : legacy block after auxpow start",
                                    __func__),
                         REJECT_INVALID, "late-legacy-block");

    // Check proof of work
    if (block.nBits != GetNextWorkRequired(pindexPrev, &block, consensusParams))
        return state.DoS(100, false, REJECT_INVALID, "bad-diffbits", false, "incorrect proof of work");

    // Check timestamp against prev
    if (block.GetBlockTime() <= pindexPrev->GetMedianTimePast())
        return state.Invalid(false, REJECT_INVALID, "time-too-old", "block's timestamp is too early");

    // Check timestamp
    if (block.GetBlockTime() > nAdjustedTime + 2 * 60 * 60)
        return state.Invalid(false, REJECT_INVALID, "time-too-new", "block timestamp too far in the future");

    // Reject outdated version blocks when 95% (75% on testnet) of the network has upgraded:
    // check for version 2, 3 and 4 upgrades
    if((block.GetBaseVersion() < 2 && nHeight >= consensusParams.BIP34Height) ||
       (block.GetBaseVersion() < 3 && nHeight >= consensusParams.BIP66Height) ||
       (block.GetBaseVersion() < 4 && nHeight >= consensusParams.BIP65Height))
            return state.Invalid(false, REJECT_OBSOLETE, strprintf("bad-version(0x%08x)", block.nVersion),
                                 strprintf("rejected nVersion=0x%08x block", block.nVersion));

    return true;
}

bool ContextualCheckBlock(const CBlock& block, CValidationState& state, const Consensus::Params& consensusParams, const CBlockIndex* pindexPrev)
{
    const int nHeight = pindexPrev == NULL ? 0 : pindexPrev->nHeight + 1;

    // Start enforcing BIP113 (Median Time Past) using versionbits logic.
    int nLockTimeFlags = 0;
    if (VersionBitsState(pindexPrev, consensusParams, Consensus::DEPLOYMENT_CSV, versionbitscache) == THRESHOLD_ACTIVE) {
        nLockTimeFlags |= LOCKTIME_MEDIAN_TIME_PAST;
    }

    int64_t nLockTimeCutoff = (nLockTimeFlags & LOCKTIME_MEDIAN_TIME_PAST)
                              ? pindexPrev->GetMedianTimePast()
                              : block.GetBlockTime();

    // Check that all transactions are finalized
    for (const auto& tx : block.vtx) {
        if (!IsFinalTx(*tx, nHeight, nLockTimeCutoff)) {
            return state.DoS(10, false, REJECT_INVALID, "bad-txns-nonfinal", false, "non-final transaction");
        }
    }

    // Enforce rule that the coinbase starts with serialized block height
    if (nHeight >= consensusParams.BIP34Height)
    {
        CScript expect = CScript() << nHeight;
        if (block.vtx[0]->vin[0].scriptSig.size() < expect.size() ||
            !std::equal(expect.begin(), expect.end(), block.vtx[0]->vin[0].scriptSig.begin())) {
            return state.DoS(100, false, REJECT_INVALID, "bad-cb-height", false, "block height mismatch in coinbase");
        }
    }

    // Validation for witness commitments.
    // * We compute the witness hash (which is the hash including witnesses) of all the block's transactions, except the
    //   coinbase (where 0x0000....0000 is used instead).
    // * The coinbase scriptWitness is a stack of a single 32-byte vector, containing a witness nonce (unconstrained).
    // * We build a merkle tree with all those witness hashes as leaves (similar to the hashMerkleRoot in the block header).
    // * There must be at least one output whose scriptPubKey is a single 36-byte push, the first 4 bytes of which are
    //   {0xaa, 0x21, 0xa9, 0xed}, and the following 32 bytes are SHA256^2(witness root, witness nonce). In case there are
    //   multiple, the last one is used.
    bool fHaveWitness = false;
    if (VersionBitsState(pindexPrev, consensusParams, Consensus::DEPLOYMENT_SEGWIT, versionbitscache) == THRESHOLD_ACTIVE) {
        int commitpos = GetWitnessCommitmentIndex(block);
        if (commitpos != -1) {
            bool malleated = false;
            uint256 hashWitness = BlockWitnessMerkleRoot(block, &malleated);
            // The malleation check is ignored; as the transaction tree itself
            // already does not permit it, it is impossible to trigger in the
            // witness tree.
            if (block.vtx[0]->vin[0].scriptWitness.stack.size() != 1 || block.vtx[0]->vin[0].scriptWitness.stack[0].size() != 32) {
                return state.DoS(100, false, REJECT_INVALID, "bad-witness-nonce-size", true, strprintf("%s : invalid witness nonce size", __func__));
            }
            CHash256().Write(hashWitness.begin(), 32).Write(&block.vtx[0]->vin[0].scriptWitness.stack[0][0], 32).Finalize(hashWitness.begin());
            if (memcmp(hashWitness.begin(), &block.vtx[0]->vout[commitpos].scriptPubKey[6], 32)) {
                return state.DoS(100, false, REJECT_INVALID, "bad-witness-merkle-match", true, strprintf("%s : witness merkle commitment mismatch", __func__));
            }
            fHaveWitness = true;
        }
    }

    // No witness data is allowed in blocks that don't commit to witness data, as this would otherwise leave room for spam
    if (!fHaveWitness) {
        for (size_t i = 0; i < block.vtx.size(); i++) {
            if (block.vtx[i]->HasWitness()) {
                return state.DoS(100, false, REJECT_INVALID, "unexpected-witness", true, strprintf("%s : unexpected witness data found", __func__));
            }
        }
    }

    // After the coinbase witness nonce and commitment are verified,
    // we can check if the block weight passes (before we've checked the
    // coinbase witness, it would be possible for the weight to be too
    // large by filling up the coinbase witness, which doesn't change
    // the block hash, so we couldn't mark the block as permanently
    // failed).
    if (GetBlockWeight(block) > MAX_BLOCK_WEIGHT) {
        return state.DoS(100, false, REJECT_INVALID, "bad-blk-weight", false, strprintf("%s : weight limit failed", __func__));
    }

    return true;
}

static bool AcceptBlockHeader(const CBlockHeader& block, CValidationState& state, const CChainParams& chainparams, CBlockIndex** ppindex)
{
    AssertLockHeld(cs_main);
    // Check for duplicate
    uint256 hash = block.GetHash();
    BlockMap::iterator miSelf = mapBlockIndex.find(hash);
    CBlockIndex *pindex = NULL;
    if (hash != chainparams.GetConsensus().hashGenesisBlock) {

        if (miSelf != mapBlockIndex.end()) {
            // Block header is already known.
            pindex = miSelf->second;
            if (ppindex)
                *ppindex = pindex;
            if (pindex->nStatus & BLOCK_FAILED_MASK)
                return state.Invalid(error("%s: block %s is marked invalid", __func__, hash.ToString()), 0, "duplicate");
            return true;
        }

        if (!CheckBlockHeader(block, state, chainparams.GetConsensus()))
            return error("%s: Consensus::CheckBlockHeader: %s, %s", __func__, hash.ToString(), FormatStateMessage(state));

        // Get prev block index
        CBlockIndex* pindexPrev = NULL;
        BlockMap::iterator mi = mapBlockIndex.find(block.hashPrevBlock);
        if (mi == mapBlockIndex.end())
            return state.DoS(10, error("%s: prev block not found", __func__), 0, "bad-prevblk");
        pindexPrev = (*mi).second;
        if (pindexPrev->nStatus & BLOCK_FAILED_MASK)
            return state.DoS(100, error("%s: prev block invalid", __func__), REJECT_INVALID, "bad-prevblk");

        assert(pindexPrev);
        if (fCheckpointsEnabled && !CheckIndexAgainstCheckpoint(pindexPrev, state, chainparams, hash))
            return error("%s: CheckIndexAgainstCheckpoint(): %s", __func__, state.GetRejectReason().c_str());

        if (!ContextualCheckBlockHeader(block, state, chainparams.GetConsensus(), pindexPrev, GetAdjustedTime()))
            return error("%s: Consensus::ContextualCheckBlockHeader: %s, %s", __func__, hash.ToString(), FormatStateMessage(state));
    }
    if (pindex == NULL)
        pindex = AddToBlockIndex(block);

    if (ppindex)
        *ppindex = pindex;

    CheckBlockIndex(chainparams.GetConsensus());

    return true;
}

// Exposed wrapper for AcceptBlockHeader
bool ProcessNewBlockHeaders(const std::vector<CBlockHeader>& headers, CValidationState& state, const CChainParams& chainparams, const CBlockIndex** ppindex)
{
    {
        LOCK(cs_main);
        for (const CBlockHeader& header : headers) {
            CBlockIndex *pindex = NULL; // Use a temp pindex instead of ppindex to avoid a const_cast
            if (!AcceptBlockHeader(header, state, chainparams, &pindex)) {
                return false;
            }
            if (ppindex) {
                *ppindex = pindex;
            }
        }
    }
    NotifyHeaderTip();
    return true;
}

/** Store block on disk. If dbp is non-NULL, the file is known to already reside on disk */
static bool AcceptBlock(const std::shared_ptr<const CBlock>& pblock, CValidationState& state, const CChainParams& chainparams, CBlockIndex** ppindex, bool fRequested, const CDiskBlockPos* dbp, bool* fNewBlock)
{
    const CBlock& block = *pblock;

    if (fNewBlock) *fNewBlock = false;
    AssertLockHeld(cs_main);

    CBlockIndex *pindexDummy = NULL;
    CBlockIndex *&pindex = ppindex ? *ppindex : pindexDummy;

    if (!AcceptBlockHeader(block, state, chainparams, &pindex))
        return false;

    // Try to process all requested blocks that we don't have, but only
    // process an unrequested block if it's new and has enough work to
    // advance our tip, and isn't too many blocks ahead.
    bool fAlreadyHave = pindex->nStatus & BLOCK_HAVE_DATA;
    bool fHasMoreWork = (chainActive.Tip() ? pindex->nChainWork > chainActive.Tip()->nChainWork : true);
    // Blocks that are too out-of-order needlessly limit the effectiveness of
    // pruning, because pruning will not delete block files that contain any
    // blocks which are too close in height to the tip.  Apply this test
    // regardless of whether pruning is enabled; it should generally be safe to
    // not process unrequested blocks.
    bool fTooFarAhead = (pindex->nHeight > int(chainActive.Height() + MIN_BLOCKS_TO_KEEP));

    // TODO: Decouple this function from the block download logic by removing fRequested
    // This requires some new chain datastructure to efficiently look up if a
    // block is in a chain leading to a candidate for best tip, despite not
    // being such a candidate itself.

    // TODO: deal better with return value and error conditions for duplicate
    // and unrequested blocks.
    if (fAlreadyHave) return true;
    if (!fRequested) {  // If we didn't ask for it:
        if (pindex->nTx != 0) return true;  // This is a previously-processed block that was pruned
        if (!fHasMoreWork) return true;     // Don't process less-work chains
        if (fTooFarAhead) return true;      // Block height is too high
    }
    if (fNewBlock) *fNewBlock = true;

    if (!CheckBlock(block, state, chainparams.GetConsensus()) ||
        !ContextualCheckBlock(block, state, chainparams.GetConsensus(), pindex->pprev)) {
        if (state.IsInvalid() && !state.CorruptionPossible()) {
            pindex->nStatus |= BLOCK_FAILED_VALID;
            setDirtyBlockIndex.insert(pindex);
        }
        return error("%s: %s", __func__, FormatStateMessage(state));
    }

    // Header is valid/has work, merkle tree and segwit merkle tree are good...RELAY NOW
    // (but if it does not build on our best tip, let the SendMessages loop relay it)
    if (!IsInitialBlockDownload() && chainActive.Tip() == pindex->pprev)
        GetMainSignals().NewPoWValidBlock(pindex, pblock);

    int nHeight = pindex->nHeight;

    // Write block to history file
    try {
        unsigned int nBlockSize = ::GetSerializeSize(block, SER_DISK, CLIENT_VERSION);
        CDiskBlockPos blockPos;
        if (dbp != NULL)
            blockPos = *dbp;
        if (!FindBlockPos(state, blockPos, nBlockSize+8, nHeight, block.GetBlockTime(), dbp != NULL))
            return error("AcceptBlock(): FindBlockPos failed");
        if (dbp == NULL)
            if (!WriteBlockToDisk(block, blockPos, chainparams.MessageStart()))
                AbortNode(state, "Failed to write block");
        if (!ReceivedBlockTransactions(block, state, pindex, blockPos))
            return error("AcceptBlock(): ReceivedBlockTransactions failed");
    } catch (const std::runtime_error& e) {
        return AbortNode(state, std::string("System error: ") + e.what());
    }

    if (fCheckForPruning)
        FlushStateToDisk(state, FLUSH_STATE_NONE); // we just allocated more disk space for block files

    return true;
}

bool ProcessNewBlock(const CChainParams& chainparams, const std::shared_ptr<const CBlock> pblock, bool fForceProcessing, bool *fNewBlock)
{
    {
        CBlockIndex *pindex = NULL;
        if (fNewBlock) *fNewBlock = false;
        CValidationState state;
        // Ensure that CheckBlock() passes before calling AcceptBlock, as
        // belt-and-suspenders.
        bool ret = CheckBlock(*pblock, state, chainparams.GetConsensus());

        LOCK(cs_main);

        if (ret) {
            // Store to disk
            ret = AcceptBlock(pblock, state, chainparams, &pindex, fForceProcessing, NULL, fNewBlock);
        }
        CheckBlockIndex(chainparams.GetConsensus());
        if (!ret) {
            GetMainSignals().BlockChecked(*pblock, state);
            return error("%s: AcceptBlock FAILED", __func__);
        }
    }

    NotifyHeaderTip();

    CValidationState state; // Only used to report errors, not invalidity - ignore it
    if (!ActivateBestChain(state, chainparams, pblock))
        return error("%s: ActivateBestChain failed", __func__);

    return true;
}

bool TestBlockValidity(CValidationState& state, const CChainParams& chainparams, const CBlock& block, CBlockIndex* pindexPrev, bool fCheckPOW, bool fCheckMerkleRoot)
{
    AssertLockHeld(cs_main);
    assert(pindexPrev && pindexPrev == chainActive.Tip());
    if (fCheckpointsEnabled && !CheckIndexAgainstCheckpoint(pindexPrev, state, chainparams, block.GetHash()))
        return error("%s: CheckIndexAgainstCheckpoint(): %s", __func__, state.GetRejectReason().c_str());

    std::set<valtype> namesDummy;
    CCoinsViewCache viewNew(pcoinsTip);
    CBlockIndex indexDummy(block);
    indexDummy.pprev = pindexPrev;
    indexDummy.nHeight = pindexPrev->nHeight + 1;

    // NOTE: CheckBlockHeader is called by CheckBlock
    if (!ContextualCheckBlockHeader(block, state, chainparams.GetConsensus(), pindexPrev, GetAdjustedTime()))
        return error("%s: Consensus::ContextualCheckBlockHeader: %s", __func__, FormatStateMessage(state));
    if (!CheckBlock(block, state, chainparams.GetConsensus(), fCheckPOW, fCheckMerkleRoot))
        return error("%s: Consensus::CheckBlock: %s", __func__, FormatStateMessage(state));
    if (!ContextualCheckBlock(block, state, chainparams.GetConsensus(), pindexPrev))
        return error("%s: Consensus::ContextualCheckBlock: %s", __func__, FormatStateMessage(state));
    if (!ConnectBlock(block, state, &indexDummy, viewNew, namesDummy, chainparams, true))
        return false;
    assert(state.IsValid());

    return true;
}

/**
 * BLOCK PRUNING CODE
 */

/* Calculate the amount of disk space the block & undo files currently use */
uint64_t CalculateCurrentUsage()
{
    uint64_t retval = 0;
    BOOST_FOREACH(const CBlockFileInfo &file, vinfoBlockFile) {
        retval += file.nSize + file.nUndoSize;
    }
    return retval;
}

/* Prune a block file (modify associated database entries)*/
void PruneOneBlockFile(const int fileNumber)
{
    for (BlockMap::iterator it = mapBlockIndex.begin(); it != mapBlockIndex.end(); ++it) {
        CBlockIndex* pindex = it->second;
        if (pindex->nFile == fileNumber) {
            pindex->nStatus &= ~BLOCK_HAVE_DATA;
            pindex->nStatus &= ~BLOCK_HAVE_UNDO;
            pindex->nFile = 0;
            pindex->nDataPos = 0;
            pindex->nUndoPos = 0;
            setDirtyBlockIndex.insert(pindex);

            // Prune from mapBlocksUnlinked -- any block we prune would have
            // to be downloaded again in order to consider its chain, at which
            // point it would be considered as a candidate for
            // mapBlocksUnlinked or setBlockIndexCandidates.
            std::pair<std::multimap<CBlockIndex*, CBlockIndex*>::iterator, std::multimap<CBlockIndex*, CBlockIndex*>::iterator> range = mapBlocksUnlinked.equal_range(pindex->pprev);
            while (range.first != range.second) {
                std::multimap<CBlockIndex *, CBlockIndex *>::iterator _it = range.first;
                range.first++;
                if (_it->second == pindex) {
                    mapBlocksUnlinked.erase(_it);
                }
            }
        }
    }

    vinfoBlockFile[fileNumber].SetNull();
    setDirtyFileInfo.insert(fileNumber);
}


void UnlinkPrunedFiles(const std::set<int>& setFilesToPrune)
{
    for (std::set<int>::iterator it = setFilesToPrune.begin(); it != setFilesToPrune.end(); ++it) {
        CDiskBlockPos pos(*it, 0);
        boost::filesystem::remove(GetBlockPosFilename(pos, "blk"));
        boost::filesystem::remove(GetBlockPosFilename(pos, "rev"));
        LogPrintf("Prune: %s deleted blk/rev (%05u)\n", __func__, *it);
    }
}

/* Calculate the block/rev files to delete based on height specified by user with RPC command pruneblockchain */
void FindFilesToPruneManual(std::set<int>& setFilesToPrune, int nManualPruneHeight)
{
    assert(fPruneMode && nManualPruneHeight > 0);

    LOCK2(cs_main, cs_LastBlockFile);
    if (chainActive.Tip() == NULL)
        return;

    // last block to prune is the lesser of (user-specified height, MIN_BLOCKS_TO_KEEP from the tip)
    unsigned int nLastBlockWeCanPrune = std::min((unsigned)nManualPruneHeight, chainActive.Tip()->nHeight - MIN_BLOCKS_TO_KEEP);
    int count=0;
    for (int fileNumber = 0; fileNumber < nLastBlockFile; fileNumber++) {
        if (vinfoBlockFile[fileNumber].nSize == 0 || vinfoBlockFile[fileNumber].nHeightLast > nLastBlockWeCanPrune)
            continue;
        PruneOneBlockFile(fileNumber);
        setFilesToPrune.insert(fileNumber);
        count++;
    }
    LogPrintf("Prune (Manual): prune_height=%d removed %d blk/rev pairs\n", nLastBlockWeCanPrune, count);
}

/* This function is called from the RPC code for pruneblockchain */
void PruneBlockFilesManual(int nManualPruneHeight)
{
    CValidationState state;
    FlushStateToDisk(state, FLUSH_STATE_NONE, nManualPruneHeight);
}

/* Calculate the block/rev files that should be deleted to remain under target*/
void FindFilesToPrune(std::set<int>& setFilesToPrune, uint64_t nPruneAfterHeight)
{
    LOCK2(cs_main, cs_LastBlockFile);
    if (chainActive.Tip() == NULL || nPruneTarget == 0) {
        return;
    }
    if ((uint64_t)chainActive.Tip()->nHeight <= nPruneAfterHeight) {
        return;
    }

    unsigned int nLastBlockWeCanPrune = chainActive.Tip()->nHeight - MIN_BLOCKS_TO_KEEP;
    uint64_t nCurrentUsage = CalculateCurrentUsage();
    // We don't check to prune until after we've allocated new space for files
    // So we should leave a buffer under our target to account for another allocation
    // before the next pruning.
    uint64_t nBuffer = BLOCKFILE_CHUNK_SIZE + UNDOFILE_CHUNK_SIZE;
    uint64_t nBytesToPrune;
    int count=0;

    if (nCurrentUsage + nBuffer >= nPruneTarget) {
        for (int fileNumber = 0; fileNumber < nLastBlockFile; fileNumber++) {
            nBytesToPrune = vinfoBlockFile[fileNumber].nSize + vinfoBlockFile[fileNumber].nUndoSize;

            if (vinfoBlockFile[fileNumber].nSize == 0)
                continue;

            if (nCurrentUsage + nBuffer < nPruneTarget)  // are we below our target?
                break;

            // don't prune files that could have a block within MIN_BLOCKS_TO_KEEP of the main chain's tip but keep scanning
            if (vinfoBlockFile[fileNumber].nHeightLast > nLastBlockWeCanPrune)
                continue;

            PruneOneBlockFile(fileNumber);
            // Queue up the files for removal
            setFilesToPrune.insert(fileNumber);
            nCurrentUsage -= nBytesToPrune;
            count++;
        }
    }

    LogPrint("prune", "Prune: target=%dMiB actual=%dMiB diff=%dMiB max_prune_height=%d removed %d blk/rev pairs\n",
           nPruneTarget/1024/1024, nCurrentUsage/1024/1024,
           ((int64_t)nPruneTarget - (int64_t)nCurrentUsage)/1024/1024,
           nLastBlockWeCanPrune, count);
}

bool CheckDiskSpace(uint64_t nAdditionalBytes)
{
    uint64_t nFreeBytesAvailable = boost::filesystem::space(GetDataDir()).available;

    // Check for nMinDiskSpace bytes (currently 50MB)
    if (nFreeBytesAvailable < nMinDiskSpace + nAdditionalBytes)
        return AbortNode("Disk space is low!", _("Error: Disk space is low!"));

    return true;
}

FILE* OpenDiskFile(const CDiskBlockPos &pos, const char *prefix, bool fReadOnly)
{
    if (pos.IsNull())
        return NULL;
    boost::filesystem::path path = GetBlockPosFilename(pos, prefix);
    boost::filesystem::create_directories(path.parent_path());
    FILE* file = fopen(path.string().c_str(), "rb+");
    if (!file && !fReadOnly)
        file = fopen(path.string().c_str(), "wb+");
    if (!file) {
        LogPrintf("Unable to open file %s\n", path.string());
        return NULL;
    }
    if (pos.nPos) {
        if (fseek(file, pos.nPos, SEEK_SET)) {
            LogPrintf("Unable to seek to position %u of %s\n", pos.nPos, path.string());
            fclose(file);
            return NULL;
        }
    }
    return file;
}

FILE* OpenBlockFile(const CDiskBlockPos &pos, bool fReadOnly) {
    return OpenDiskFile(pos, "blk", fReadOnly);
}

FILE* OpenUndoFile(const CDiskBlockPos &pos, bool fReadOnly) {
    return OpenDiskFile(pos, "rev", fReadOnly);
}

boost::filesystem::path GetBlockPosFilename(const CDiskBlockPos &pos, const char *prefix)
{
    return GetDataDir() / "blocks" / strprintf("%s%05u.dat", prefix, pos.nFile);
}

CBlockIndex * InsertBlockIndex(uint256 hash)
{
    if (hash.IsNull())
        return NULL;

    // Return existing
    BlockMap::iterator mi = mapBlockIndex.find(hash);
    if (mi != mapBlockIndex.end())
        return (*mi).second;

    // Create new
    CBlockIndex* pindexNew = new CBlockIndex();
    if (!pindexNew)
        throw std::runtime_error(std::string(__func__) + ": new CBlockIndex failed");
    mi = mapBlockIndex.insert(std::make_pair(hash, pindexNew)).first;
    pindexNew->phashBlock = &((*mi).first);

    return pindexNew;
}

bool static LoadBlockIndexDB(const CChainParams& chainparams)
{
    if (!pblocktree->LoadBlockIndexGuts(InsertBlockIndex))
        return false;

    boost::this_thread::interruption_point();

    // Calculate nChainWork
    std::vector<std::pair<int, CBlockIndex*> > vSortedByHeight;
    vSortedByHeight.reserve(mapBlockIndex.size());
    BOOST_FOREACH(const PAIRTYPE(uint256, CBlockIndex*)& item, mapBlockIndex)
    {
        CBlockIndex* pindex = item.second;
        vSortedByHeight.push_back(std::make_pair(pindex->nHeight, pindex));
    }
    sort(vSortedByHeight.begin(), vSortedByHeight.end());
    BOOST_FOREACH(const PAIRTYPE(int, CBlockIndex*)& item, vSortedByHeight)
    {
        CBlockIndex* pindex = item.second;
        pindex->nChainWork = (pindex->pprev ? pindex->pprev->nChainWork : 0) + GetBlockProof(*pindex);
        pindex->nTimeMax = (pindex->pprev ? std::max(pindex->pprev->nTimeMax, pindex->nTime) : pindex->nTime);
        // We can link the chain of blocks for which we've received transactions at some point.
        // Pruned nodes may have deleted the block.
        if (pindex->nTx > 0) {
            if (pindex->pprev) {
                if (pindex->pprev->nChainTx) {
                    pindex->nChainTx = pindex->pprev->nChainTx + pindex->nTx;
                } else {
                    pindex->nChainTx = 0;
                    mapBlocksUnlinked.insert(std::make_pair(pindex->pprev, pindex));
                }
            } else {
                pindex->nChainTx = pindex->nTx;
            }
        }
        if (pindex->IsValid(BLOCK_VALID_TRANSACTIONS) && (pindex->nChainTx || pindex->pprev == NULL))
            setBlockIndexCandidates.insert(pindex);
        if (pindex->nStatus & BLOCK_FAILED_MASK && (!pindexBestInvalid || pindex->nChainWork > pindexBestInvalid->nChainWork))
            pindexBestInvalid = pindex;
        if (pindex->pprev)
            pindex->BuildSkip();
        if (pindex->IsValid(BLOCK_VALID_TREE) && (pindexBestHeader == NULL || CBlockIndexWorkComparator()(pindexBestHeader, pindex)))
            pindexBestHeader = pindex;
    }

    // Load block file info
    pblocktree->ReadLastBlockFile(nLastBlockFile);
    vinfoBlockFile.resize(nLastBlockFile + 1);
    LogPrintf("%s: last block file = %i\n", __func__, nLastBlockFile);
    for (int nFile = 0; nFile <= nLastBlockFile; nFile++) {
        pblocktree->ReadBlockFileInfo(nFile, vinfoBlockFile[nFile]);
    }
    LogPrintf("%s: last block file info: %s\n", __func__, vinfoBlockFile[nLastBlockFile].ToString());
    for (int nFile = nLastBlockFile + 1; true; nFile++) {
        CBlockFileInfo info;
        if (pblocktree->ReadBlockFileInfo(nFile, info)) {
            vinfoBlockFile.push_back(info);
        } else {
            break;
        }
    }

    // Check presence of blk files
    LogPrintf("Checking all blk files are present...\n");
    std::set<int> setBlkDataFiles;
    BOOST_FOREACH(const PAIRTYPE(uint256, CBlockIndex*)& item, mapBlockIndex)
    {
        CBlockIndex* pindex = item.second;
        if (pindex->nStatus & BLOCK_HAVE_DATA) {
            setBlkDataFiles.insert(pindex->nFile);
        }
    }
    for (std::set<int>::iterator it = setBlkDataFiles.begin(); it != setBlkDataFiles.end(); it++)
    {
        CDiskBlockPos pos(*it, 0);
        if (CAutoFile(OpenBlockFile(pos, true), SER_DISK, CLIENT_VERSION).IsNull()) {
            return false;
        }
    }

    // Check whether we have ever pruned block & undo files
    pblocktree->ReadFlag("prunedblockfiles", fHavePruned);
    if (fHavePruned)
        LogPrintf("LoadBlockIndexDB(): Block files have previously been pruned\n");

    // Check whether we need to continue reindexing
    bool fReindexing = false;
    pblocktree->ReadReindexing(fReindexing);
    fReindex |= fReindexing;

    // Check whether we have a transaction index
    pblocktree->ReadFlag("txindex", fTxIndex);
    LogPrintf("%s: transaction index %s\n", __func__, fTxIndex ? "enabled" : "disabled");

    // Check whether we have the name history
    pblocktree->ReadFlag("namehistory", fNameHistory);
    LogPrintf("LoadBlockIndexDB(): name history %s\n", fNameHistory ? "enabled" : "disabled");

    // Load pointer to end of best chain
    BlockMap::iterator it = mapBlockIndex.find(pcoinsTip->GetBestBlock());
    if (it == mapBlockIndex.end())
        return true;
    chainActive.SetTip(it->second);

    PruneBlockIndexCandidates();

    LogPrintf("%s: hashBestChain=%s height=%d date=%s progress=%f\n", __func__,
        chainActive.Tip()->GetBlockHash().ToString(), chainActive.Height(),
        DateTimeStrFormat("%Y-%m-%d %H:%M:%S", chainActive.Tip()->GetBlockTime()),
        GuessVerificationProgress(chainparams.TxData(), chainActive.Tip()));

    return true;
}

CVerifyDB::CVerifyDB()
{
    uiInterface.ShowProgress(_("Verifying blocks..."), 0);
}

CVerifyDB::~CVerifyDB()
{
    uiInterface.ShowProgress("", 100);
}

bool CVerifyDB::VerifyDB(const CChainParams& chainparams, CCoinsView *coinsview, int nCheckLevel, int nCheckDepth)
{
    LOCK(cs_main);
    if (chainActive.Tip() == NULL || chainActive.Tip()->pprev == NULL)
        return true;

    // Verify blocks in the best chain
    if (nCheckDepth <= 0)
        nCheckDepth = 1000000000; // suffices until the year 19000
    if (nCheckDepth > chainActive.Height())
        nCheckDepth = chainActive.Height();
    nCheckLevel = std::max(0, std::min(4, nCheckLevel));
    LogPrintf("Verifying last %i blocks at level %i\n", nCheckDepth, nCheckLevel);
    CCoinsViewCache coins(coinsview);
    std::set<valtype> dummyNames;
    CBlockIndex* pindexState = chainActive.Tip();
    CBlockIndex* pindexFailure = NULL;
    int nGoodTransactions = 0;
    CValidationState state;
    int reportDone = 0;
    LogPrintf("[0%%]...");
    for (CBlockIndex* pindex = chainActive.Tip(); pindex && pindex->pprev; pindex = pindex->pprev)
    {
        boost::this_thread::interruption_point();
        int percentageDone = std::max(1, std::min(99, (int)(((double)(chainActive.Height() - pindex->nHeight)) / (double)nCheckDepth * (nCheckLevel >= 4 ? 50 : 100))));
        if (reportDone < percentageDone/10) {
            // report every 10% step
            LogPrintf("[%d%%]...", percentageDone);
            reportDone = percentageDone/10;
        }
        uiInterface.ShowProgress(_("Verifying blocks..."), percentageDone);
        if (pindex->nHeight < chainActive.Height()-nCheckDepth)
            break;
        if (fPruneMode && !(pindex->nStatus & BLOCK_HAVE_DATA)) {
            // If pruning, only go back as far as we have data.
            LogPrintf("VerifyDB(): block verification stopping at height %d (pruning, no data)\n", pindex->nHeight);
            break;
        }
        CBlock block;
        // check level 0: read from disk
        if (!ReadBlockFromDisk(block, pindex, chainparams.GetConsensus()))
            return error("VerifyDB(): *** ReadBlockFromDisk failed at %d, hash=%s", pindex->nHeight, pindex->GetBlockHash().ToString());
        // check level 1: verify block validity
        if (nCheckLevel >= 1 && !CheckBlock(block, state, chainparams.GetConsensus()))
            return error("%s: *** found bad block at %d, hash=%s (%s)\n", __func__,
                         pindex->nHeight, pindex->GetBlockHash().ToString(), FormatStateMessage(state));
        // check level 2: verify undo validity
        if (nCheckLevel >= 2 && pindex) {
            CBlockUndo undo;
            CDiskBlockPos pos = pindex->GetUndoPos();
            if (!pos.IsNull()) {
                if (!UndoReadFromDisk(undo, pos, pindex->pprev->GetBlockHash()))
                    return error("VerifyDB(): *** found bad undo data at %d, hash=%s\n", pindex->nHeight, pindex->GetBlockHash().ToString());
            }
        }
        // check level 3: check for inconsistencies during memory-only disconnect of tip blocks
        if (nCheckLevel >= 3 && pindex == pindexState && (coins.DynamicMemoryUsage() + pcoinsTip->DynamicMemoryUsage()) <= nCoinCacheUsage) {
            bool fClean = true;
            if (!DisconnectBlock(block, state, pindex, coins, dummyNames, &fClean))
                return error("VerifyDB(): *** irrecoverable inconsistency in block data at %d, hash=%s", pindex->nHeight, pindex->GetBlockHash().ToString());
            pindexState = pindex->pprev;
            if (!fClean) {
                nGoodTransactions = 0;
                pindexFailure = pindex;
            } else
                nGoodTransactions += block.vtx.size();
        }
        if (ShutdownRequested())
            return true;
    }
    if (pindexFailure)
        return error("VerifyDB(): *** coin database inconsistencies found (last %i blocks, %i good transactions before that)\n", chainActive.Height() - pindexFailure->nHeight + 1, nGoodTransactions);

    // check level 4: try reconnecting blocks
    if (nCheckLevel >= 4) {
        CBlockIndex *pindex = pindexState;
        while (pindex != chainActive.Tip()) {
            boost::this_thread::interruption_point();
            uiInterface.ShowProgress(_("Verifying blocks..."), std::max(1, std::min(99, 100 - (int)(((double)(chainActive.Height() - pindex->nHeight)) / (double)nCheckDepth * 50))));
            pindex = chainActive.Next(pindex);
            CBlock block;
            if (!ReadBlockFromDisk(block, pindex, chainparams.GetConsensus()))
                return error("VerifyDB(): *** ReadBlockFromDisk failed at %d, hash=%s", pindex->nHeight, pindex->GetBlockHash().ToString());
            if (!ConnectBlock(block, state, pindex, coins, dummyNames, chainparams))
                return error("VerifyDB(): *** found unconnectable block at %d, hash=%s", pindex->nHeight, pindex->GetBlockHash().ToString());
        }
    }

    LogPrintf("[DONE].\n");
    LogPrintf("No coin database inconsistencies in last %i blocks (%i transactions)\n", chainActive.Height() - pindexState->nHeight, nGoodTransactions);

    return true;
}

bool RewindBlockIndex(const CChainParams& params)
{
    LOCK(cs_main);

    int nHeight = 1;
    while (nHeight <= chainActive.Height()) {
        if (IsWitnessEnabled(chainActive[nHeight - 1], params.GetConsensus()) && !(chainActive[nHeight]->nStatus & BLOCK_OPT_WITNESS)) {
            break;
        }
        nHeight++;
    }

    // nHeight is now the height of the first insufficiently-validated block, or tipheight + 1
    CValidationState state;
    CBlockIndex* pindex = chainActive.Tip();
    while (chainActive.Height() >= nHeight) {
        if (fPruneMode && !(chainActive.Tip()->nStatus & BLOCK_HAVE_DATA)) {
            // If pruning, don't try rewinding past the HAVE_DATA point;
            // since older blocks can't be served anyway, there's
            // no need to walk further, and trying to DisconnectTip()
            // will fail (and require a needless reindex/redownload
            // of the blockchain).
            break;
        }
        if (!DisconnectTip(state, params, true)) {
            return error("RewindBlockIndex: unable to disconnect block at height %i", pindex->nHeight);
        }
        // Occasionally flush state to disk.
        if (!FlushStateToDisk(state, FLUSH_STATE_PERIODIC))
            return false;
    }

    // Reduce validity flag and have-data flags.
    // We do this after actual disconnecting, otherwise we'll end up writing the lack of data
    // to disk before writing the chainstate, resulting in a failure to continue if interrupted.
    for (BlockMap::iterator it = mapBlockIndex.begin(); it != mapBlockIndex.end(); it++) {
        CBlockIndex* pindexIter = it->second;

        // Note: If we encounter an insufficiently validated block that
        // is on chainActive, it must be because we are a pruning node, and
        // this block or some successor doesn't HAVE_DATA, so we were unable to
        // rewind all the way.  Blocks remaining on chainActive at this point
        // must not have their validity reduced.
        if (IsWitnessEnabled(pindexIter->pprev, params.GetConsensus()) && !(pindexIter->nStatus & BLOCK_OPT_WITNESS) && !chainActive.Contains(pindexIter)) {
            // Reduce validity
            pindexIter->nStatus = std::min<unsigned int>(pindexIter->nStatus & BLOCK_VALID_MASK, BLOCK_VALID_TREE) | (pindexIter->nStatus & ~BLOCK_VALID_MASK);
            // Remove have-data flags.
            pindexIter->nStatus &= ~(BLOCK_HAVE_DATA | BLOCK_HAVE_UNDO);
            // Remove storage location.
            pindexIter->nFile = 0;
            pindexIter->nDataPos = 0;
            pindexIter->nUndoPos = 0;
            // Remove various other things
            pindexIter->nTx = 0;
            pindexIter->nChainTx = 0;
            pindexIter->nSequenceId = 0;
            // Make sure it gets written.
            setDirtyBlockIndex.insert(pindexIter);
            // Update indexes
            setBlockIndexCandidates.erase(pindexIter);
            std::pair<std::multimap<CBlockIndex*, CBlockIndex*>::iterator, std::multimap<CBlockIndex*, CBlockIndex*>::iterator> ret = mapBlocksUnlinked.equal_range(pindexIter->pprev);
            while (ret.first != ret.second) {
                if (ret.first->second == pindexIter) {
                    mapBlocksUnlinked.erase(ret.first++);
                } else {
                    ++ret.first;
                }
            }
        } else if (pindexIter->IsValid(BLOCK_VALID_TRANSACTIONS) && pindexIter->nChainTx) {
            setBlockIndexCandidates.insert(pindexIter);
        }
    }

    PruneBlockIndexCandidates();

    CheckBlockIndex(params.GetConsensus());

    if (!FlushStateToDisk(state, FLUSH_STATE_ALWAYS)) {
        return false;
    }

    return true;
}

// May NOT be used after any connections are up as much
// of the peer-processing logic assumes a consistent
// block index state
void UnloadBlockIndex()
{
    LOCK(cs_main);
    setBlockIndexCandidates.clear();
    chainActive.SetTip(NULL);
    pindexBestInvalid = NULL;
    pindexBestHeader = NULL;
    mempool.clear();
    mapBlocksUnlinked.clear();
    vinfoBlockFile.clear();
    nLastBlockFile = 0;
    nBlockSequenceId = 1;
    setDirtyBlockIndex.clear();
    setDirtyFileInfo.clear();
    versionbitscache.Clear();
    for (int b = 0; b < VERSIONBITS_NUM_BITS; b++) {
        warningcache[b].clear();
    }

    BOOST_FOREACH(BlockMap::value_type& entry, mapBlockIndex) {
        delete entry.second;
    }
    mapBlockIndex.clear();
    fHavePruned = false;
}

bool LoadBlockIndex(const CChainParams& chainparams)
{
    // Load block index from databases
    if (!fReindex && !LoadBlockIndexDB(chainparams))
        return false;
    return true;
}

bool InitBlockIndex(const CChainParams& chainparams)
{
    LOCK(cs_main);

    // Check whether we're already initialized
    if (chainActive.Genesis() != NULL)
        return true;

    // Use the provided setting for -txindex in the new database
    fTxIndex = GetBoolArg("-txindex", DEFAULT_TXINDEX);
    pblocktree->WriteFlag("txindex", fTxIndex);
    fNameHistory = GetBoolArg("-namehistory", false);
    pblocktree->WriteFlag("namehistory", fNameHistory);
    LogPrintf("Initializing databases...\n");

    // Only add the genesis block if not reindexing (in which case we reuse the one already on disk)
    if (!fReindex) {
        try {
            CBlock &block = const_cast<CBlock&>(chainparams.GenesisBlock());
            // Start new block file
            unsigned int nBlockSize = ::GetSerializeSize(block, SER_DISK, CLIENT_VERSION);
            CDiskBlockPos blockPos;
            CValidationState state;
            if (!FindBlockPos(state, blockPos, nBlockSize+8, 0, block.GetBlockTime()))
                return error("LoadBlockIndex(): FindBlockPos failed");
            if (!WriteBlockToDisk(block, blockPos, chainparams.MessageStart()))
                return error("LoadBlockIndex(): writing genesis block to disk failed");
            CBlockIndex *pindex = AddToBlockIndex(block);
            if (!ReceivedBlockTransactions(block, state, pindex, blockPos))
                return error("LoadBlockIndex(): genesis block not accepted");
            // Force a chainstate write so that when we VerifyDB in a moment, it doesn't check stale data
            return FlushStateToDisk(state, FLUSH_STATE_ALWAYS);
        } catch (const std::runtime_error& e) {
            return error("LoadBlockIndex(): failed to initialize block database: %s", e.what());
        }
    }

    return true;
}

bool LoadExternalBlockFile(const CChainParams& chainparams, FILE* fileIn, CDiskBlockPos *dbp)
{
    // Map of disk positions for blocks with unknown parent (only used for reindex)
    static std::multimap<uint256, CDiskBlockPos> mapBlocksUnknownParent;
    int64_t nStart = GetTimeMillis();

    int nLoaded = 0;
    try {
        // This takes over fileIn and calls fclose() on it in the CBufferedFile destructor
        CBufferedFile blkdat(fileIn, 2*MAX_BLOCK_SERIALIZED_SIZE, MAX_BLOCK_SERIALIZED_SIZE+8, SER_DISK, CLIENT_VERSION);
        uint64_t nRewind = blkdat.GetPos();
        while (!blkdat.eof()) {
            boost::this_thread::interruption_point();

            blkdat.SetPos(nRewind);
            nRewind++; // start one byte further next time, in case of failure
            blkdat.SetLimit(); // remove former limit
            unsigned int nSize = 0;
            try {
                // locate a header
                unsigned char buf[CMessageHeader::MESSAGE_START_SIZE];
                blkdat.FindByte(chainparams.MessageStart()[0]);
                nRewind = blkdat.GetPos()+1;
                blkdat >> FLATDATA(buf);
                if (memcmp(buf, chainparams.MessageStart(), CMessageHeader::MESSAGE_START_SIZE))
                    continue;
                // read size
                blkdat >> nSize;
                if (nSize < 80 || nSize > MAX_BLOCK_SERIALIZED_SIZE)
                    continue;
            } catch (const std::exception&) {
                // no valid block header found; don't complain
                break;
            }
            try {
                // read block
                uint64_t nBlockPos = blkdat.GetPos();
                if (dbp)
                    dbp->nPos = nBlockPos;
                blkdat.SetLimit(nBlockPos + nSize);
                blkdat.SetPos(nBlockPos);
                std::shared_ptr<CBlock> pblock = std::make_shared<CBlock>();
                CBlock& block = *pblock;
                blkdat >> block;
                nRewind = blkdat.GetPos();

                // detect out of order blocks, and store them for later
                uint256 hash = block.GetHash();
                if (hash != chainparams.GetConsensus().hashGenesisBlock && mapBlockIndex.find(block.hashPrevBlock) == mapBlockIndex.end()) {
                    LogPrint("reindex", "%s: Out of order block %s, parent %s not known\n", __func__, hash.ToString(),
                            block.hashPrevBlock.ToString());
                    if (dbp)
                        mapBlocksUnknownParent.insert(std::make_pair(block.hashPrevBlock, *dbp));
                    continue;
                }

                // process in case the block isn't known yet
                if (mapBlockIndex.count(hash) == 0 || (mapBlockIndex[hash]->nStatus & BLOCK_HAVE_DATA) == 0) {
                    LOCK(cs_main);
                    CValidationState state;
                    if (AcceptBlock(pblock, state, chainparams, NULL, true, dbp, NULL))
                        nLoaded++;
                    if (state.IsError())
                        break;
                } else if (hash != chainparams.GetConsensus().hashGenesisBlock && mapBlockIndex[hash]->nHeight % 1000 == 0) {
                    LogPrint("reindex", "Block Import: already had block %s at height %d\n", hash.ToString(), mapBlockIndex[hash]->nHeight);
                }

                // Activate the genesis block so normal node progress can continue
                if (hash == chainparams.GetConsensus().hashGenesisBlock) {
                    CValidationState state;
                    if (!ActivateBestChain(state, chainparams)) {
                        break;
                    }
                }

                NotifyHeaderTip();

                // Recursively process earlier encountered successors of this block
                std::deque<uint256> queue;
                queue.push_back(hash);
                while (!queue.empty()) {
                    uint256 head = queue.front();
                    queue.pop_front();
                    std::pair<std::multimap<uint256, CDiskBlockPos>::iterator, std::multimap<uint256, CDiskBlockPos>::iterator> range = mapBlocksUnknownParent.equal_range(head);
                    while (range.first != range.second) {
                        std::multimap<uint256, CDiskBlockPos>::iterator it = range.first;
                        std::shared_ptr<CBlock> pblockrecursive = std::make_shared<CBlock>();
                        if (ReadBlockFromDisk(*pblockrecursive, it->second, chainparams.GetConsensus()))
                        {
                            LogPrint("reindex", "%s: Processing out of order child %s of %s\n", __func__, pblockrecursive->GetHash().ToString(),
                                    head.ToString());
                            LOCK(cs_main);
                            CValidationState dummy;
                            if (AcceptBlock(pblockrecursive, dummy, chainparams, NULL, true, &it->second, NULL))
                            {
                                nLoaded++;
                                queue.push_back(pblockrecursive->GetHash());
                            }
                        }
                        range.first++;
                        mapBlocksUnknownParent.erase(it);
                        NotifyHeaderTip();
                    }
                }
            } catch (const std::exception& e) {
                LogPrintf("%s: Deserialize or I/O error - %s\n", __func__, e.what());
            }
        }
    } catch (const std::runtime_error& e) {
        AbortNode(std::string("System error: ") + e.what());
    }
    if (nLoaded > 0)
        LogPrintf("Loaded %i blocks from external file in %dms\n", nLoaded, GetTimeMillis() - nStart);
    return nLoaded > 0;
}

void static CheckBlockIndex(const Consensus::Params& consensusParams)
{
    if (!fCheckBlockIndex) {
        return;
    }

    LOCK(cs_main);

    // During a reindex, we read the genesis block and call CheckBlockIndex before ActivateBestChain,
    // so we have the genesis block in mapBlockIndex but no active chain.  (A few of the tests when
    // iterating the block tree require that chainActive has been initialized.)
    if (chainActive.Height() < 0) {
        assert(mapBlockIndex.size() <= 1);
        return;
    }

    // Build forward-pointing map of the entire block tree.
    std::multimap<CBlockIndex*,CBlockIndex*> forward;
    for (BlockMap::iterator it = mapBlockIndex.begin(); it != mapBlockIndex.end(); it++) {
        forward.insert(std::make_pair(it->second->pprev, it->second));
    }

    assert(forward.size() == mapBlockIndex.size());

    std::pair<std::multimap<CBlockIndex*,CBlockIndex*>::iterator,std::multimap<CBlockIndex*,CBlockIndex*>::iterator> rangeGenesis = forward.equal_range(NULL);
    CBlockIndex *pindex = rangeGenesis.first->second;
    rangeGenesis.first++;
    assert(rangeGenesis.first == rangeGenesis.second); // There is only one index entry with parent NULL.

    // Iterate over the entire block tree, using depth-first search.
    // Along the way, remember whether there are blocks on the path from genesis
    // block being explored which are the first to have certain properties.
    size_t nNodes = 0;
    int nHeight = 0;
    CBlockIndex* pindexFirstInvalid = NULL; // Oldest ancestor of pindex which is invalid.
    CBlockIndex* pindexFirstMissing = NULL; // Oldest ancestor of pindex which does not have BLOCK_HAVE_DATA.
    CBlockIndex* pindexFirstNeverProcessed = NULL; // Oldest ancestor of pindex for which nTx == 0.
    CBlockIndex* pindexFirstNotTreeValid = NULL; // Oldest ancestor of pindex which does not have BLOCK_VALID_TREE (regardless of being valid or not).
    CBlockIndex* pindexFirstNotTransactionsValid = NULL; // Oldest ancestor of pindex which does not have BLOCK_VALID_TRANSACTIONS (regardless of being valid or not).
    CBlockIndex* pindexFirstNotChainValid = NULL; // Oldest ancestor of pindex which does not have BLOCK_VALID_CHAIN (regardless of being valid or not).
    CBlockIndex* pindexFirstNotScriptsValid = NULL; // Oldest ancestor of pindex which does not have BLOCK_VALID_SCRIPTS (regardless of being valid or not).
    while (pindex != NULL) {
        nNodes++;
        if (pindexFirstInvalid == NULL && pindex->nStatus & BLOCK_FAILED_VALID) pindexFirstInvalid = pindex;
        if (pindexFirstMissing == NULL && !(pindex->nStatus & BLOCK_HAVE_DATA)) pindexFirstMissing = pindex;
        if (pindexFirstNeverProcessed == NULL && pindex->nTx == 0) pindexFirstNeverProcessed = pindex;
        if (pindex->pprev != NULL && pindexFirstNotTreeValid == NULL && (pindex->nStatus & BLOCK_VALID_MASK) < BLOCK_VALID_TREE) pindexFirstNotTreeValid = pindex;
        if (pindex->pprev != NULL && pindexFirstNotTransactionsValid == NULL && (pindex->nStatus & BLOCK_VALID_MASK) < BLOCK_VALID_TRANSACTIONS) pindexFirstNotTransactionsValid = pindex;
        if (pindex->pprev != NULL && pindexFirstNotChainValid == NULL && (pindex->nStatus & BLOCK_VALID_MASK) < BLOCK_VALID_CHAIN) pindexFirstNotChainValid = pindex;
        if (pindex->pprev != NULL && pindexFirstNotScriptsValid == NULL && (pindex->nStatus & BLOCK_VALID_MASK) < BLOCK_VALID_SCRIPTS) pindexFirstNotScriptsValid = pindex;

        // Begin: actual consistency checks.
        if (pindex->pprev == NULL) {
            // Genesis block checks.
            assert(pindex->GetBlockHash() == consensusParams.hashGenesisBlock); // Genesis block's hash must match.
            assert(pindex == chainActive.Genesis()); // The current active chain's genesis block must be this block.
        }
        if (pindex->nChainTx == 0) assert(pindex->nSequenceId <= 0);  // nSequenceId can't be set positive for blocks that aren't linked (negative is used for preciousblock)
        // VALID_TRANSACTIONS is equivalent to nTx > 0 for all nodes (whether or not pruning has occurred).
        // HAVE_DATA is only equivalent to nTx > 0 (or VALID_TRANSACTIONS) if no pruning has occurred.
        if (!fHavePruned) {
            // If we've never pruned, then HAVE_DATA should be equivalent to nTx > 0
            assert(!(pindex->nStatus & BLOCK_HAVE_DATA) == (pindex->nTx == 0));
            assert(pindexFirstMissing == pindexFirstNeverProcessed);
        } else {
            // If we have pruned, then we can only say that HAVE_DATA implies nTx > 0
            if (pindex->nStatus & BLOCK_HAVE_DATA) assert(pindex->nTx > 0);
        }
        if (pindex->nStatus & BLOCK_HAVE_UNDO) assert(pindex->nStatus & BLOCK_HAVE_DATA);
        assert(((pindex->nStatus & BLOCK_VALID_MASK) >= BLOCK_VALID_TRANSACTIONS) == (pindex->nTx > 0)); // This is pruning-independent.
        // All parents having had data (at some point) is equivalent to all parents being VALID_TRANSACTIONS, which is equivalent to nChainTx being set.
        assert((pindexFirstNeverProcessed != NULL) == (pindex->nChainTx == 0)); // nChainTx != 0 is used to signal that all parent blocks have been processed (but may have been pruned).
        assert((pindexFirstNotTransactionsValid != NULL) == (pindex->nChainTx == 0));
        assert(pindex->nHeight == nHeight); // nHeight must be consistent.
        assert(pindex->pprev == NULL || pindex->nChainWork >= pindex->pprev->nChainWork); // For every block except the genesis block, the chainwork must be larger than the parent's.
        assert(nHeight < 2 || (pindex->pskip && (pindex->pskip->nHeight < nHeight))); // The pskip pointer must point back for all but the first 2 blocks.
        assert(pindexFirstNotTreeValid == NULL); // All mapBlockIndex entries must at least be TREE valid
        if ((pindex->nStatus & BLOCK_VALID_MASK) >= BLOCK_VALID_TREE) assert(pindexFirstNotTreeValid == NULL); // TREE valid implies all parents are TREE valid
        if ((pindex->nStatus & BLOCK_VALID_MASK) >= BLOCK_VALID_CHAIN) assert(pindexFirstNotChainValid == NULL); // CHAIN valid implies all parents are CHAIN valid
        if ((pindex->nStatus & BLOCK_VALID_MASK) >= BLOCK_VALID_SCRIPTS) assert(pindexFirstNotScriptsValid == NULL); // SCRIPTS valid implies all parents are SCRIPTS valid
        if (pindexFirstInvalid == NULL) {
            // Checks for not-invalid blocks.
            assert((pindex->nStatus & BLOCK_FAILED_MASK) == 0); // The failed mask cannot be set for blocks without invalid parents.
        }
        if (!CBlockIndexWorkComparator()(pindex, chainActive.Tip()) && pindexFirstNeverProcessed == NULL) {
            if (pindexFirstInvalid == NULL) {
                // If this block sorts at least as good as the current tip and
                // is valid and we have all data for its parents, it must be in
                // setBlockIndexCandidates.  chainActive.Tip() must also be there
                // even if some data has been pruned.
                if (pindexFirstMissing == NULL || pindex == chainActive.Tip()) {
                    assert(setBlockIndexCandidates.count(pindex));
                }
                // If some parent is missing, then it could be that this block was in
                // setBlockIndexCandidates but had to be removed because of the missing data.
                // In this case it must be in mapBlocksUnlinked -- see test below.
            }
        } else { // If this block sorts worse than the current tip or some ancestor's block has never been seen, it cannot be in setBlockIndexCandidates.
            assert(setBlockIndexCandidates.count(pindex) == 0);
        }
        // Check whether this block is in mapBlocksUnlinked.
        std::pair<std::multimap<CBlockIndex*,CBlockIndex*>::iterator,std::multimap<CBlockIndex*,CBlockIndex*>::iterator> rangeUnlinked = mapBlocksUnlinked.equal_range(pindex->pprev);
        bool foundInUnlinked = false;
        while (rangeUnlinked.first != rangeUnlinked.second) {
            assert(rangeUnlinked.first->first == pindex->pprev);
            if (rangeUnlinked.first->second == pindex) {
                foundInUnlinked = true;
                break;
            }
            rangeUnlinked.first++;
        }
        if (pindex->pprev && (pindex->nStatus & BLOCK_HAVE_DATA) && pindexFirstNeverProcessed != NULL && pindexFirstInvalid == NULL) {
            // If this block has block data available, some parent was never received, and has no invalid parents, it must be in mapBlocksUnlinked.
            assert(foundInUnlinked);
        }
        if (!(pindex->nStatus & BLOCK_HAVE_DATA)) assert(!foundInUnlinked); // Can't be in mapBlocksUnlinked if we don't HAVE_DATA
        if (pindexFirstMissing == NULL) assert(!foundInUnlinked); // We aren't missing data for any parent -- cannot be in mapBlocksUnlinked.
        if (pindex->pprev && (pindex->nStatus & BLOCK_HAVE_DATA) && pindexFirstNeverProcessed == NULL && pindexFirstMissing != NULL) {
            // We HAVE_DATA for this block, have received data for all parents at some point, but we're currently missing data for some parent.
            assert(fHavePruned); // We must have pruned.
            // This block may have entered mapBlocksUnlinked if:
            //  - it has a descendant that at some point had more work than the
            //    tip, and
            //  - we tried switching to that descendant but were missing
            //    data for some intermediate block between chainActive and the
            //    tip.
            // So if this block is itself better than chainActive.Tip() and it wasn't in
            // setBlockIndexCandidates, then it must be in mapBlocksUnlinked.
            if (!CBlockIndexWorkComparator()(pindex, chainActive.Tip()) && setBlockIndexCandidates.count(pindex) == 0) {
                if (pindexFirstInvalid == NULL) {
                    assert(foundInUnlinked);
                }
            }
        }
        // assert(pindex->GetBlockHash() == pindex->GetBlockHeader().GetHash()); // Perhaps too slow
        // End: actual consistency checks.

        // Try descending into the first subnode.
        std::pair<std::multimap<CBlockIndex*,CBlockIndex*>::iterator,std::multimap<CBlockIndex*,CBlockIndex*>::iterator> range = forward.equal_range(pindex);
        if (range.first != range.second) {
            // A subnode was found.
            pindex = range.first->second;
            nHeight++;
            continue;
        }
        // This is a leaf node.
        // Move upwards until we reach a node of which we have not yet visited the last child.
        while (pindex) {
            // We are going to either move to a parent or a sibling of pindex.
            // If pindex was the first with a certain property, unset the corresponding variable.
            if (pindex == pindexFirstInvalid) pindexFirstInvalid = NULL;
            if (pindex == pindexFirstMissing) pindexFirstMissing = NULL;
            if (pindex == pindexFirstNeverProcessed) pindexFirstNeverProcessed = NULL;
            if (pindex == pindexFirstNotTreeValid) pindexFirstNotTreeValid = NULL;
            if (pindex == pindexFirstNotTransactionsValid) pindexFirstNotTransactionsValid = NULL;
            if (pindex == pindexFirstNotChainValid) pindexFirstNotChainValid = NULL;
            if (pindex == pindexFirstNotScriptsValid) pindexFirstNotScriptsValid = NULL;
            // Find our parent.
            CBlockIndex* pindexPar = pindex->pprev;
            // Find which child we just visited.
            std::pair<std::multimap<CBlockIndex*,CBlockIndex*>::iterator,std::multimap<CBlockIndex*,CBlockIndex*>::iterator> rangePar = forward.equal_range(pindexPar);
            while (rangePar.first->second != pindex) {
                assert(rangePar.first != rangePar.second); // Our parent must have at least the node we're coming from as child.
                rangePar.first++;
            }
            // Proceed to the next one.
            rangePar.first++;
            if (rangePar.first != rangePar.second) {
                // Move to the sibling.
                pindex = rangePar.first->second;
                break;
            } else {
                // Move up further.
                pindex = pindexPar;
                nHeight--;
                continue;
            }
        }
    }

    // Check that we actually traversed the entire map.
    assert(nNodes == forward.size());
}

std::string CBlockFileInfo::ToString() const
{
    return strprintf("CBlockFileInfo(blocks=%u, size=%u, heights=%u...%u, time=%s...%s)", nBlocks, nSize, nHeightFirst, nHeightLast, DateTimeStrFormat("%Y-%m-%d", nTimeFirst), DateTimeStrFormat("%Y-%m-%d", nTimeLast));
}

CBlockFileInfo* GetBlockFileInfo(size_t n)
{
    return &vinfoBlockFile.at(n);
}

ThresholdState VersionBitsTipState(const Consensus::Params& params, Consensus::DeploymentPos pos)
{
    LOCK(cs_main);
    return VersionBitsState(chainActive.Tip(), params, pos, versionbitscache);
}

int VersionBitsTipStateSinceHeight(const Consensus::Params& params, Consensus::DeploymentPos pos)
{
    LOCK(cs_main);
    return VersionBitsStateSinceHeight(chainActive.Tip(), params, pos, versionbitscache);
}

static const uint64_t MEMPOOL_DUMP_VERSION = 1;

bool LoadMempool(void)
{
    int64_t nExpiryTimeout = GetArg("-mempoolexpiry", DEFAULT_MEMPOOL_EXPIRY) * 60 * 60;
    FILE* filestr = fopen((GetDataDir() / "mempool.dat").string().c_str(), "rb");
    CAutoFile file(filestr, SER_DISK, CLIENT_VERSION);
    if (file.IsNull()) {
        LogPrintf("Failed to open mempool file from disk. Continuing anyway.\n");
        return false;
    }

    int64_t count = 0;
    int64_t skipped = 0;
    int64_t failed = 0;
    int64_t nNow = GetTime();

    try {
        uint64_t version;
        file >> version;
        if (version != MEMPOOL_DUMP_VERSION) {
            return false;
        }
        uint64_t num;
        file >> num;
        double prioritydummy = 0;
        while (num--) {
            CTransactionRef tx;
            int64_t nTime;
            int64_t nFeeDelta;
            file >> tx;
            file >> nTime;
            file >> nFeeDelta;

            CAmount amountdelta = nFeeDelta;
            if (amountdelta) {
                mempool.PrioritiseTransaction(tx->GetHash(), prioritydummy, amountdelta);
            }
            CValidationState state;
            if (nTime + nExpiryTimeout > nNow) {
                LOCK(cs_main);
                AcceptToMemoryPoolWithTime(mempool, state, tx, true, NULL, nTime);
                if (state.IsValid()) {
                    ++count;
                } else {
                    ++failed;
                }
            } else {
                ++skipped;
            }
            if (ShutdownRequested())
                return false;
        }
        std::map<uint256, CAmount> mapDeltas;
        file >> mapDeltas;

        for (const auto& i : mapDeltas) {
            mempool.PrioritiseTransaction(i.first, prioritydummy, i.second);
        }
    } catch (const std::exception& e) {
        LogPrintf("Failed to deserialize mempool data on disk: %s. Continuing anyway.\n", e.what());
        return false;
    }

    LogPrintf("Imported mempool transactions from disk: %i successes, %i failed, %i expired\n", count, failed, skipped);
    return true;
}

void DumpMempool(void)
{
    int64_t start = GetTimeMicros();

    std::map<uint256, CAmount> mapDeltas;
    std::vector<TxMempoolInfo> vinfo;

    {
        LOCK(mempool.cs);
        for (const auto &i : mempool.mapDeltas) {
            mapDeltas[i.first] = i.second.second;
        }
        vinfo = mempool.infoAll();
    }

    int64_t mid = GetTimeMicros();

    try {
        FILE* filestr = fopen((GetDataDir() / "mempool.dat.new").string().c_str(), "wb");
        if (!filestr) {
            return;
        }

        CAutoFile file(filestr, SER_DISK, CLIENT_VERSION);

        uint64_t version = MEMPOOL_DUMP_VERSION;
        file << version;

        file << (uint64_t)vinfo.size();
        for (const auto& i : vinfo) {
            file << *(i.tx);
            file << (int64_t)i.nTime;
            file << (int64_t)i.nFeeDelta;
            mapDeltas.erase(i.tx->GetHash());
        }

        file << mapDeltas;
        FileCommit(file.Get());
        file.fclose();
        RenameOver(GetDataDir() / "mempool.dat.new", GetDataDir() / "mempool.dat");
        int64_t last = GetTimeMicros();
        LogPrintf("Dumped mempool: %gs to copy, %gs to dump\n", (mid-start)*0.000001, (last-mid)*0.000001);
    } catch (const std::exception& e) {
        LogPrintf("Failed to dump mempool: %s. Continuing anyway.\n", e.what());
    }
}

//! Guess how far we are in the verification process at the given block index
double GuessVerificationProgress(const ChainTxData& data, CBlockIndex *pindex) {
    if (pindex == NULL)
        return 0.0;

    int64_t nNow = time(NULL);

    double fTxTotal;

    if (pindex->nChainTx <= data.nTxCount) {
        fTxTotal = data.nTxCount + (nNow - data.nTime) * data.dTxRate;
    } else {
        fTxTotal = pindex->nChainTx + (nNow - pindex->GetBlockTime()) * data.dTxRate;
    }

    return pindex->nChainTx / fTxTotal;
}

class CMainCleanup
{
public:
    CMainCleanup() {}
    ~CMainCleanup() {
        // block headers
        BlockMap::iterator it1 = mapBlockIndex.begin();
        for (; it1 != mapBlockIndex.end(); it1++)
            delete (*it1).second;
        mapBlockIndex.clear();
    }
} instance_of_cmaincleanup;<|MERGE_RESOLUTION|>--- conflicted
+++ resolved
@@ -2664,14 +2664,10 @@
 
             } // MemPoolConflictRemovalTracker destroyed and conflict evictions are notified
 
-<<<<<<< HEAD
-            // Transactions in the connnected block are notified
+            // Transactions in the connected block are notified
             for (const auto& tx : connectTrace.txNameConflicts) {
                 GetMainSignals().NameConflict(*tx, pindexNewTip->GetBlockHash());
             }
-=======
-            // Transactions in the connected block are notified
->>>>>>> afab2d64
             for (const auto& pair : connectTrace.blocksConnected) {
                 assert(pair.second);
                 const CBlock& block = *(pair.second);
