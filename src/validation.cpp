--- conflicted
+++ resolved
@@ -1875,34 +1875,8 @@
     int64_t nTime1 = GetTimeMicros(); nTimeCheck += nTime1 - nTimeStart;
     LogPrint(BCLog::BENCH, "    - Sanity checks: %.2fms [%.2fs (%.2fms/blk)]\n", MILLI * (nTime1 - nTimeStart), nTimeCheck * MICRO, nTimeCheck * MILLI / nBlocksTotal);
 
-<<<<<<< HEAD
     // Chimaera has BIP34 activated from the start, so there's no need for the
     // BIP30 checks.
-=======
-    // Do not allow blocks that contain transactions which 'overwrite' older transactions,
-    // unless those are already completely spent.
-    // If such overwrites are allowed, coinbases and transactions depending upon those
-    // can be duplicated to remove the ability to spend the first instance -- even after
-    // being sent to another address.
-    // See BIP30 and http://r6.ca/blog/20120206T005236Z.html for more information.
-    // This logic is not necessary for memory pool transactions, as AcceptToMemoryPool
-    // already refuses previously-known transaction ids entirely.
-    // FIXME: Enable strict check after appropriate fork.
-    bool fEnforceBIP30 = (!pindex->phashBlock) || // Enforce on CreateNewBlock invocations which don't have a hash.
-                          !(true);
-    assert(pindex->pprev);
-
-    if (fEnforceBIP30) {
-        for (const auto& tx : block.vtx) {
-            for (size_t o = 0; o < tx->vout.size(); o++) {
-                if (view.HaveCoin(COutPoint(tx->GetHash(), o))) {
-                    return state.DoS(100, error("ConnectBlock(): tried to overwrite transaction"),
-                                     REJECT_INVALID, "bad-txns-BIP30");
-                }
-            }
-        }
-    }
->>>>>>> 85c3db42
 
     // Start enforcing BIP68 (sequence locks) and BIP112 (CHECKSEQUENCEVERIFY) using versionbits logic.
     int nLockTimeFlags = 0;
