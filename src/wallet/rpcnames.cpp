--- conflicted
+++ resolved
@@ -24,8 +24,6 @@
 
 #include <univalue.h>
 
-<<<<<<< HEAD
-=======
 #include <algorithm>
 #include <memory>
 
@@ -227,7 +225,6 @@
 }
 
 } // anonymous namespace
->>>>>>> 19d707a8
 /* ************************************************************************** */
 
 UniValue
@@ -248,7 +245,6 @@
         "\nResult:\n"
         "[\n"
         + NameInfoHelp ("  ")
-            .withExpiration ()
             .withField ("\"transferred\": xxxxx",
                         "(boolean) whether the name was transferred and is"
                         " no longer owned by the wallet")
@@ -314,7 +310,6 @@
         = getNameInfo (name, nameOp.getOpValue (),
                        COutPoint (tx.GetHash (), nOut),
                        nameOp.getAddress ());
-      addExpirationInfo (pindex->nHeight, obj);
 
       const bool mine = IsMine (*pwallet, nameOp.getAddress ());
       obj.pushKV ("transferred", !mine);
@@ -334,10 +329,7 @@
 /* ************************************************************************** */
 
 UniValue
-<<<<<<< HEAD
 name_register (const JSONRPCRequest& request)
-=======
-name_new (const JSONRPCRequest& request)
 {
   std::shared_ptr<CWallet> const wallet = GetWalletForJSONRPCRequest (request);
   CWallet* const pwallet = wallet.get ();
@@ -345,168 +337,27 @@
   if (!EnsureWalletIsAvailable (pwallet, request.fHelp))
     return NullUniValue;
 
-  if (request.fHelp || request.params.size () < 1 || request.params.size () > 2)
+  if (request.fHelp
+      || (request.params.size () != 2 && request.params.size () != 3))
     throw std::runtime_error (
-        "name_new \"name\" (\"options\")\n"
-        "\nStart registration of the given name.  Must be followed up with"
-        " name_firstupdate to finish the registration.\n"
+        "name_register \"name\" \"value\" (\"options\")\n"
+        "\nRegister a new name.\n"
         + HelpRequiringPassphrase (pwallet) +
         "\nArguments:\n"
         "1. \"name\"          (string, required) the name to register\n"
-        "2. \"options\"       (object, optional)\n"
-        + getNameOpOptionsHelp () +
-        "\nResult:\n"
-        "[\n"
-        "  xxxxx,   (string) the txid, required for name_firstupdate\n"
-        "  xxxxx    (string) random value for name_firstupdate\n"
-        "]\n"
-        "\nExamples:\n"
-        + HelpExampleCli ("name_new", "\"myname\"")
-        + HelpExampleRpc ("name_new", "\"myname\"")
-      );
-
-  RPCTypeCheck (request.params, {UniValue::VSTR, UniValue::VOBJ});
-
-  const std::string nameStr = request.params[0].get_str ();
-  const valtype name = ValtypeFromString (nameStr);
-  if (name.size () > MAX_NAME_LENGTH)
-    throw JSONRPCError (RPC_INVALID_PARAMETER, "the name is too long");
-
-  UniValue options(UniValue::VOBJ);
-  if (request.params.size () >= 2)
-    options = request.params[1].get_obj ();
-
-  valtype rand(20);
-  GetRandBytes (&rand[0], rand.size ());
-
-  valtype toHash(rand);
-  toHash.insert (toHash.end (), name.begin (), name.end ());
-  const uint160 hash = Hash160 (toHash);
-
-  /* No explicit locking should be necessary.  CReserveKey takes care
-     of locking the wallet, and CommitTransaction (called when sending
-     the tx) locks cs_main as necessary.  */
-
-  EnsureWalletIsUnlocked (pwallet);
-
-  DestinationAddressHelper destHelper(*pwallet);
-  destHelper.setOptions (options);
-
-  const CScript newScript
-      = CNameScript::buildNameNew (destHelper.getScript (), hash);
-
-  CCoinControl coinControl;
-  CTransactionRef tx = SendNameOutput (*pwallet, newScript, nullptr, options);
-  destHelper.finalise ();
-
-  const std::string randStr = HexStr (rand);
-  const std::string txid = tx->GetHash ().GetHex ();
-  LogPrintf ("name_new: name=%s, rand=%s, tx=%s\n",
-             nameStr.c_str (), randStr.c_str (), txid.c_str ());
-
-  UniValue res(UniValue::VARR);
-  res.push_back (txid);
-  res.push_back (randStr);
-
-  return res;
-}
-
-/* ************************************************************************** */
-
-namespace
-{
-
-/**
- * Helper routine to fetch the name output of a previous transaction.  This
- * is required for name_firstupdate.
- * @param txid Previous transaction ID.
- * @param txOut Set to the corresponding output.
- * @param txIn Set to the CTxIn to include in the new tx.
- * @return True if the output could be found.
- */
-bool
-getNamePrevout (const uint256& txid, CTxOut& txOut, CTxIn& txIn)
-{
-  AssertLockHeld (cs_main);
-
-  // Maximum number of outputs that are checked for the NAME_NEW prevout.
-  constexpr unsigned MAX_NAME_PREVOUT_TRIALS = 1000;
-
-  // Unfortunately, with the change of the txdb to be based on outputs rather
-  // than full transactions, we can no longer just look up the txid and iterate
-  // over all outputs.  Since this is only necessary for a corner case, we just
-  // keep trying with indices until we find the output (up to a maximum number
-  // of trials).
-
-  for (unsigned i = 0; i < MAX_NAME_PREVOUT_TRIALS; ++i)
-    {
-      const COutPoint outp(txid, i);
-
-      Coin coin;
-      if (!pcoinsTip->GetCoin (outp, coin))
-        continue;
-
-      if (!coin.out.IsNull ()
-          && CNameScript::isNameScript (coin.out.scriptPubKey))
-        {
-          txOut = coin.out;
-          txIn = CTxIn (outp);
-          return true;
-        }
-    }
-
-  return false;
-}
-
-}  // anonymous namespace
-
-UniValue
-name_firstupdate (const JSONRPCRequest& request)
->>>>>>> 19d707a8
-{
-  std::shared_ptr<CWallet> const wallet = GetWalletForJSONRPCRequest (request);
-  CWallet* const pwallet = wallet.get ();
-
-  if (!EnsureWalletIsAvailable (pwallet, request.fHelp))
-    return NullUniValue;
-
-  if (request.fHelp
-      || (request.params.size () != 2 && request.params.size () != 3))
-    throw std::runtime_error (
-<<<<<<< HEAD
-        "name_register \"name\" \"value\" (\"toaddress\")\n"
-        "\nRegister a new name.\n"
-=======
-        "name_firstupdate \"name\" \"rand\" \"tx\" \"value\" (\"options\")\n"
-        "\nFinish the registration of a name.  Depends on name_new being"
-        " already issued.\n"
->>>>>>> 19d707a8
-        + HelpRequiringPassphrase (pwallet) +
-        "\nArguments:\n"
-        "1. \"name\"          (string, required) the name to register\n"
-        "4. \"value\"         (string, required) value for the name\n"
-        "5. \"options\"       (object, optional)\n"
+        "2. \"value\"         (string, required) value for the name\n"
+        "3. \"options\"       (object, optional)\n"
         + getNameOpOptionsHelp () +
         "\nResult:\n"
         "\"txid\"             (string) the name_register's txid\n"
         "\nExamples:\n"
-<<<<<<< HEAD
         + HelpExampleCli ("name_register", "\"myname\", \"new-value\"")
         + HelpExampleCli ("name_register", "\"myname\", \"new-value\", \"NEX4nME5p3iyNK3gFh4FUeUriHXxEFemo9\"")
         + HelpExampleRpc ("name_register", "\"myname\", \"new-value\"")
       );
 
   RPCTypeCheck (request.params,
-                {UniValue::VSTR, UniValue::VSTR, UniValue::VSTR});
-=======
-        + HelpExampleCli ("name_firstupdate", "\"myname\", \"555844f2db9c7f4b25da6cb8277596de45021ef2\" \"a77ceb22aa03304b7de64ec43328974aeaca211c37dd29dcce4ae461bb80ca84\", \"my-value\"")
-        + HelpExampleRpc ("name_firstupdate", "\"myname\", \"555844f2db9c7f4b25da6cb8277596de45021ef2\" \"a77ceb22aa03304b7de64ec43328974aeaca211c37dd29dcce4ae461bb80ca84\", \"my-value\"")
-      );
-
-  RPCTypeCheck (request.params,
-                {UniValue::VSTR, UniValue::VSTR, UniValue::VSTR, UniValue::VSTR,
-                 UniValue::VOBJ});
->>>>>>> 19d707a8
+                {UniValue::VSTR, UniValue::VSTR, UniValue::VOBJ});
 
   const std::string nameStr = request.params[0].get_str ();
   const valtype name = ValtypeFromString (nameStr);
@@ -520,16 +371,13 @@
   if (!IsValueValid (value, state))
     throw JSONRPCError (RPC_INVALID_PARAMETER, state.GetRejectReason ());
 
-<<<<<<< HEAD
+  UniValue options(UniValue::VOBJ);
+  if (request.params.size () >= 3)
+    options = request.params[2].get_obj ();
+
   /* Reject updates to a name for which the mempool already has
      a pending registration.  This is not a hard rule enforced by network
      rules, but it is necessary with the current mempool implementation.  */
-=======
-  UniValue options(UniValue::VOBJ);
-  if (request.params.size () >= 5)
-    options = request.params[4].get_obj ();
-
->>>>>>> 19d707a8
   {
     LOCK (mempool.cs);
     if (mempool.registersName (name))
@@ -550,52 +398,15 @@
 
   EnsureWalletIsUnlocked (pwallet);
 
-<<<<<<< HEAD
-  CReserveKey keyName(pwallet);
-  CPubKey pubKeyReserve;
-  const bool ok = keyName.GetReservedKey (pubKeyReserve, true);
-  assert (ok);
-  bool usedKey = false;
-
-  CScript addrName;
-  if (request.params.size () == 3)
-    {
-      keyName.ReturnKey ();
-      const CTxDestination dest
-        = DecodeDestination (request.params[2].get_str ());
-      if (!IsValidDestination (dest))
-        throw JSONRPCError (RPC_INVALID_ADDRESS_OR_KEY, "invalid address");
-
-      addrName = GetScriptForDestination (dest);
-    }
-  else
-    {
-      usedKey = true;
-      addrName = GetScriptForDestination (pubKeyReserve.GetID ());
-    }
-
-  const CScript nameScript
-    = CNameScript::buildNameRegister (addrName, name, value);
-
-  CCoinControl coinControl;
-  CTransactionRef tx = SendMoneyToScript (pwallet, nameScript, nullptr,
-                                          NAME_LOCKED_AMOUNT, false,
-                                          coinControl, {}, {});
-
-  if (usedKey)
-    keyName.KeepKey ();
-=======
   DestinationAddressHelper destHelper(*pwallet);
   destHelper.setOptions (options);
 
   const CScript nameScript
-    = CNameScript::buildNameFirstupdate (destHelper.getScript (), name, value,
-                                         rand);
+    = CNameScript::buildNameRegister (destHelper.getScript (), name, value);
 
   CCoinControl coinControl;
-  CTransactionRef tx = SendNameOutput (*pwallet, nameScript, &txIn, options);
+  CTransactionRef tx = SendNameOutput (*pwallet, nameScript, nullptr, options);
   destHelper.finalise ();
->>>>>>> 19d707a8
 
   return tx->GetHash ().GetHex ();
 }
