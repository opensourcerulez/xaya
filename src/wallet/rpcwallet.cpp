--- conflicted
+++ resolved
@@ -298,10 +298,11 @@
     // Parse Bitcoin address
     CScript scriptPubKey = GetScriptForDestination(address);
 
-    return SendMoneyToScript(pwallet, scriptPubKey, nullptr, nValue, fSubtractFeeFromAmount, coin_control, std::move(mapValue));
+    return SendMoneyToScript(locked_chain, pwallet, scriptPubKey, nullptr, nValue, fSubtractFeeFromAmount, coin_control, std::move(mapValue));
 }
 
 CTransactionRef SendMoneyToScript(
+    interfaces::Chain::Lock& locked_chain,
     CWallet* const pwallet, const CScript &scriptPubKey,
     const CTxIn* withInput, CAmount nValue, bool fSubtractFeeFromAmount,
     const CCoinControl& coin_control, mapValue_t mapValue)
@@ -341,11 +342,7 @@
     CRecipient recipient = {scriptPubKey, nValue, fSubtractFeeFromAmount};
     vecSend.push_back(recipient);
     CTransactionRef tx;
-<<<<<<< HEAD
-    if (!pwallet->CreateTransaction(vecSend, withInput, tx, reservekey, nFeeRequired, nChangePosRet, strError, coin_control)) {
-=======
-    if (!pwallet->CreateTransaction(locked_chain, vecSend, tx, reservekey, nFeeRequired, nChangePosRet, strError, coin_control)) {
->>>>>>> 89957b93
+    if (!pwallet->CreateTransaction(locked_chain, vecSend, withInput, tx, reservekey, nFeeRequired, nChangePosRet, strError, coin_control)) {
         if (!fSubtractFeeFromAmount && nValue + nFeeRequired > curBalance)
             strError = strprintf("Error: This transaction requires a transaction fee of at least %s", FormatMoney(nFeeRequired));
         throw JSONRPCError(RPC_WALLET_ERROR, strError);
@@ -933,11 +930,7 @@
     int nChangePosRet = -1;
     std::string strFailReason;
     CTransactionRef tx;
-<<<<<<< HEAD
-    bool fCreated = pwallet->CreateTransaction(vecSend, nullptr, tx, keyChange, nFeeRequired, nChangePosRet, strFailReason, coin_control);
-=======
-    bool fCreated = pwallet->CreateTransaction(*locked_chain, vecSend, tx, keyChange, nFeeRequired, nChangePosRet, strFailReason, coin_control);
->>>>>>> 89957b93
+    bool fCreated = pwallet->CreateTransaction(*locked_chain, vecSend, nullptr, tx, keyChange, nFeeRequired, nChangePosRet, strFailReason, coin_control);
     if (!fCreated)
         throw JSONRPCError(RPC_WALLET_INSUFFICIENT_FUNDS, strFailReason);
     CValidationState state;
@@ -2774,20 +2767,15 @@
     std::vector<COutput> vecOutputs;
     int expireDepth;
     {
-<<<<<<< HEAD
-        LOCK2(cs_main, pwallet->cs_wallet);
-        pwallet->AvailableCoins(vecOutputs, !include_unsafe, nullptr, nMinimumAmount, nMaximumAmount, nMinimumSumAmount, nMaximumCount, nMinDepth, nMaxDepth);
+        auto locked_chain = pwallet->chain().lock();
+        LOCK(pwallet->cs_wallet);
+        pwallet->AvailableCoins(*locked_chain, vecOutputs, !include_unsafe, nullptr, nMinimumAmount, nMaximumAmount, nMinimumSumAmount, nMaximumCount, nMinDepth, nMaxDepth);
 
         /* Retrieve and store "current" expiration depth.  We use that later
            to determine, based on confirmations, whether or not names
            are expired.  */
         expireDepth = Params().GetConsensus()
                         .rules->NameExpirationDepth(chainActive.Height());
-=======
-        auto locked_chain = pwallet->chain().lock();
-        LOCK(pwallet->cs_wallet);
-        pwallet->AvailableCoins(*locked_chain, vecOutputs, !include_unsafe, nullptr, nMinimumAmount, nMaximumAmount, nMinimumSumAmount, nMaximumCount, nMinDepth, nMaxDepth);
->>>>>>> 89957b93
     }
 
     LOCK(pwallet->cs_wallet);
