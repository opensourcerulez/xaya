// Copyright (c) 2010 Satoshi Nakamoto
// Copyright (c) 2009-2018 The Bitcoin Core developers
// Distributed under the MIT software license, see the accompanying
// file COPYING or http://www.opensource.org/licenses/mit-license.php.

#include <amount.h>
#include <chain.h>
#include <consensus/validation.h>
#include <core_io.h>
#include <httpserver.h>
#include <init.h>
#include <interfaces/chain.h>
#include <validation.h>
#include <key_io.h>
#include <net.h>
#include <outputtype.h>
#include <policy/feerate.h>
#include <policy/fees.h>
#include <policy/policy.h>
#include <policy/rbf.h>
#include <rpc/auxpow_miner.h>
#include <rpc/mining.h>
#include <rpc/rawtransaction.h>
#include <rpc/server.h>
#include <rpc/util.h>
#include <script/descriptor.h>
#include <script/names.h>
#include <script/sign.h>
#include <shutdown.h>
#include <timedata.h>
#include <util/system.h>
#include <util/moneystr.h>
#include <wallet/coincontrol.h>
#include <wallet/feebumper.h>
#include <wallet/rpcwallet.h>
#include <wallet/walletdb.h>
#include <wallet/walletutil.h>

#include <stdint.h>

#include <univalue.h>

#include <functional>

static const std::string WALLET_ENDPOINT_BASE = "/wallet/";

bool GetWalletNameFromJSONRPCRequest(const JSONRPCRequest& request, std::string& wallet_name)
{
    if (request.URI.substr(0, WALLET_ENDPOINT_BASE.size()) == WALLET_ENDPOINT_BASE) {
        // wallet endpoint was used
        wallet_name = urlDecode(request.URI.substr(WALLET_ENDPOINT_BASE.size()));
        return true;
    }
    return false;
}

std::shared_ptr<CWallet> GetWalletForJSONRPCRequest(const JSONRPCRequest& request)
{
    std::string wallet_name;
    if (GetWalletNameFromJSONRPCRequest(request, wallet_name)) {
        std::shared_ptr<CWallet> pwallet = GetWallet(wallet_name);
        if (!pwallet) throw JSONRPCError(RPC_WALLET_NOT_FOUND, "Requested wallet does not exist or is not loaded");
        return pwallet;
    }

    std::vector<std::shared_ptr<CWallet>> wallets = GetWallets();
    return wallets.size() == 1 || (request.fHelp && wallets.size() > 0) ? wallets[0] : nullptr;
}

std::string HelpRequiringPassphrase(CWallet * const pwallet)
{
    return pwallet && pwallet->IsCrypted()
        ? "\nRequires wallet passphrase to be set with walletpassphrase call."
        : "";
}

bool EnsureWalletIsAvailable(CWallet * const pwallet, bool avoidException)
{
    if (pwallet) return true;
    if (avoidException) return false;
    if (!HasWallets()) {
        throw JSONRPCError(
            RPC_METHOD_NOT_FOUND, "Method not found (wallet method is disabled because no wallet is loaded)");
    }
    throw JSONRPCError(RPC_WALLET_NOT_SPECIFIED,
        "Wallet file not specified (must request wallet RPC through /wallet/<filename> uri-path).");
}

void EnsureWalletIsUnlocked(CWallet * const pwallet)
{
    if (pwallet->IsLocked()) {
        throw JSONRPCError(RPC_WALLET_UNLOCK_NEEDED, "Error: Please enter the wallet passphrase with walletpassphrase first.");
    }
}

static void WalletTxToJSON(interfaces::Chain& chain, interfaces::Chain::Lock& locked_chain, const CWalletTx& wtx, UniValue& entry)
{
    int confirms = wtx.GetDepthInMainChain(locked_chain);
    entry.pushKV("confirmations", confirms);
    if (wtx.IsCoinBase())
        entry.pushKV("generated", true);
    if (confirms > 0)
    {
        entry.pushKV("blockhash", wtx.hashBlock.GetHex());
        entry.pushKV("blockindex", wtx.nIndex);
        entry.pushKV("blocktime", LookupBlockIndex(wtx.hashBlock)->GetBlockTime());
    } else {
        entry.pushKV("trusted", wtx.IsTrusted(locked_chain));
    }
    uint256 hash = wtx.GetHash();
    entry.pushKV("txid", hash.GetHex());
    UniValue conflicts(UniValue::VARR);
    for (const uint256& conflict : wtx.GetConflicts())
        conflicts.push_back(conflict.GetHex());
    entry.pushKV("walletconflicts", conflicts);
    entry.pushKV("time", wtx.GetTxTime());
    entry.pushKV("timereceived", (int64_t)wtx.nTimeReceived);

    // Add opt-in RBF status
    std::string rbfStatus = "no";
    if (confirms <= 0) {
        LOCK(mempool.cs);
        RBFTransactionState rbfState = IsRBFOptIn(*wtx.tx, mempool);
        if (rbfState == RBFTransactionState::UNKNOWN)
            rbfStatus = "unknown";
        else if (rbfState == RBFTransactionState::REPLACEABLE_BIP125)
            rbfStatus = "yes";
    }
    entry.pushKV("bip125-replaceable", rbfStatus);

    for (const std::pair<const std::string, std::string>& item : wtx.mapValue)
        entry.pushKV(item.first, item.second);
}

static std::string LabelFromValue(const UniValue& value)
{
    std::string label = value.get_str();
    if (label == "*")
        throw JSONRPCError(RPC_WALLET_INVALID_LABEL_NAME, "Invalid label name");
    return label;
}

static UniValue getnewaddress(const JSONRPCRequest& request)
{
    std::shared_ptr<CWallet> const wallet = GetWalletForJSONRPCRequest(request);
    CWallet* const pwallet = wallet.get();

    if (!EnsureWalletIsAvailable(pwallet, request.fHelp)) {
        return NullUniValue;
    }

    if (request.fHelp || request.params.size() > 2)
        throw std::runtime_error(
            RPCHelpMan{"getnewaddress",
                "\nReturns a new address for receiving payments.\n"
                "If 'label' is specified, it is added to the address book \n"
                "so payments received with the address will be associated with 'label'.\n",
                {
                    {"label", RPCArg::Type::STR, /* opt */ true, /* default_val */ "", "The label name for the address to be linked to. If not provided, the default label \"\" is used. It can also be set to the empty string \"\" to represent the default label. The label does not need to exist, it will be created if there is no label by the given name."},
                    {"address_type", RPCArg::Type::STR, /* opt */ true, /* default_val */ "", "The address type to use. Options are \"legacy\", \"p2sh-segwit\", and \"bech32\". Default is set by -addresstype."},
                }}
                .ToString() +
            "\nResult:\n"
            "\"address\"    (string) The new namecoin address\n"
            "\nExamples:\n"
            + HelpExampleCli("getnewaddress", "")
            + HelpExampleRpc("getnewaddress", "")
        );

    if (pwallet->IsWalletFlagSet(WALLET_FLAG_DISABLE_PRIVATE_KEYS)) {
        throw JSONRPCError(RPC_WALLET_ERROR, "Error: Private keys are disabled for this wallet");
    }

    LOCK(pwallet->cs_wallet);

    // Parse the label first so we don't generate a key if there's an error
    std::string label;
    if (!request.params[0].isNull())
        label = LabelFromValue(request.params[0]);

    OutputType output_type = pwallet->m_default_address_type;
    if (!request.params[1].isNull()) {
        if (!ParseOutputType(request.params[1].get_str(), output_type)) {
            throw JSONRPCError(RPC_INVALID_ADDRESS_OR_KEY, strprintf("Unknown address type '%s'", request.params[1].get_str()));
        }
    }

    if (!pwallet->IsLocked()) {
        pwallet->TopUpKeyPool();
    }

    // Generate a new key that is added to wallet
    CPubKey newKey;
    if (!pwallet->GetKeyFromPool(newKey)) {
        throw JSONRPCError(RPC_WALLET_KEYPOOL_RAN_OUT, "Error: Keypool ran out, please call keypoolrefill first");
    }
    pwallet->LearnRelatedScripts(newKey, output_type);
    CTxDestination dest = GetDestinationForKey(newKey, output_type);

    pwallet->SetAddressBook(dest, label, "receive");

    return EncodeDestination(dest);
}

static UniValue getrawchangeaddress(const JSONRPCRequest& request)
{
    std::shared_ptr<CWallet> const wallet = GetWalletForJSONRPCRequest(request);
    CWallet* const pwallet = wallet.get();

    if (!EnsureWalletIsAvailable(pwallet, request.fHelp)) {
        return NullUniValue;
    }

    if (request.fHelp || request.params.size() > 1)
        throw std::runtime_error(
            RPCHelpMan{"getrawchangeaddress",
                "\nReturns a new address, for receiving change.\n"
                "This is for use with raw transactions, NOT normal use.\n",
                {
                    {"address_type", RPCArg::Type::STR, /* opt */ true, /* default_val */ "", "The address type to use. Options are \"legacy\", \"p2sh-segwit\", and \"bech32\". Default is set by -changetype."},
                }}
                .ToString() +
            "\nResult:\n"
            "\"address\"    (string) The address\n"
            "\nExamples:\n"
            + HelpExampleCli("getrawchangeaddress", "")
            + HelpExampleRpc("getrawchangeaddress", "")
       );

    if (pwallet->IsWalletFlagSet(WALLET_FLAG_DISABLE_PRIVATE_KEYS)) {
        throw JSONRPCError(RPC_WALLET_ERROR, "Error: Private keys are disabled for this wallet");
    }

    LOCK(pwallet->cs_wallet);

    if (!pwallet->IsLocked()) {
        pwallet->TopUpKeyPool();
    }

    OutputType output_type = pwallet->m_default_change_type != OutputType::CHANGE_AUTO ? pwallet->m_default_change_type : pwallet->m_default_address_type;
    if (!request.params[0].isNull()) {
        if (!ParseOutputType(request.params[0].get_str(), output_type)) {
            throw JSONRPCError(RPC_INVALID_ADDRESS_OR_KEY, strprintf("Unknown address type '%s'", request.params[0].get_str()));
        }
    }

    CReserveKey reservekey(pwallet);
    CPubKey vchPubKey;
    if (!reservekey.GetReservedKey(vchPubKey, true))
        throw JSONRPCError(RPC_WALLET_KEYPOOL_RAN_OUT, "Error: Keypool ran out, please call keypoolrefill first");

    reservekey.KeepKey();

    pwallet->LearnRelatedScripts(vchPubKey, output_type);
    CTxDestination dest = GetDestinationForKey(vchPubKey, output_type);

    return EncodeDestination(dest);
}


static UniValue setlabel(const JSONRPCRequest& request)
{
    std::shared_ptr<CWallet> const wallet = GetWalletForJSONRPCRequest(request);
    CWallet* const pwallet = wallet.get();

    if (!EnsureWalletIsAvailable(pwallet, request.fHelp)) {
        return NullUniValue;
    }

    if (request.fHelp || request.params.size() != 2)
        throw std::runtime_error(
            RPCHelpMan{"setlabel",
                "\nSets the label associated with the given address.\n",
                {
                    {"address", RPCArg::Type::STR, /* opt */ false, /* default_val */ "", "The bitcoin address to be associated with a label."},
                    {"label", RPCArg::Type::STR, /* opt */ false, /* default_val */ "", "The label to assign to the address."},
                }}
                .ToString() +
<<<<<<< HEAD
            "\nArguments:\n"
            "1. \"address\"         (string, required) The namecoin address to be associated with a label.\n"
            "2. \"label\"           (string, required) The label to assign to the address.\n"
=======
>>>>>>> 45a1bd06
            "\nExamples:\n"
            + HelpExampleCli("setlabel", "\"N2xHFZ8NWNkGuuXfDxv8iMXdQGMd3tjZXX\" \"tabby\"")
            + HelpExampleRpc("setlabel", "\"N2xHFZ8NWNkGuuXfDxv8iMXdQGMd3tjZXX\", \"tabby\"")
        );

    LOCK(pwallet->cs_wallet);

    CTxDestination dest = DecodeDestination(request.params[0].get_str());
    if (!IsValidDestination(dest)) {
        throw JSONRPCError(RPC_INVALID_ADDRESS_OR_KEY, "Invalid Namecoin address");
    }

    std::string label = LabelFromValue(request.params[1]);

    if (IsMine(*pwallet, dest)) {
        pwallet->SetAddressBook(dest, label, "receive");
    } else {
        pwallet->SetAddressBook(dest, label, "send");
    }

    return NullUniValue;
}


static CTransactionRef SendMoney(interfaces::Chain::Lock& locked_chain, CWallet * const pwallet, const CTxDestination &address, CAmount nValue, bool fSubtractFeeFromAmount, const CCoinControl& coin_control, mapValue_t mapValue)
{
    // Parse Bitcoin address
    CScript scriptPubKey = GetScriptForDestination(address);

    return SendMoneyToScript(locked_chain, pwallet, scriptPubKey, nullptr, nValue, fSubtractFeeFromAmount, coin_control, std::move(mapValue));
}

CTransactionRef SendMoneyToScript(
    interfaces::Chain::Lock& locked_chain,
    CWallet* const pwallet, const CScript &scriptPubKey,
    const CTxIn* withInput, CAmount nValue, bool fSubtractFeeFromAmount,
    const CCoinControl& coin_control, mapValue_t mapValue)
{
    CAmount curBalance = pwallet->GetBalance();

    // Check amount
    if (nValue <= 0)
        throw JSONRPCError(RPC_INVALID_PARAMETER, "Invalid amount");

    /* If we have an additional input that is a name, we have to take this
       name's value into account as well for the balance check.  Otherwise one
       sees spurious "Insufficient funds" errors when updating names when the
       wallet's balance it smaller than the amount locked in the name.  */
    CAmount lockedValue = 0;
    std::string strError;
    if (withInput)
      {
        const CWalletTx* dummyWalletTx;
        if (!pwallet->FindValueInNameInput (*withInput, lockedValue,
                                            dummyWalletTx, strError))
          throw JSONRPCError(RPC_WALLET_ERROR, strError);
      }

    if (nValue > curBalance + lockedValue)
        throw JSONRPCError(RPC_WALLET_INSUFFICIENT_FUNDS, "Insufficient funds");

    if (pwallet->GetBroadcastTransactions() && !g_connman) {
        throw JSONRPCError(RPC_CLIENT_P2P_DISABLED, "Error: Peer-to-peer functionality missing or disabled");
    }

    // Create and send the transaction
    CReserveKey reservekey(pwallet);
    CAmount nFeeRequired;
    std::vector<CRecipient> vecSend;
    int nChangePosRet = -1;
    CRecipient recipient = {scriptPubKey, nValue, fSubtractFeeFromAmount};
    vecSend.push_back(recipient);
    CTransactionRef tx;
    if (!pwallet->CreateTransaction(locked_chain, vecSend, withInput, tx, reservekey, nFeeRequired, nChangePosRet, strError, coin_control)) {
        if (!fSubtractFeeFromAmount && nValue + nFeeRequired > curBalance)
            strError = strprintf("Error: This transaction requires a transaction fee of at least %s", FormatMoney(nFeeRequired));
        throw JSONRPCError(RPC_WALLET_ERROR, strError);
    }
    CValidationState state;
    if (!pwallet->CommitTransaction(tx, std::move(mapValue), {} /* orderForm */, reservekey, g_connman.get(), state)) {
        strError = strprintf("Error: The transaction was rejected! Reason given: %s", FormatStateMessage(state));
        throw JSONRPCError(RPC_WALLET_ERROR, strError);
    }
    return tx;
}

static UniValue sendtoaddress(const JSONRPCRequest& request)
{
    std::shared_ptr<CWallet> const wallet = GetWalletForJSONRPCRequest(request);
    CWallet* const pwallet = wallet.get();

    if (!EnsureWalletIsAvailable(pwallet, request.fHelp)) {
        return NullUniValue;
    }

    if (request.fHelp || request.params.size() < 2 || request.params.size() > 8)
        throw std::runtime_error(
            RPCHelpMan{"sendtoaddress",
                "\nSend an amount to a given address." +
                    HelpRequiringPassphrase(pwallet) + "\n",
                {
<<<<<<< HEAD
                    {"address", RPCArg::Type::STR, false},
                    {"amount", RPCArg::Type::AMOUNT, false},
                    {"comment", RPCArg::Type::STR, true},
                    {"comment_to", RPCArg::Type::STR, true},
                    {"subtractfeefromamount", RPCArg::Type::BOOL, true},
                    {"replaceable", RPCArg::Type::BOOL, true},
                    {"conf_target", RPCArg::Type::NUM, true},
                    {"estimate_mode", RPCArg::Type::STR, true},
                }}
                .ToString() +
            HelpRequiringPassphrase(pwallet) +
            "\nArguments:\n"
            "1. \"address\"            (string, required) The namecoin address to send to.\n"
            "2. \"amount\"             (numeric or string, required) The amount in " + CURRENCY_UNIT + " to send. eg 0.1\n"
            "3. \"comment\"            (string, optional) A comment used to store what the transaction is for. \n"
            "                             This is not part of the transaction, just kept in your wallet.\n"
            "4. \"comment_to\"         (string, optional) A comment to store the name of the person or organization \n"
            "                             to which you're sending the transaction. This is not part of the \n"
            "                             transaction, just kept in your wallet.\n"
            "5. subtractfeefromamount  (boolean, optional, default=false) The fee will be deducted from the amount being sent.\n"
            "                             The recipient will receive less namecoins than you enter in the amount field.\n"
            "6. replaceable            (boolean, optional) Allow this transaction to be replaced by a transaction with higher fees via BIP 125\n"
            "7. conf_target            (numeric, optional) Confirmation target (in blocks)\n"
            "8. \"estimate_mode\"      (string, optional, default=UNSET) The fee estimate mode, must be one of:\n"
=======
                    {"address", RPCArg::Type::STR, /* opt */ false, /* default_val */ "", "The bitcoin address to send to."},
                    {"amount", RPCArg::Type::AMOUNT, /* opt */ false, /* default_val */ "", "The amount in " + CURRENCY_UNIT + " to send. eg 0.1"},
                    {"comment", RPCArg::Type::STR, /* opt */ true, /* default_val */ "", "A comment used to store what the transaction is for.\n"
            "                             This is not part of the transaction, just kept in your wallet."},
                    {"comment_to", RPCArg::Type::STR, /* opt */ true, /* default_val */ "", "A comment to store the name of the person or organization\n"
            "                             to which you're sending the transaction. This is not part of the \n"
            "                             transaction, just kept in your wallet."},
                    {"subtractfeefromamount", RPCArg::Type::BOOL, /* opt */ true, /* default_val */ "false", "The fee will be deducted from the amount being sent.\n"
            "                             The recipient will receive less bitcoins than you enter in the amount field."},
                    {"replaceable", RPCArg::Type::BOOL, /* opt */ true, /* default_val */ "", "Allow this transaction to be replaced by a transaction with higher fees via BIP 125"},
                    {"conf_target", RPCArg::Type::NUM, /* opt */ true, /* default_val */ "", "Confirmation target (in blocks)"},
                    {"estimate_mode", RPCArg::Type::STR, /* opt */ true, /* default_val */ "UNSET", "The fee estimate mode, must be one of:\n"
>>>>>>> 45a1bd06
            "       \"UNSET\"\n"
            "       \"ECONOMICAL\"\n"
            "       \"CONSERVATIVE\""},
                }}
                .ToString() +
            "\nResult:\n"
            "\"txid\"                  (string) The transaction id.\n"
            "\nExamples:\n"
            + HelpExampleCli("sendtoaddress", "\"N2xHFZ8NWNkGuuXfDxv8iMXdQGMd3tjZfx\" 0.1")
            + HelpExampleCli("sendtoaddress", "\"N2xHFZ8NWNkGuuXfDxv8iMXdQGMd3tjZfx\" 0.1 \"donation\" \"seans outpost\"")
            + HelpExampleCli("sendtoaddress", "\"N2xHFZ8NWNkGuuXfDxv8iMXdQGMd3tjZfx\" 0.1 \"\" \"\" true")
            + HelpExampleRpc("sendtoaddress", "\"N2xHFZ8NWNkGuuXfDxv8iMXdQGMd3tjZfx\", 0.1, \"donation\", \"seans outpost\"")
        );

    // Make sure the results are valid at least up to the most recent block
    // the user could have gotten from another RPC command prior to now
    pwallet->BlockUntilSyncedToCurrentChain();

    auto locked_chain = pwallet->chain().lock();
    LOCK(pwallet->cs_wallet);

    CTxDestination dest = DecodeDestination(request.params[0].get_str());
    if (!IsValidDestination(dest)) {
        throw JSONRPCError(RPC_INVALID_ADDRESS_OR_KEY, "Invalid address");
    }

    /* Note that the code below is duplicated in sendtoname.  Make sure
       to update it accordingly with changes made here.  */

    // Amount
    CAmount nAmount = AmountFromValue(request.params[1]);
    if (nAmount <= 0)
        throw JSONRPCError(RPC_TYPE_ERROR, "Invalid amount for send");

    // Wallet comments
    mapValue_t mapValue;
    if (!request.params[2].isNull() && !request.params[2].get_str().empty())
        mapValue["comment"] = request.params[2].get_str();
    if (!request.params[3].isNull() && !request.params[3].get_str().empty())
        mapValue["to"] = request.params[3].get_str();

    bool fSubtractFeeFromAmount = false;
    if (!request.params[4].isNull()) {
        fSubtractFeeFromAmount = request.params[4].get_bool();
    }

    CCoinControl coin_control;
    if (!request.params[5].isNull()) {
        coin_control.m_signal_bip125_rbf = request.params[5].get_bool();
    }

    if (!request.params[6].isNull()) {
        coin_control.m_confirm_target = ParseConfirmTarget(request.params[6]);
    }

    if (!request.params[7].isNull()) {
        if (!FeeModeFromString(request.params[7].get_str(), coin_control.m_fee_mode)) {
            throw JSONRPCError(RPC_INVALID_PARAMETER, "Invalid estimate_mode parameter");
        }
    }


    EnsureWalletIsUnlocked(pwallet);

    CTransactionRef tx = SendMoney(*locked_chain, pwallet, dest, nAmount, fSubtractFeeFromAmount, coin_control, std::move(mapValue));
    return tx->GetHash().GetHex();
}

static UniValue listaddressgroupings(const JSONRPCRequest& request)
{
    std::shared_ptr<CWallet> const wallet = GetWalletForJSONRPCRequest(request);
    CWallet* const pwallet = wallet.get();

    if (!EnsureWalletIsAvailable(pwallet, request.fHelp)) {
        return NullUniValue;
    }

    if (request.fHelp || request.params.size() != 0)
        throw std::runtime_error(
            RPCHelpMan{"listaddressgroupings",
                "\nLists groups of addresses which have had their common ownership\n"
                "made public by common use as inputs or as the resulting change\n"
                "in past transactions\n",
                {}}
                .ToString() +
            "\nResult:\n"
            "[\n"
            "  [\n"
            "    [\n"
            "      \"address\",            (string) The namecoin address\n"
            "      amount,                 (numeric) The amount in " + CURRENCY_UNIT + "\n"
            "      \"label\"               (string, optional) The label\n"
            "    ]\n"
            "    ,...\n"
            "  ]\n"
            "  ,...\n"
            "]\n"
            "\nExamples:\n"
            + HelpExampleCli("listaddressgroupings", "")
            + HelpExampleRpc("listaddressgroupings", "")
        );

    // Make sure the results are valid at least up to the most recent block
    // the user could have gotten from another RPC command prior to now
    pwallet->BlockUntilSyncedToCurrentChain();

    auto locked_chain = pwallet->chain().lock();
    LOCK(pwallet->cs_wallet);

    UniValue jsonGroupings(UniValue::VARR);
    std::map<CTxDestination, CAmount> balances = pwallet->GetAddressBalances(*locked_chain);
    for (const std::set<CTxDestination>& grouping : pwallet->GetAddressGroupings()) {
        UniValue jsonGrouping(UniValue::VARR);
        for (const CTxDestination& address : grouping)
        {
            UniValue addressInfo(UniValue::VARR);
            addressInfo.push_back(EncodeDestination(address));
            addressInfo.push_back(ValueFromAmount(balances[address]));
            {
                if (pwallet->mapAddressBook.find(address) != pwallet->mapAddressBook.end()) {
                    addressInfo.push_back(pwallet->mapAddressBook.find(address)->second.name);
                }
            }
            jsonGrouping.push_back(addressInfo);
        }
        jsonGroupings.push_back(jsonGrouping);
    }
    return jsonGroupings;
}

static UniValue signmessage(const JSONRPCRequest& request)
{
    std::shared_ptr<CWallet> const wallet = GetWalletForJSONRPCRequest(request);
    CWallet* const pwallet = wallet.get();

    if (!EnsureWalletIsAvailable(pwallet, request.fHelp)) {
        return NullUniValue;
    }

    if (request.fHelp || request.params.size() != 2)
        throw std::runtime_error(
            RPCHelpMan{"signmessage",
                "\nSign a message with the private key of an address" +
                    HelpRequiringPassphrase(pwallet) + "\n",
                {
                    {"address", RPCArg::Type::STR, /* opt */ false, /* default_val */ "", "The bitcoin address to use for the private key."},
                    {"message", RPCArg::Type::STR, /* opt */ false, /* default_val */ "", "The message to create a signature of."},
                }}
                .ToString() +
<<<<<<< HEAD
            HelpRequiringPassphrase(pwallet) + "\n"
            "\nArguments:\n"
            "1. \"address\"         (string, required) The namecoin address to use for the private key.\n"
            "2. \"message\"         (string, required) The message to create a signature of.\n"
=======
>>>>>>> 45a1bd06
            "\nResult:\n"
            "\"signature\"          (string) The signature of the message encoded in base 64\n"
            "\nExamples:\n"
            "\nUnlock the wallet for 30 seconds\n"
            + HelpExampleCli("walletpassphrase", "\"mypassphrase\" 30") +
            "\nCreate the signature\n"
            + HelpExampleCli("signmessage", "\"N2xHFZ8NWNkGuuXfDxv8iMXdQGMd3tjZXX\" \"my message\"") +
            "\nVerify the signature\n"
            + HelpExampleCli("verifymessage", "\"N2xHFZ8NWNkGuuXfDxv8iMXdQGMd3tjZXX\" \"signature\" \"my message\"") +
            "\nAs a JSON-RPC call\n"
            + HelpExampleRpc("signmessage", "\"N2xHFZ8NWNkGuuXfDxv8iMXdQGMd3tjZXX\", \"my message\"")
        );

    auto locked_chain = pwallet->chain().lock();
    LOCK(pwallet->cs_wallet);

    EnsureWalletIsUnlocked(pwallet);

    std::string strAddress = request.params[0].get_str();
    std::string strMessage = request.params[1].get_str();

    CTxDestination dest = DecodeDestination(strAddress);
    if (!IsValidDestination(dest)) {
        throw JSONRPCError(RPC_TYPE_ERROR, "Invalid address");
    }

    const CKeyID *keyID = boost::get<CKeyID>(&dest);
    if (!keyID) {
        throw JSONRPCError(RPC_TYPE_ERROR, "Address does not refer to key");
    }

    CKey key;
    if (!pwallet->GetKey(*keyID, key)) {
        throw JSONRPCError(RPC_WALLET_ERROR, "Private key not available");
    }

    CHashWriter ss(SER_GETHASH, 0);
    ss << strMessageMagic;
    ss << strMessage;

    std::vector<unsigned char> vchSig;
    if (!key.SignCompact(ss.GetHash(), vchSig))
        throw JSONRPCError(RPC_INVALID_ADDRESS_OR_KEY, "Sign failed");

    return EncodeBase64(vchSig.data(), vchSig.size());
}

static UniValue getreceivedbyaddress(const JSONRPCRequest& request)
{
    std::shared_ptr<CWallet> const wallet = GetWalletForJSONRPCRequest(request);
    CWallet* const pwallet = wallet.get();

    if (!EnsureWalletIsAvailable(pwallet, request.fHelp)) {
        return NullUniValue;
    }

    if (request.fHelp || request.params.size() < 1 || request.params.size() > 2)
        throw std::runtime_error(
            RPCHelpMan{"getreceivedbyaddress",
                "\nReturns the total amount received by the given address in transactions with at least minconf confirmations.\n",
                {
                    {"address", RPCArg::Type::STR, /* opt */ false, /* default_val */ "", "The bitcoin address for transactions."},
                    {"minconf", RPCArg::Type::NUM, /* opt */ true, /* default_val */ "1", "Only include transactions confirmed at least this many times."},
                }}
                .ToString() +
<<<<<<< HEAD
            "\nArguments:\n"
            "1. \"address\"         (string, required) The namecoin address for transactions.\n"
            "2. minconf             (numeric, optional, default=1) Only include transactions confirmed at least this many times.\n"
=======
>>>>>>> 45a1bd06
            "\nResult:\n"
            "amount   (numeric) The total amount in " + CURRENCY_UNIT + " received at this address.\n"
            "\nExamples:\n"
            "\nThe amount from transactions with at least 1 confirmation\n"
            + HelpExampleCli("getreceivedbyaddress", "\"N2xHFZ8NWNkGuuXfDxv8iMXdQGMd3tjZXX\"") +
            "\nThe amount including unconfirmed transactions, zero confirmations\n"
            + HelpExampleCli("getreceivedbyaddress", "\"N2xHFZ8NWNkGuuXfDxv8iMXdQGMd3tjZXX\" 0") +
            "\nThe amount with at least 6 confirmations\n"
            + HelpExampleCli("getreceivedbyaddress", "\"N2xHFZ8NWNkGuuXfDxv8iMXdQGMd3tjZXX\" 6") +
            "\nAs a JSON-RPC call\n"
            + HelpExampleRpc("getreceivedbyaddress", "\"N2xHFZ8NWNkGuuXfDxv8iMXdQGMd3tjZXX\", 6")
       );

    // Make sure the results are valid at least up to the most recent block
    // the user could have gotten from another RPC command prior to now
    pwallet->BlockUntilSyncedToCurrentChain();

    LockAnnotation lock(::cs_main); // Temporary, for CheckFinalTx below. Removed in upcoming commit.
    auto locked_chain = pwallet->chain().lock();
    LOCK(pwallet->cs_wallet);

    // Bitcoin address
    CTxDestination dest = DecodeDestination(request.params[0].get_str());
    if (!IsValidDestination(dest)) {
        throw JSONRPCError(RPC_INVALID_ADDRESS_OR_KEY, "Invalid Namecoin address");
    }
    CScript scriptPubKey = GetScriptForDestination(dest);
    if (!IsMine(*pwallet, scriptPubKey)) {
        throw JSONRPCError(RPC_WALLET_ERROR, "Address not found in wallet");
    }

    // Minimum confirmations
    int nMinDepth = 1;
    if (!request.params[1].isNull())
        nMinDepth = request.params[1].get_int();

    // Tally
    CAmount nAmount = 0;
    for (const std::pair<const uint256, CWalletTx>& pairWtx : pwallet->mapWallet) {
        const CWalletTx& wtx = pairWtx.second;
        if (wtx.IsCoinBase() || !CheckFinalTx(*wtx.tx))
            continue;

        for (const CTxOut& txout : wtx.tx->vout)
            if (txout.scriptPubKey == scriptPubKey)
                if (wtx.GetDepthInMainChain(*locked_chain) >= nMinDepth)
                    nAmount += txout.nValue;
    }

    return  ValueFromAmount(nAmount);
}


static UniValue getreceivedbylabel(const JSONRPCRequest& request)
{
    std::shared_ptr<CWallet> const wallet = GetWalletForJSONRPCRequest(request);
    CWallet* const pwallet = wallet.get();

    if (!EnsureWalletIsAvailable(pwallet, request.fHelp)) {
        return NullUniValue;
    }

    if (request.fHelp || request.params.size() < 1 || request.params.size() > 2)
        throw std::runtime_error(
            RPCHelpMan{"getreceivedbylabel",
                "\nReturns the total amount received by addresses with <label> in transactions with at least [minconf] confirmations.\n",
                {
                    {"label", RPCArg::Type::STR, /* opt */ false, /* default_val */ "", "The selected label, may be the default label using \"\"."},
                    {"minconf", RPCArg::Type::NUM, /* opt */ true, /* default_val */ "1", "Only include transactions confirmed at least this many times."},
                }}
                .ToString() +
            "\nResult:\n"
            "amount              (numeric) The total amount in " + CURRENCY_UNIT + " received for this label.\n"
            "\nExamples:\n"
            "\nAmount received by the default label with at least 1 confirmation\n"
            + HelpExampleCli("getreceivedbylabel", "\"\"") +
            "\nAmount received at the tabby label including unconfirmed amounts with zero confirmations\n"
            + HelpExampleCli("getreceivedbylabel", "\"tabby\" 0") +
            "\nThe amount with at least 6 confirmations\n"
            + HelpExampleCli("getreceivedbylabel", "\"tabby\" 6") +
            "\nAs a JSON-RPC call\n"
            + HelpExampleRpc("getreceivedbylabel", "\"tabby\", 6")
        );

    // Make sure the results are valid at least up to the most recent block
    // the user could have gotten from another RPC command prior to now
    pwallet->BlockUntilSyncedToCurrentChain();

    LockAnnotation lock(::cs_main); // Temporary, for CheckFinalTx below. Removed in upcoming commit.
    auto locked_chain = pwallet->chain().lock();
    LOCK(pwallet->cs_wallet);

    // Minimum confirmations
    int nMinDepth = 1;
    if (!request.params[1].isNull())
        nMinDepth = request.params[1].get_int();

    // Get the set of pub keys assigned to label
    std::string label = LabelFromValue(request.params[0]);
    std::set<CTxDestination> setAddress = pwallet->GetLabelAddresses(label);

    // Tally
    CAmount nAmount = 0;
    for (const std::pair<const uint256, CWalletTx>& pairWtx : pwallet->mapWallet) {
        const CWalletTx& wtx = pairWtx.second;
        if (wtx.IsCoinBase() || !CheckFinalTx(*wtx.tx))
            continue;

        for (const CTxOut& txout : wtx.tx->vout)
        {
            CTxDestination address;
            if (ExtractDestination(txout.scriptPubKey, address) && IsMine(*pwallet, address) && setAddress.count(address)) {
                if (wtx.GetDepthInMainChain(*locked_chain) >= nMinDepth)
                    nAmount += txout.nValue;
            }
        }
    }

    return ValueFromAmount(nAmount);
}


static UniValue getbalance(const JSONRPCRequest& request)
{
    std::shared_ptr<CWallet> const wallet = GetWalletForJSONRPCRequest(request);
    CWallet* const pwallet = wallet.get();

    if (!EnsureWalletIsAvailable(pwallet, request.fHelp)) {
        return NullUniValue;
    }

    if (request.fHelp || (request.params.size() > 3 ))
        throw std::runtime_error(
            RPCHelpMan{"getbalance",
                "\nReturns the total available balance.\n"
                "The available balance is what the wallet considers currently spendable, and is\n"
                "thus affected by options which limit spendability such as -spendzeroconfchange.\n",
                {
                    {"dummy", RPCArg::Type::STR, /* opt */ true, /* default_val */ "", "Remains for backward compatibility. Must be excluded or set to \"*\"."},
                    {"minconf", RPCArg::Type::NUM, /* opt */ true, /* default_val */ "0", "Only include transactions confirmed at least this many times."},
                    {"include_watchonly", RPCArg::Type::BOOL, /* opt */ true, /* default_val */ "false", "Also include balance in watch-only addresses (see 'importaddress')"},
                }}
                .ToString() +
            "\nResult:\n"
            "amount              (numeric) The total amount in " + CURRENCY_UNIT + " received for this wallet.\n"
            "\nExamples:\n"
            "\nThe total amount in the wallet with 1 or more confirmations\n"
            + HelpExampleCli("getbalance", "") +
            "\nThe total amount in the wallet at least 6 blocks confirmed\n"
            + HelpExampleCli("getbalance", "\"*\" 6") +
            "\nAs a JSON-RPC call\n"
            + HelpExampleRpc("getbalance", "\"*\", 6")
        );

    // Make sure the results are valid at least up to the most recent block
    // the user could have gotten from another RPC command prior to now
    pwallet->BlockUntilSyncedToCurrentChain();

    auto locked_chain = pwallet->chain().lock();
    LOCK(pwallet->cs_wallet);

    const UniValue& dummy_value = request.params[0];
    if (!dummy_value.isNull() && dummy_value.get_str() != "*") {
        throw JSONRPCError(RPC_METHOD_DEPRECATED, "dummy first argument must be excluded or set to \"*\".");
    }

    int min_depth = 0;
    if (!request.params[1].isNull()) {
        min_depth = request.params[1].get_int();
    }

    isminefilter filter = ISMINE_SPENDABLE;
    if (!request.params[2].isNull() && request.params[2].get_bool()) {
        filter = filter | ISMINE_WATCH_ONLY;
    }

    return ValueFromAmount(pwallet->GetBalance(filter, min_depth));
}

static UniValue getunconfirmedbalance(const JSONRPCRequest &request)
{
    std::shared_ptr<CWallet> const wallet = GetWalletForJSONRPCRequest(request);
    CWallet* const pwallet = wallet.get();

    if (!EnsureWalletIsAvailable(pwallet, request.fHelp)) {
        return NullUniValue;
    }

    if (request.fHelp || request.params.size() > 0)
        throw std::runtime_error(
            RPCHelpMan{"getunconfirmedbalance",
                "Returns the server's total unconfirmed balance\n", {}}
                .ToString());

    // Make sure the results are valid at least up to the most recent block
    // the user could have gotten from another RPC command prior to now
    pwallet->BlockUntilSyncedToCurrentChain();

    auto locked_chain = pwallet->chain().lock();
    LOCK(pwallet->cs_wallet);

    return ValueFromAmount(pwallet->GetUnconfirmedBalance());
}


static UniValue sendmany(const JSONRPCRequest& request)
{
    std::shared_ptr<CWallet> const wallet = GetWalletForJSONRPCRequest(request);
    CWallet* const pwallet = wallet.get();

    if (!EnsureWalletIsAvailable(pwallet, request.fHelp)) {
        return NullUniValue;
    }

    if (request.fHelp || request.params.size() < 2 || request.params.size() > 8)
        throw std::runtime_error(
            RPCHelpMan{"sendmany",
                "\nSend multiple times. Amounts are double-precision floating point numbers." +
                    HelpRequiringPassphrase(pwallet) + "\n",
                {
                    {"dummy", RPCArg::Type::STR, /* opt */ false, /* default_val */ "", "Must be set to \"\" for backwards compatibility.", "\"\""},
                    {"amounts", RPCArg::Type::OBJ, /* opt */ false, /* default_val */ "", "A json object with addresses and amounts",
                        {
                            {"address", RPCArg::Type::AMOUNT, /* opt */ false, /* default_val */ "", "The bitcoin address is the key, the numeric amount (can be string) in " + CURRENCY_UNIT + " is the value"},
                        },
<<<<<<< HEAD
                        true},
                    {"replaceable", RPCArg::Type::BOOL, true},
                    {"conf_target", RPCArg::Type::NUM, true},
                    {"estimate_mode", RPCArg::Type::STR, true},
                }}
                .ToString() +
            HelpRequiringPassphrase(pwallet) + "\n"
            "\nArguments:\n"
            "1. \"dummy\"               (string, required) Must be set to \"\" for backwards compatibility.\n"
            "2. \"amounts\"             (string, required) A json object with addresses and amounts\n"
            "    {\n"
            "      \"address\":amount   (numeric or string) The namecoin address is the key, the numeric amount (can be string) in " + CURRENCY_UNIT + " is the value\n"
            "      ,...\n"
            "    }\n"
            "3. minconf                 (numeric, optional, default=1) Only use the balance confirmed at least this many times.\n"
            "4. \"comment\"             (string, optional) A comment\n"
            "5. subtractfeefrom         (array, optional) A json array with addresses.\n"
            "                           The fee will be equally deducted from the amount of each selected address.\n"
            "                           Those recipients will receive less namecoins than you enter in their corresponding amount field.\n"
            "                           If no addresses are specified here, the sender pays the fee.\n"
            "    [\n"
            "      \"address\"          (string) Subtract fee from this address\n"
            "      ,...\n"
            "    ]\n"
            "6. replaceable            (boolean, optional) Allow this transaction to be replaced by a transaction with higher fees via BIP 125\n"
            "7. conf_target            (numeric, optional) Confirmation target (in blocks)\n"
            "8. \"estimate_mode\"      (string, optional, default=UNSET) The fee estimate mode, must be one of:\n"
=======
                    },
                    {"minconf", RPCArg::Type::NUM, /* opt */ true, /* default_val */ "1", "Only use the balance confirmed at least this many times."},
                    {"comment", RPCArg::Type::STR, /* opt */ true, /* default_val */ "", "A comment"},
                    {"subtractfeefrom", RPCArg::Type::ARR, /* opt */ true, /* default_val */ "", "A json array with addresses.\n"
            "                           The fee will be equally deducted from the amount of each selected address.\n"
            "                           Those recipients will receive less bitcoins than you enter in their corresponding amount field.\n"
            "                           If no addresses are specified here, the sender pays the fee.",
                        {
                            {"address", RPCArg::Type::STR, /* opt */ true, /* default_val */ "", "Subtract fee from this address"},
                        },
                    },
                    {"replaceable", RPCArg::Type::BOOL, /* opt */ true, /* default_val */ "", "Allow this transaction to be replaced by a transaction with higher fees via BIP 125"},
                    {"conf_target", RPCArg::Type::NUM, /* opt */ true, /* default_val */ "", "Confirmation target (in blocks)"},
                    {"estimate_mode", RPCArg::Type::STR, /* opt */ true, /* default_val */ "UNSET", "The fee estimate mode, must be one of:\n"
>>>>>>> 45a1bd06
            "       \"UNSET\"\n"
            "       \"ECONOMICAL\"\n"
            "       \"CONSERVATIVE\""},
                }}
                .ToString() +
             "\nResult:\n"
            "\"txid\"                   (string) The transaction id for the send. Only 1 transaction is created regardless of \n"
            "                                    the number of addresses.\n"
            "\nExamples:\n"
            "\nSend two amounts to two different addresses:\n"
            + HelpExampleCli("sendmany", "\"\" \"{\\\"N2xHFZ8NWNkGuuXfDxv8iMXdQGMd3tjZXX\\\":0.01,\\\"NDLTK7j8CzK5YAbpCdUxC3Gi1bXGDCdVXX\\\":0.02}\"") +
            "\nSend two amounts to two different addresses setting the confirmation and comment:\n"
            + HelpExampleCli("sendmany", "\"\" \"{\\\"N2xHFZ8NWNkGuuXfDxv8iMXdQGMd3tjZXX\\\":0.01,\\\"NDLTK7j8CzK5YAbpCdUxC3Gi1bXGDCdVXX\\\":0.02}\" 6 \"testing\"") +
            "\nSend two amounts to two different addresses, subtract fee from amount:\n"
            + HelpExampleCli("sendmany", "\"\" \"{\\\"N2xHFZ8NWNkGuuXfDxv8iMXdQGMd3tjZXX\\\":0.01,\\\"NDLTK7j8CzK5YAbpCdUxC3Gi1bXGDCdVXX\\\":0.02}\" 1 \"\" \"[\\\"N2xHFZ8NWNkGuuXfDxv8iMXdQGMd3tjZXX\\\",\\\"NDLTK7j8CzK5YAbpCdUxC3Gi1bXGDCdVXX\\\"]\"") +
            "\nAs a JSON-RPC call\n"
            + HelpExampleRpc("sendmany", "\"\", {\"N2xHFZ8NWNkGuuXfDxv8iMXdQGMd3tjZXX\":0.01,\"NDLTK7j8CzK5YAbpCdUxC3Gi1bXGDCdVXX\":0.02}, 6, \"testing\"")
        );

    // Make sure the results are valid at least up to the most recent block
    // the user could have gotten from another RPC command prior to now
    pwallet->BlockUntilSyncedToCurrentChain();

    auto locked_chain = pwallet->chain().lock();
    LOCK(pwallet->cs_wallet);

    if (pwallet->GetBroadcastTransactions() && !g_connman) {
        throw JSONRPCError(RPC_CLIENT_P2P_DISABLED, "Error: Peer-to-peer functionality missing or disabled");
    }

    if (!request.params[0].isNull() && !request.params[0].get_str().empty()) {
        throw JSONRPCError(RPC_INVALID_PARAMETER, "Dummy value must be set to \"\"");
    }
    UniValue sendTo = request.params[1].get_obj();
    int nMinDepth = 1;
    if (!request.params[2].isNull())
        nMinDepth = request.params[2].get_int();

    mapValue_t mapValue;
    if (!request.params[3].isNull() && !request.params[3].get_str().empty())
        mapValue["comment"] = request.params[3].get_str();

    UniValue subtractFeeFromAmount(UniValue::VARR);
    if (!request.params[4].isNull())
        subtractFeeFromAmount = request.params[4].get_array();

    CCoinControl coin_control;
    if (!request.params[5].isNull()) {
        coin_control.m_signal_bip125_rbf = request.params[5].get_bool();
    }

    if (!request.params[6].isNull()) {
        coin_control.m_confirm_target = ParseConfirmTarget(request.params[6]);
    }

    if (!request.params[7].isNull()) {
        if (!FeeModeFromString(request.params[7].get_str(), coin_control.m_fee_mode)) {
            throw JSONRPCError(RPC_INVALID_PARAMETER, "Invalid estimate_mode parameter");
        }
    }

    std::set<CTxDestination> destinations;
    std::vector<CRecipient> vecSend;

    CAmount totalAmount = 0;
    std::vector<std::string> keys = sendTo.getKeys();
    for (const std::string& name_ : keys) {
        CTxDestination dest = DecodeDestination(name_);
        if (!IsValidDestination(dest)) {
            throw JSONRPCError(RPC_INVALID_ADDRESS_OR_KEY, std::string("Invalid Namecoin address: ") + name_);
        }

        if (destinations.count(dest)) {
            throw JSONRPCError(RPC_INVALID_PARAMETER, std::string("Invalid parameter, duplicated address: ") + name_);
        }
        destinations.insert(dest);

        CScript scriptPubKey = GetScriptForDestination(dest);
        CAmount nAmount = AmountFromValue(sendTo[name_]);
        if (nAmount <= 0)
            throw JSONRPCError(RPC_TYPE_ERROR, "Invalid amount for send");
        totalAmount += nAmount;

        bool fSubtractFeeFromAmount = false;
        for (unsigned int idx = 0; idx < subtractFeeFromAmount.size(); idx++) {
            const UniValue& addr = subtractFeeFromAmount[idx];
            if (addr.get_str() == name_)
                fSubtractFeeFromAmount = true;
        }

        CRecipient recipient = {scriptPubKey, nAmount, fSubtractFeeFromAmount};
        vecSend.push_back(recipient);
    }

    EnsureWalletIsUnlocked(pwallet);

    // Check funds
    if (totalAmount > pwallet->GetLegacyBalance(ISMINE_SPENDABLE, nMinDepth)) {
        throw JSONRPCError(RPC_WALLET_INSUFFICIENT_FUNDS, "Wallet has insufficient funds");
    }

    // Shuffle recipient list
    std::shuffle(vecSend.begin(), vecSend.end(), FastRandomContext());

    // Send
    CReserveKey keyChange(pwallet);
    CAmount nFeeRequired = 0;
    int nChangePosRet = -1;
    std::string strFailReason;
    CTransactionRef tx;
    bool fCreated = pwallet->CreateTransaction(*locked_chain, vecSend, nullptr, tx, keyChange, nFeeRequired, nChangePosRet, strFailReason, coin_control);
    if (!fCreated)
        throw JSONRPCError(RPC_WALLET_INSUFFICIENT_FUNDS, strFailReason);
    CValidationState state;
    if (!pwallet->CommitTransaction(tx, std::move(mapValue), {} /* orderForm */, keyChange, g_connman.get(), state)) {
        strFailReason = strprintf("Transaction commit failed:: %s", FormatStateMessage(state));
        throw JSONRPCError(RPC_WALLET_ERROR, strFailReason);
    }

    return tx->GetHash().GetHex();
}

static UniValue addmultisigaddress(const JSONRPCRequest& request)
{
    std::shared_ptr<CWallet> const wallet = GetWalletForJSONRPCRequest(request);
    CWallet* const pwallet = wallet.get();

    if (!EnsureWalletIsAvailable(pwallet, request.fHelp)) {
        return NullUniValue;
    }

    if (request.fHelp || request.params.size() < 2 || request.params.size() > 4) {
<<<<<<< HEAD
        std::string msg = "addmultisigaddress nrequired [\"key\",...] ( \"label\" \"address_type\" )\n"
            "\nAdd a nrequired-to-sign multisignature address to the wallet. Requires a new wallet backup.\n"
            "Each key is a Namecoin address or hex-encoded public key.\n"
            "This functionality is only intended for use with non-watchonly addresses.\n"
            "See `importaddress` for watchonly p2sh address support.\n"
            "If 'label' is specified, assign address to that label.\n"

            "\nArguments:\n"
            "1. nrequired                      (numeric, required) The number of required signatures out of the n keys or addresses.\n"
            "2. \"keys\"                         (string, required) A json array of namecoin addresses or hex-encoded public keys\n"
            "     [\n"
            "       \"address\"                  (string) namecoin address or hex-encoded public key\n"
            "       ...,\n"
            "     ]\n"
            "3. \"label\"                        (string, optional) A label to assign the addresses to.\n"
            "4. \"address_type\"                 (string, optional) The address type to use. Options are \"legacy\", \"p2sh-segwit\", and \"bech32\". Default is set by -addresstype.\n"

=======
        std::string msg =
            RPCHelpMan{"addmultisigaddress",
                "\nAdd a nrequired-to-sign multisignature address to the wallet. Requires a new wallet backup.\n"
                "Each key is a Bitcoin address or hex-encoded public key.\n"
                "This functionality is only intended for use with non-watchonly addresses.\n"
                "See `importaddress` for watchonly p2sh address support.\n"
                "If 'label' is specified, assign address to that label.\n",
                {
                    {"nrequired", RPCArg::Type::NUM, /* opt */ false, /* default_val */ "", "The number of required signatures out of the n keys or addresses."},
                    {"keys", RPCArg::Type::ARR, /* opt */ false, /* default_val */ "", "A json array of bitcoin addresses or hex-encoded public keys",
                        {
                            {"key", RPCArg::Type::STR, /* opt */ false, /* default_val */ "", "bitcoin address or hex-encoded public key"},
                        },
                        },
                    {"label", RPCArg::Type::STR, /* opt */ true, /* default_val */ "", "A label to assign the addresses to."},
                    {"address_type", RPCArg::Type::STR, /* opt */ true, /* default_val */ "", "The address type to use. Options are \"legacy\", \"p2sh-segwit\", and \"bech32\". Default is set by -addresstype."},
                }}
                .ToString() +
>>>>>>> 45a1bd06
            "\nResult:\n"
            "{\n"
            "  \"address\":\"multisigaddress\",    (string) The value of the new multisig address.\n"
            "  \"redeemScript\":\"script\"         (string) The string value of the hex-encoded redemption script.\n"
            "}\n"
            "\nExamples:\n"
            "\nAdd a multisig address from 2 addresses\n"
            + HelpExampleCli("addmultisigaddress", "2 \"[\\\"N2xHFZ8NWNkGuuXfDxv8iMXdQGMd3tjZXX\\\",\\\"NDLTK7j8CzK5YAbpCdUxC3Gi1bXGDCdVXX\\\"]\"") +
            "\nAs a JSON-RPC call\n"
            + HelpExampleRpc("addmultisigaddress", "2, \"[\\\"N2xHFZ8NWNkGuuXfDxv8iMXdQGMd3tjZXX\\\",\\\"NDLTK7j8CzK5YAbpCdUxC3Gi1bXGDCdVXX\\\"]\"")
        ;
        throw std::runtime_error(msg);
    }

    auto locked_chain = pwallet->chain().lock();
    LOCK(pwallet->cs_wallet);

    std::string label;
    if (!request.params[2].isNull())
        label = LabelFromValue(request.params[2]);

    int required = request.params[0].get_int();

    // Get the public keys
    const UniValue& keys_or_addrs = request.params[1].get_array();
    std::vector<CPubKey> pubkeys;
    for (unsigned int i = 0; i < keys_or_addrs.size(); ++i) {
        if (IsHex(keys_or_addrs[i].get_str()) && (keys_or_addrs[i].get_str().length() == 66 || keys_or_addrs[i].get_str().length() == 130)) {
            pubkeys.push_back(HexToPubKey(keys_or_addrs[i].get_str()));
        } else {
            pubkeys.push_back(AddrToPubKey(pwallet, keys_or_addrs[i].get_str()));
        }
    }

    OutputType output_type = pwallet->m_default_address_type;
    if (!request.params[3].isNull()) {
        if (!ParseOutputType(request.params[3].get_str(), output_type)) {
            throw JSONRPCError(RPC_INVALID_ADDRESS_OR_KEY, strprintf("Unknown address type '%s'", request.params[3].get_str()));
        }
    }

    // Construct using pay-to-script-hash:
    CScript inner = CreateMultisigRedeemscript(required, pubkeys);
    CTxDestination dest = AddAndGetDestinationForScript(*pwallet, inner, output_type);
    pwallet->SetAddressBook(dest, label, "send");

    UniValue result(UniValue::VOBJ);
    result.pushKV("address", EncodeDestination(dest));
    result.pushKV("redeemScript", HexStr(inner.begin(), inner.end()));
    return result;
}

struct tallyitem
{
    CAmount nAmount;
    int nConf;
    std::vector<uint256> txids;
    bool fIsWatchonly;
    tallyitem()
    {
        nAmount = 0;
        nConf = std::numeric_limits<int>::max();
        fIsWatchonly = false;
    }
};

static UniValue ListReceived(interfaces::Chain::Lock& locked_chain, CWallet * const pwallet, const UniValue& params, bool by_label) EXCLUSIVE_LOCKS_REQUIRED(pwallet->cs_wallet)
{
    LockAnnotation lock(::cs_main); // Temporary, for CheckFinalTx below. Removed in upcoming commit.

    // Minimum confirmations
    int nMinDepth = 1;
    if (!params[0].isNull())
        nMinDepth = params[0].get_int();

    // Whether to include empty labels
    bool fIncludeEmpty = false;
    if (!params[1].isNull())
        fIncludeEmpty = params[1].get_bool();

    isminefilter filter = ISMINE_SPENDABLE;
    if(!params[2].isNull())
        if(params[2].get_bool())
            filter = filter | ISMINE_WATCH_ONLY;

    bool has_filtered_address = false;
    CTxDestination filtered_address = CNoDestination();
    if (!by_label && params.size() > 3) {
        if (!IsValidDestinationString(params[3].get_str())) {
            throw JSONRPCError(RPC_WALLET_ERROR, "address_filter parameter was invalid");
        }
        filtered_address = DecodeDestination(params[3].get_str());
        has_filtered_address = true;
    }

    // Tally
    std::map<CTxDestination, tallyitem> mapTally;
    for (const std::pair<const uint256, CWalletTx>& pairWtx : pwallet->mapWallet) {
        const CWalletTx& wtx = pairWtx.second;

        if (wtx.IsCoinBase() || !CheckFinalTx(*wtx.tx))
            continue;

        int nDepth = wtx.GetDepthInMainChain(locked_chain);
        if (nDepth < nMinDepth)
            continue;

        for (const CTxOut& txout : wtx.tx->vout)
        {
            CTxDestination address;
            if (!ExtractDestination(txout.scriptPubKey, address))
                continue;

            if (has_filtered_address && !(filtered_address == address)) {
                continue;
            }

            isminefilter mine = IsMine(*pwallet, address);
            if(!(mine & filter))
                continue;

            tallyitem& item = mapTally[address];
            item.nAmount += txout.nValue;
            item.nConf = std::min(item.nConf, nDepth);
            item.txids.push_back(wtx.GetHash());
            if (mine & ISMINE_WATCH_ONLY)
                item.fIsWatchonly = true;
        }
    }

    // Reply
    UniValue ret(UniValue::VARR);
    std::map<std::string, tallyitem> label_tally;

    // Create mapAddressBook iterator
    // If we aren't filtering, go from begin() to end()
    auto start = pwallet->mapAddressBook.begin();
    auto end = pwallet->mapAddressBook.end();
    // If we are filtering, find() the applicable entry
    if (has_filtered_address) {
        start = pwallet->mapAddressBook.find(filtered_address);
        if (start != end) {
            end = std::next(start);
        }
    }

    for (auto item_it = start; item_it != end; ++item_it)
    {
        const CTxDestination& address = item_it->first;
        const std::string& label = item_it->second.name;
        auto it = mapTally.find(address);
        if (it == mapTally.end() && !fIncludeEmpty)
            continue;

        CAmount nAmount = 0;
        int nConf = std::numeric_limits<int>::max();
        bool fIsWatchonly = false;
        if (it != mapTally.end())
        {
            nAmount = (*it).second.nAmount;
            nConf = (*it).second.nConf;
            fIsWatchonly = (*it).second.fIsWatchonly;
        }

        if (by_label)
        {
            tallyitem& _item = label_tally[label];
            _item.nAmount += nAmount;
            _item.nConf = std::min(_item.nConf, nConf);
            _item.fIsWatchonly = fIsWatchonly;
        }
        else
        {
            UniValue obj(UniValue::VOBJ);
            if(fIsWatchonly)
                obj.pushKV("involvesWatchonly", true);
            obj.pushKV("address",       EncodeDestination(address));
            obj.pushKV("amount",        ValueFromAmount(nAmount));
            obj.pushKV("confirmations", (nConf == std::numeric_limits<int>::max() ? 0 : nConf));
            obj.pushKV("label", label);
            UniValue transactions(UniValue::VARR);
            if (it != mapTally.end())
            {
                for (const uint256& _item : (*it).second.txids)
                {
                    transactions.push_back(_item.GetHex());
                }
            }
            obj.pushKV("txids", transactions);
            ret.push_back(obj);
        }
    }

    if (by_label)
    {
        for (const auto& entry : label_tally)
        {
            CAmount nAmount = entry.second.nAmount;
            int nConf = entry.second.nConf;
            UniValue obj(UniValue::VOBJ);
            if (entry.second.fIsWatchonly)
                obj.pushKV("involvesWatchonly", true);
            obj.pushKV("amount",        ValueFromAmount(nAmount));
            obj.pushKV("confirmations", (nConf == std::numeric_limits<int>::max() ? 0 : nConf));
            obj.pushKV("label",         entry.first);
            ret.push_back(obj);
        }
    }

    return ret;
}

static UniValue listreceivedbyaddress(const JSONRPCRequest& request)
{
    std::shared_ptr<CWallet> const wallet = GetWalletForJSONRPCRequest(request);
    CWallet* const pwallet = wallet.get();

    if (!EnsureWalletIsAvailable(pwallet, request.fHelp)) {
        return NullUniValue;
    }

    if (request.fHelp || request.params.size() > 4)
        throw std::runtime_error(
            RPCHelpMan{"listreceivedbyaddress",
                "\nList balances by receiving address.\n",
                {
                    {"minconf", RPCArg::Type::NUM, /* opt */ true, /* default_val */ "1", "The minimum number of confirmations before payments are included."},
                    {"include_empty", RPCArg::Type::BOOL, /* opt */ true, /* default_val */ "false", "Whether to include addresses that haven't received any payments."},
                    {"include_watchonly", RPCArg::Type::BOOL, /* opt */ true, /* default_val */ "false", "Whether to include watch-only addresses (see 'importaddress')."},
                    {"address_filter", RPCArg::Type::STR, /* opt */ true, /* default_val */ "", "If present, only return information on this address."},
                }}
                .ToString() +
            "\nResult:\n"
            "[\n"
            "  {\n"
            "    \"involvesWatchonly\" : true,        (bool) Only returned if imported addresses were involved in transaction\n"
            "    \"address\" : \"receivingaddress\",  (string) The receiving address\n"
            "    \"amount\" : x.xxx,                  (numeric) The total amount in " + CURRENCY_UNIT + " received by the address\n"
            "    \"confirmations\" : n,               (numeric) The number of confirmations of the most recent transaction included\n"
            "    \"label\" : \"label\",               (string) The label of the receiving address. The default label is \"\".\n"
            "    \"txids\": [\n"
            "       \"txid\",                         (string) The ids of transactions received with the address \n"
            "       ...\n"
            "    ]\n"
            "  }\n"
            "  ,...\n"
            "]\n"

            "\nExamples:\n"
            + HelpExampleCli("listreceivedbyaddress", "")
            + HelpExampleCli("listreceivedbyaddress", "6 true")
            + HelpExampleRpc("listreceivedbyaddress", "6, true, true")
            + HelpExampleRpc("listreceivedbyaddress", "6, true, true, \"1M72Sfpbz1BPpXFHz9m3CdqATR44Jvaydd\"")
        );

    // Make sure the results are valid at least up to the most recent block
    // the user could have gotten from another RPC command prior to now
    pwallet->BlockUntilSyncedToCurrentChain();

    auto locked_chain = pwallet->chain().lock();
    LOCK(pwallet->cs_wallet);

    return ListReceived(*locked_chain, pwallet, request.params, false);
}

static UniValue listreceivedbylabel(const JSONRPCRequest& request)
{
    std::shared_ptr<CWallet> const wallet = GetWalletForJSONRPCRequest(request);
    CWallet* const pwallet = wallet.get();

    if (!EnsureWalletIsAvailable(pwallet, request.fHelp)) {
        return NullUniValue;
    }

    if (request.fHelp || request.params.size() > 3)
        throw std::runtime_error(
            RPCHelpMan{"listreceivedbylabel",
                "\nList received transactions by label.\n",
                {
                    {"minconf", RPCArg::Type::NUM, /* opt */ true, /* default_val */ "1", "The minimum number of confirmations before payments are included."},
                    {"include_empty", RPCArg::Type::BOOL, /* opt */ true, /* default_val */ "false", "Whether to include labels that haven't received any payments."},
                    {"include_watchonly", RPCArg::Type::BOOL, /* opt */ true, /* default_val */ "false", "Whether to include watch-only addresses (see 'importaddress')."},
                }}
                .ToString() +
            "\nResult:\n"
            "[\n"
            "  {\n"
            "    \"involvesWatchonly\" : true,   (bool) Only returned if imported addresses were involved in transaction\n"
            "    \"amount\" : x.xxx,             (numeric) The total amount received by addresses with this label\n"
            "    \"confirmations\" : n,          (numeric) The number of confirmations of the most recent transaction included\n"
            "    \"label\" : \"label\"           (string) The label of the receiving address. The default label is \"\".\n"
            "  }\n"
            "  ,...\n"
            "]\n"

            "\nExamples:\n"
            + HelpExampleCli("listreceivedbylabel", "")
            + HelpExampleCli("listreceivedbylabel", "6 true")
            + HelpExampleRpc("listreceivedbylabel", "6, true, true")
        );

    // Make sure the results are valid at least up to the most recent block
    // the user could have gotten from another RPC command prior to now
    pwallet->BlockUntilSyncedToCurrentChain();

    auto locked_chain = pwallet->chain().lock();
    LOCK(pwallet->cs_wallet);

    return ListReceived(*locked_chain, pwallet, request.params, true);
}

static void MaybePushAddress(UniValue & entry, const CTxDestination &dest)
{
    if (IsValidDestination(dest)) {
        entry.pushKV("address", EncodeDestination(dest));
    }
}

/**
 * List transactions based on the given criteria.
 *
 * @param  pwallet        The wallet.
 * @param  wtx            The wallet transaction.
 * @param  nMinDepth      The minimum confirmation depth.
 * @param  fLong          Whether to include the JSON version of the transaction.
 * @param  ret            The UniValue into which the result is stored.
 * @param  filter_ismine  The "is mine" filter flags.
 * @param  filter_label   Optional label string to filter incoming transactions.
 */
static void ListTransactions(interfaces::Chain::Lock& locked_chain, CWallet* const pwallet, const CWalletTx& wtx, int nMinDepth, bool fLong, UniValue& ret, const isminefilter& filter_ismine, const std::string* filter_label)
{
    CAmount nFee;
    std::list<COutputEntry> listReceived;
    std::list<COutputEntry> listSent;

    wtx.GetAmounts(listReceived, listSent, nFee, filter_ismine);

    bool involvesWatchonly = wtx.IsFromMe(ISMINE_WATCH_ONLY);

    // Sent
    if (!filter_label)
    {
        for (const COutputEntry& s : listSent)
        {
            UniValue entry(UniValue::VOBJ);
            if (involvesWatchonly || (::IsMine(*pwallet, s.destination) & ISMINE_WATCH_ONLY)) {
                entry.pushKV("involvesWatchonly", true);
            }
            MaybePushAddress(entry, s.destination);
            if(!s.nameOp.empty())
                entry.pushKV("name", s.nameOp);
            entry.pushKV("category", "send");
            entry.pushKV("amount", ValueFromAmount(-s.amount));
            if (pwallet->mapAddressBook.count(s.destination)) {
                entry.pushKV("label", pwallet->mapAddressBook[s.destination].name);
            }
            entry.pushKV("vout", s.vout);
            entry.pushKV("fee", ValueFromAmount(-nFee));
            if (fLong)
                WalletTxToJSON(pwallet->chain(), locked_chain, wtx, entry);
            entry.pushKV("abandoned", wtx.isAbandoned());
            ret.push_back(entry);
        }
    }

    // Received
    if (listReceived.size() > 0 && wtx.GetDepthInMainChain(locked_chain) >= nMinDepth)
    {
        for (const COutputEntry& r : listReceived)
        {
            std::string label;
            if (pwallet->mapAddressBook.count(r.destination)) {
                label = pwallet->mapAddressBook[r.destination].name;
            }
            if (filter_label && label != *filter_label) {
                continue;
            }
            UniValue entry(UniValue::VOBJ);
            if (involvesWatchonly || (::IsMine(*pwallet, r.destination) & ISMINE_WATCH_ONLY)) {
                entry.pushKV("involvesWatchonly", true);
            }
            if(!r.nameOp.empty())
                entry.pushKV("name", r.nameOp);
            MaybePushAddress(entry, r.destination);
            if (wtx.IsCoinBase())
            {
                if (wtx.GetDepthInMainChain(locked_chain) < 1)
                    entry.pushKV("category", "orphan");
                else if (wtx.IsImmatureCoinBase(locked_chain))
                    entry.pushKV("category", "immature");
                else
                    entry.pushKV("category", "generate");
            }
            else
            {
                entry.pushKV("category", "receive");
            }
            entry.pushKV("amount", ValueFromAmount(r.amount));
            if (pwallet->mapAddressBook.count(r.destination)) {
                entry.pushKV("label", label);
            }
            entry.pushKV("vout", r.vout);
            if (fLong)
                WalletTxToJSON(pwallet->chain(), locked_chain, wtx, entry);
            ret.push_back(entry);
        }
    }
}

UniValue listtransactions(const JSONRPCRequest& request)
{
    std::shared_ptr<CWallet> const wallet = GetWalletForJSONRPCRequest(request);
    CWallet* const pwallet = wallet.get();

    if (!EnsureWalletIsAvailable(pwallet, request.fHelp)) {
        return NullUniValue;
    }

    if (request.fHelp || request.params.size() > 4)
        throw std::runtime_error(
            RPCHelpMan{"listtransactions",
                "\nIf a label name is provided, this will return only incoming transactions paying to addresses with the specified label.\n"
                "\nReturns up to 'count' most recent transactions skipping the first 'from' transactions.\n",
                {
                    {"label", RPCArg::Type::STR, /* opt */ true, /* default_val */ "", "If set, should be a valid label name to return only incoming transactions\n"
            "              with the specified label, or \"*\" to disable filtering and return all transactions."},
                    {"count", RPCArg::Type::NUM, /* opt */ true, /* default_val */ "10", "The number of transactions to return"},
                    {"skip", RPCArg::Type::NUM, /* opt */ true, /* default_val */ "0", "The number of transactions to skip"},
                    {"include_watchonly", RPCArg::Type::BOOL, /* opt */ true, /* default_val */ "false", "Include transactions to watch-only addresses (see 'importaddress')"},
                }}
                .ToString() +
            "\nResult:\n"
            "[\n"
            "  {\n"
            "    \"address\":\"address\",    (string) The namecoin address of the transaction.\n"
            "    \"category\":\"send|receive\", (string) The transaction category.\n"
            "    \"amount\": x.xxx,          (numeric) The amount in " + CURRENCY_UNIT + ". This is negative for the 'send' category, and is positive\n"
            "                                        for the 'receive' category,\n"
            "    \"label\": \"label\",       (string) A comment for the address/transaction, if any\n"
            "    \"vout\": n,                (numeric) the vout value\n"
            "    \"fee\": x.xxx,             (numeric) The amount of the fee in " + CURRENCY_UNIT + ". This is negative and only available for the \n"
            "                                         'send' category of transactions.\n"
            "    \"confirmations\": n,       (numeric) The number of confirmations for the transaction. Negative confirmations indicate the\n"
            "                                         transaction conflicts with the block chain\n"
            "    \"trusted\": xxx,           (bool) Whether we consider the outputs of this unconfirmed transaction safe to spend.\n"
            "    \"blockhash\": \"hashvalue\", (string) The block hash containing the transaction.\n"
            "    \"blockindex\": n,          (numeric) The index of the transaction in the block that includes it.\n"
            "    \"blocktime\": xxx,         (numeric) The block time in seconds since epoch (1 Jan 1970 GMT).\n"
            "    \"txid\": \"transactionid\", (string) The transaction id.\n"
            "    \"time\": xxx,              (numeric) The transaction time in seconds since epoch (midnight Jan 1 1970 GMT).\n"
            "    \"timereceived\": xxx,      (numeric) The time received in seconds since epoch (midnight Jan 1 1970 GMT).\n"
            "    \"comment\": \"...\",       (string) If a comment is associated with the transaction.\n"
            "    \"bip125-replaceable\": \"yes|no|unknown\",  (string) Whether this transaction could be replaced due to BIP125 (replace-by-fee);\n"
            "                                                     may be unknown for unconfirmed transactions not in the mempool\n"
            "    \"abandoned\": xxx          (bool) 'true' if the transaction has been abandoned (inputs are respendable). Only available for the \n"
            "                                         'send' category of transactions.\n"
            "  }\n"
            "]\n"

            "\nExamples:\n"
            "\nList the most recent 10 transactions in the systems\n"
            + HelpExampleCli("listtransactions", "") +
            "\nList transactions 100 to 120\n"
            + HelpExampleCli("listtransactions", "\"*\" 20 100") +
            "\nAs a JSON-RPC call\n"
            + HelpExampleRpc("listtransactions", "\"*\", 20, 100")
        );

    // Make sure the results are valid at least up to the most recent block
    // the user could have gotten from another RPC command prior to now
    pwallet->BlockUntilSyncedToCurrentChain();

    const std::string* filter_label = nullptr;
    if (!request.params[0].isNull() && request.params[0].get_str() != "*") {
        filter_label = &request.params[0].get_str();
        if (filter_label->empty()) {
            throw JSONRPCError(RPC_INVALID_PARAMETER, "Label argument must be a valid label name or \"*\".");
        }
    }
    int nCount = 10;
    if (!request.params[1].isNull())
        nCount = request.params[1].get_int();
    int nFrom = 0;
    if (!request.params[2].isNull())
        nFrom = request.params[2].get_int();
    isminefilter filter = ISMINE_SPENDABLE;
    if(!request.params[3].isNull())
        if(request.params[3].get_bool())
            filter = filter | ISMINE_WATCH_ONLY;

    if (nCount < 0)
        throw JSONRPCError(RPC_INVALID_PARAMETER, "Negative count");
    if (nFrom < 0)
        throw JSONRPCError(RPC_INVALID_PARAMETER, "Negative from");

    UniValue ret(UniValue::VARR);

    {
        auto locked_chain = pwallet->chain().lock();
        LOCK(pwallet->cs_wallet);

        const CWallet::TxItems & txOrdered = pwallet->wtxOrdered;

        // iterate backwards until we have nCount items to return:
        for (CWallet::TxItems::const_reverse_iterator it = txOrdered.rbegin(); it != txOrdered.rend(); ++it)
        {
            CWalletTx *const pwtx = (*it).second;
            ListTransactions(*locked_chain, pwallet, *pwtx, 0, true, ret, filter, filter_label);
            if ((int)ret.size() >= (nCount+nFrom)) break;
        }
    }

    // ret is newest to oldest

    if (nFrom > (int)ret.size())
        nFrom = ret.size();
    if ((nFrom + nCount) > (int)ret.size())
        nCount = ret.size() - nFrom;

    std::vector<UniValue> arrTmp = ret.getValues();

    std::vector<UniValue>::iterator first = arrTmp.begin();
    std::advance(first, nFrom);
    std::vector<UniValue>::iterator last = arrTmp.begin();
    std::advance(last, nFrom+nCount);

    if (last != arrTmp.end()) arrTmp.erase(last, arrTmp.end());
    if (first != arrTmp.begin()) arrTmp.erase(arrTmp.begin(), first);

    std::reverse(arrTmp.begin(), arrTmp.end()); // Return oldest to newest

    ret.clear();
    ret.setArray();
    ret.push_backV(arrTmp);

    return ret;
}

static UniValue listsinceblock(const JSONRPCRequest& request)
{
    std::shared_ptr<CWallet> const wallet = GetWalletForJSONRPCRequest(request);
    CWallet* const pwallet = wallet.get();

    if (!EnsureWalletIsAvailable(pwallet, request.fHelp)) {
        return NullUniValue;
    }

    if (request.fHelp || request.params.size() > 4)
        throw std::runtime_error(
            RPCHelpMan{"listsinceblock",
                "\nGet all transactions in blocks since block [blockhash], or all transactions if omitted.\n"
                "If \"blockhash\" is no longer a part of the main chain, transactions from the fork point onward are included.\n"
                "Additionally, if include_removed is set, transactions affecting the wallet which were removed are returned in the \"removed\" array.\n",
                {
                    {"blockhash", RPCArg::Type::STR, /* opt */ true, /* default_val */ "", "The block hash to list transactions since"},
                    {"target_confirmations", RPCArg::Type::NUM, /* opt */ true, /* default_val */ "1", "Return the nth block hash from the main chain. e.g. 1 would mean the best block hash. Note: this is not used as a filter, but only affects [lastblock] in the return value"},
                    {"include_watchonly", RPCArg::Type::BOOL, /* opt */ true, /* default_val */ "false", "Include transactions to watch-only addresses (see 'importaddress')"},
                    {"include_removed", RPCArg::Type::BOOL, /* opt */ true, /* default_val */ "true", "Show transactions that were removed due to a reorg in the \"removed\" array\n"
            "                                                           (not guaranteed to work on pruned nodes)"},
                }}
                .ToString() +
            "\nResult:\n"
            "{\n"
            "  \"transactions\": [\n"
            "    \"address\":\"address\",    (string) The address of the transaction. Not present for move transactions (category = move).\n"
            "    \"category\":\"send|receive\",     (string) The transaction category. 'send' has negative amounts, 'receive' has positive amounts.\n"
            "    \"amount\": x.xxx,          (numeric) The amount in " + CURRENCY_UNIT + ". This is negative for the 'send' category, and for the 'move' category for moves \n"
            "                                          outbound. It is positive for the 'receive' category, and for the 'move' category for inbound funds.\n"
            "    \"vout\" : n,               (numeric) the vout value\n"
            "    \"fee\": x.xxx,             (numeric) The amount of the fee in " + CURRENCY_UNIT + ". This is negative and only available for the 'send' category of transactions.\n"
            "    \"confirmations\": n,       (numeric) The number of confirmations for the transaction. Available for 'send' and 'receive' category of transactions.\n"
            "                                          When it's < 0, it means the transaction conflicted that many blocks ago.\n"
            "    \"blockhash\": \"hashvalue\",     (string) The block hash containing the transaction. Available for 'send' and 'receive' category of transactions.\n"
            "    \"blockindex\": n,          (numeric) The index of the transaction in the block that includes it. Available for 'send' and 'receive' category of transactions.\n"
            "    \"blocktime\": xxx,         (numeric) The block time in seconds since epoch (1 Jan 1970 GMT).\n"
            "    \"txid\": \"transactionid\",  (string) The transaction id. Available for 'send' and 'receive' category of transactions.\n"
            "    \"time\": xxx,              (numeric) The transaction time in seconds since epoch (Jan 1 1970 GMT).\n"
            "    \"timereceived\": xxx,      (numeric) The time received in seconds since epoch (Jan 1 1970 GMT). Available for 'send' and 'receive' category of transactions.\n"
            "    \"bip125-replaceable\": \"yes|no|unknown\",  (string) Whether this transaction could be replaced due to BIP125 (replace-by-fee);\n"
            "                                                   may be unknown for unconfirmed transactions not in the mempool\n"
            "    \"abandoned\": xxx,         (bool) 'true' if the transaction has been abandoned (inputs are respendable). Only available for the 'send' category of transactions.\n"
            "    \"comment\": \"...\",       (string) If a comment is associated with the transaction.\n"
            "    \"label\" : \"label\"       (string) A comment for the address/transaction, if any\n"
            "    \"to\": \"...\",            (string) If a comment to is associated with the transaction.\n"
            "  ],\n"
            "  \"removed\": [\n"
            "    <structure is the same as \"transactions\" above, only present if include_removed=true>\n"
            "    Note: transactions that were re-added in the active chain will appear as-is in this array, and may thus have a positive confirmation count.\n"
            "  ],\n"
            "  \"lastblock\": \"lastblockhash\"     (string) The hash of the block (target_confirmations-1) from the best block on the main chain. This is typically used to feed back into listsinceblock the next time you call it. So you would generally use a target_confirmations of say 6, so you will be continually re-notified of transactions until they've reached 6 confirmations plus any new ones\n"
            "}\n"
            "\nExamples:\n"
            + HelpExampleCli("listsinceblock", "")
            + HelpExampleCli("listsinceblock", "\"000000000000000bacf66f7497b7dc45ef753ee9a7d38571037cdb1a57f663ad\" 6")
            + HelpExampleRpc("listsinceblock", "\"000000000000000bacf66f7497b7dc45ef753ee9a7d38571037cdb1a57f663ad\", 6")
        );

    // Make sure the results are valid at least up to the most recent block
    // the user could have gotten from another RPC command prior to now
    pwallet->BlockUntilSyncedToCurrentChain();

    auto locked_chain = pwallet->chain().lock();
    LOCK(pwallet->cs_wallet);

    const CBlockIndex* pindex = nullptr;    // Block index of the specified block or the common ancestor, if the block provided was in a deactivated chain.
    const CBlockIndex* paltindex = nullptr; // Block index of the specified block, even if it's in a deactivated chain.
    int target_confirms = 1;
    isminefilter filter = ISMINE_SPENDABLE;

    if (!request.params[0].isNull() && !request.params[0].get_str().empty()) {
        uint256 blockId(ParseHashV(request.params[0], "blockhash"));

        paltindex = pindex = LookupBlockIndex(blockId);
        if (!pindex) {
            throw JSONRPCError(RPC_INVALID_ADDRESS_OR_KEY, "Block not found");
        }
        if (chainActive[pindex->nHeight] != pindex) {
            // the block being asked for is a part of a deactivated chain;
            // we don't want to depend on its perceived height in the block
            // chain, we want to instead use the last common ancestor
            pindex = chainActive.FindFork(pindex);
        }
    }

    if (!request.params[1].isNull()) {
        target_confirms = request.params[1].get_int();

        if (target_confirms < 1) {
            throw JSONRPCError(RPC_INVALID_PARAMETER, "Invalid parameter");
        }
    }

    if (!request.params[2].isNull() && request.params[2].get_bool()) {
        filter = filter | ISMINE_WATCH_ONLY;
    }

    bool include_removed = (request.params[3].isNull() || request.params[3].get_bool());

    int depth = pindex ? (1 + chainActive.Height() - pindex->nHeight) : -1;

    UniValue transactions(UniValue::VARR);

    for (const std::pair<const uint256, CWalletTx>& pairWtx : pwallet->mapWallet) {
        CWalletTx tx = pairWtx.second;

        if (depth == -1 || tx.GetDepthInMainChain(*locked_chain) < depth) {
            ListTransactions(*locked_chain, pwallet, tx, 0, true, transactions, filter, nullptr /* filter_label */);
        }
    }

    // when a reorg'd block is requested, we also list any relevant transactions
    // in the blocks of the chain that was detached
    UniValue removed(UniValue::VARR);
    while (include_removed && paltindex && paltindex != pindex) {
        CBlock block;
        if (!ReadBlockFromDisk(block, paltindex, Params().GetConsensus())) {
            throw JSONRPCError(RPC_INTERNAL_ERROR, "Can't read block from disk");
        }
        for (const CTransactionRef& tx : block.vtx) {
            auto it = pwallet->mapWallet.find(tx->GetHash());
            if (it != pwallet->mapWallet.end()) {
                // We want all transactions regardless of confirmation count to appear here,
                // even negative confirmation ones, hence the big negative.
                ListTransactions(*locked_chain, pwallet, it->second, -100000000, true, removed, filter, nullptr /* filter_label */);
            }
        }
        paltindex = paltindex->pprev;
    }

    CBlockIndex *pblockLast = chainActive[chainActive.Height() + 1 - target_confirms];
    uint256 lastblock = pblockLast ? pblockLast->GetBlockHash() : uint256();

    UniValue ret(UniValue::VOBJ);
    ret.pushKV("transactions", transactions);
    if (include_removed) ret.pushKV("removed", removed);
    ret.pushKV("lastblock", lastblock.GetHex());

    return ret;
}

static UniValue gettransaction(const JSONRPCRequest& request)
{
    std::shared_ptr<CWallet> const wallet = GetWalletForJSONRPCRequest(request);
    CWallet* const pwallet = wallet.get();

    if (!EnsureWalletIsAvailable(pwallet, request.fHelp)) {
        return NullUniValue;
    }

    if (request.fHelp || request.params.size() < 1 || request.params.size() > 2)
        throw std::runtime_error(
            RPCHelpMan{"gettransaction",
                "\nGet detailed information about in-wallet transaction <txid>\n",
                {
                    {"txid", RPCArg::Type::STR, /* opt */ false, /* default_val */ "", "The transaction id"},
                    {"include_watchonly", RPCArg::Type::BOOL, /* opt */ true, /* default_val */ "false", "Whether to include watch-only addresses in balance calculation and details[]"},
                }}
                .ToString() +
            "\nResult:\n"
            "{\n"
            "  \"amount\" : x.xxx,        (numeric) The transaction amount in " + CURRENCY_UNIT + "\n"
            "  \"fee\": x.xxx,            (numeric) The amount of the fee in " + CURRENCY_UNIT + ". This is negative and only available for the \n"
            "                              'send' category of transactions.\n"
            "  \"confirmations\" : n,     (numeric) The number of confirmations\n"
            "  \"blockhash\" : \"hash\",  (string) The block hash\n"
            "  \"blockindex\" : xx,       (numeric) The index of the transaction in the block that includes it\n"
            "  \"blocktime\" : ttt,       (numeric) The time in seconds since epoch (1 Jan 1970 GMT)\n"
            "  \"txid\" : \"transactionid\",   (string) The transaction id.\n"
            "  \"time\" : ttt,            (numeric) The transaction time in seconds since epoch (1 Jan 1970 GMT)\n"
            "  \"timereceived\" : ttt,    (numeric) The time received in seconds since epoch (1 Jan 1970 GMT)\n"
            "  \"bip125-replaceable\": \"yes|no|unknown\",  (string) Whether this transaction could be replaced due to BIP125 (replace-by-fee);\n"
            "                                                   may be unknown for unconfirmed transactions not in the mempool\n"
            "  \"details\" : [\n"
            "    {\n"
            "      \"address\" : \"address\",          (string) The address involved in the transaction\n"
            "      \"category\" : \"send|receive\",    (string) The category, either 'send' or 'receive'\n"
            "      \"amount\" : x.xxx,                 (numeric) The amount in " + CURRENCY_UNIT + "\n"
            "      \"label\" : \"label\",              (string) A comment for the address/transaction, if any\n"
            "      \"vout\" : n,                       (numeric) the vout value\n"
            "      \"fee\": x.xxx,                     (numeric) The amount of the fee in " + CURRENCY_UNIT + ". This is negative and only available for the \n"
            "                                           'send' category of transactions.\n"
            "      \"abandoned\": xxx                  (bool) 'true' if the transaction has been abandoned (inputs are respendable). Only available for the \n"
            "                                           'send' category of transactions.\n"
            "    }\n"
            "    ,...\n"
            "  ],\n"
            "  \"hex\" : \"data\"         (string) Raw data for transaction\n"
            "}\n"

            "\nExamples:\n"
            + HelpExampleCli("gettransaction", "\"1075db55d416d3ca199f55b6084e2115b9345e16c5cf302fc80e9d5fbf5d48d\"")
            + HelpExampleCli("gettransaction", "\"1075db55d416d3ca199f55b6084e2115b9345e16c5cf302fc80e9d5fbf5d48d\" true")
            + HelpExampleRpc("gettransaction", "\"1075db55d416d3ca199f55b6084e2115b9345e16c5cf302fc80e9d5fbf5d48d\"")
        );

    // Make sure the results are valid at least up to the most recent block
    // the user could have gotten from another RPC command prior to now
    pwallet->BlockUntilSyncedToCurrentChain();

    auto locked_chain = pwallet->chain().lock();
    LOCK(pwallet->cs_wallet);

    uint256 hash(ParseHashV(request.params[0], "txid"));

    isminefilter filter = ISMINE_SPENDABLE;
    if(!request.params[1].isNull())
        if(request.params[1].get_bool())
            filter = filter | ISMINE_WATCH_ONLY;

    UniValue entry(UniValue::VOBJ);
    auto it = pwallet->mapWallet.find(hash);
    if (it == pwallet->mapWallet.end()) {
        throw JSONRPCError(RPC_INVALID_ADDRESS_OR_KEY, "Invalid or non-wallet transaction id");
    }
    const CWalletTx& wtx = it->second;

    CAmount nCredit = wtx.GetCredit(*locked_chain, filter);
    CAmount nDebit = wtx.GetDebit(filter);
    CAmount nNet = nCredit - nDebit;
    CAmount nFee = (wtx.IsFromMe(filter) ? wtx.tx->GetValueOut(true) - nDebit : 0);

    entry.pushKV("amount", ValueFromAmount(nNet - nFee));
    if (wtx.IsFromMe(filter))
        entry.pushKV("fee", ValueFromAmount(nFee));

    WalletTxToJSON(pwallet->chain(), *locked_chain, wtx, entry);

    UniValue details(UniValue::VARR);
    ListTransactions(*locked_chain, pwallet, wtx, 0, false, details, filter, nullptr /* filter_label */);
    entry.pushKV("details", details);

    std::string strHex = EncodeHexTx(*wtx.tx, RPCSerializationFlags());
    entry.pushKV("hex", strHex);

    return entry;
}

static UniValue abandontransaction(const JSONRPCRequest& request)
{
    std::shared_ptr<CWallet> const wallet = GetWalletForJSONRPCRequest(request);
    CWallet* const pwallet = wallet.get();

    if (!EnsureWalletIsAvailable(pwallet, request.fHelp)) {
        return NullUniValue;
    }

    if (request.fHelp || request.params.size() != 1) {
        throw std::runtime_error(
            RPCHelpMan{"abandontransaction",
                "\nMark in-wallet transaction <txid> as abandoned\n"
                "This will mark this transaction and all its in-wallet descendants as abandoned which will allow\n"
                "for their inputs to be respent.  It can be used to replace \"stuck\" or evicted transactions.\n"
                "It only works on transactions which are not included in a block and are not currently in the mempool.\n"
                "It has no effect on transactions which are already abandoned.\n",
                {
                    {"txid", RPCArg::Type::STR_HEX, /* opt */ false, /* default_val */ "", "The transaction id"},
                }}
                .ToString() +
            "\nResult:\n"
            "\nExamples:\n"
            + HelpExampleCli("abandontransaction", "\"1075db55d416d3ca199f55b6084e2115b9345e16c5cf302fc80e9d5fbf5d48d\"")
            + HelpExampleRpc("abandontransaction", "\"1075db55d416d3ca199f55b6084e2115b9345e16c5cf302fc80e9d5fbf5d48d\"")
        );
    }

    // Make sure the results are valid at least up to the most recent block
    // the user could have gotten from another RPC command prior to now
    pwallet->BlockUntilSyncedToCurrentChain();

    auto locked_chain = pwallet->chain().lock();
    LOCK(pwallet->cs_wallet);

    uint256 hash(ParseHashV(request.params[0], "txid"));

    if (!pwallet->mapWallet.count(hash)) {
        throw JSONRPCError(RPC_INVALID_ADDRESS_OR_KEY, "Invalid or non-wallet transaction id");
    }
    if (!pwallet->AbandonTransaction(*locked_chain, hash)) {
        throw JSONRPCError(RPC_INVALID_ADDRESS_OR_KEY, "Transaction not eligible for abandonment");
    }

    return NullUniValue;
}


static UniValue backupwallet(const JSONRPCRequest& request)
{
    std::shared_ptr<CWallet> const wallet = GetWalletForJSONRPCRequest(request);
    CWallet* const pwallet = wallet.get();

    if (!EnsureWalletIsAvailable(pwallet, request.fHelp)) {
        return NullUniValue;
    }

    if (request.fHelp || request.params.size() != 1)
        throw std::runtime_error(
            RPCHelpMan{"backupwallet",
                "\nSafely copies current wallet file to destination, which can be a directory or a path with filename.\n",
                {
                    {"destination", RPCArg::Type::STR, /* opt */ false, /* default_val */ "", "The destination directory or file"},
                }}
                .ToString() +
            "\nExamples:\n"
            + HelpExampleCli("backupwallet", "\"backup.dat\"")
            + HelpExampleRpc("backupwallet", "\"backup.dat\"")
        );

    // Make sure the results are valid at least up to the most recent block
    // the user could have gotten from another RPC command prior to now
    pwallet->BlockUntilSyncedToCurrentChain();

    auto locked_chain = pwallet->chain().lock();
    LOCK(pwallet->cs_wallet);

    std::string strDest = request.params[0].get_str();
    if (!pwallet->BackupWallet(strDest)) {
        throw JSONRPCError(RPC_WALLET_ERROR, "Error: Wallet backup failed!");
    }

    return NullUniValue;
}


static UniValue keypoolrefill(const JSONRPCRequest& request)
{
    std::shared_ptr<CWallet> const wallet = GetWalletForJSONRPCRequest(request);
    CWallet* const pwallet = wallet.get();

    if (!EnsureWalletIsAvailable(pwallet, request.fHelp)) {
        return NullUniValue;
    }

    if (request.fHelp || request.params.size() > 1)
        throw std::runtime_error(
            RPCHelpMan{"keypoolrefill",
                "\nFills the keypool."+
                    HelpRequiringPassphrase(pwallet) + "\n",
                {
                    {"newsize", RPCArg::Type::NUM, /* opt */ true, /* default_val */ "100", "The new keypool size"},
                }}
                .ToString() +
            "\nExamples:\n"
            + HelpExampleCli("keypoolrefill", "")
            + HelpExampleRpc("keypoolrefill", "")
        );

    if (pwallet->IsWalletFlagSet(WALLET_FLAG_DISABLE_PRIVATE_KEYS)) {
        throw JSONRPCError(RPC_WALLET_ERROR, "Error: Private keys are disabled for this wallet");
    }

    auto locked_chain = pwallet->chain().lock();
    LOCK(pwallet->cs_wallet);

    // 0 is interpreted by TopUpKeyPool() as the default keypool size given by -keypool
    unsigned int kpSize = 0;
    if (!request.params[0].isNull()) {
        if (request.params[0].get_int() < 0)
            throw JSONRPCError(RPC_INVALID_PARAMETER, "Invalid parameter, expected valid size.");
        kpSize = (unsigned int)request.params[0].get_int();
    }

    EnsureWalletIsUnlocked(pwallet);
    pwallet->TopUpKeyPool(kpSize);

    if (pwallet->GetKeyPoolSize() < kpSize) {
        throw JSONRPCError(RPC_WALLET_ERROR, "Error refreshing keypool.");
    }

    return NullUniValue;
}


static UniValue walletpassphrase(const JSONRPCRequest& request)
{
    std::shared_ptr<CWallet> const wallet = GetWalletForJSONRPCRequest(request);
    CWallet* const pwallet = wallet.get();

    if (!EnsureWalletIsAvailable(pwallet, request.fHelp)) {
        return NullUniValue;
    }

    if (request.fHelp || request.params.size() != 2) {
        throw std::runtime_error(
            RPCHelpMan{"walletpassphrase",
                "\nStores the wallet decryption key in memory for 'timeout' seconds.\n"
                "This is needed prior to performing transactions related to private keys such as sending coins\n",
                {
                    {"passphrase", RPCArg::Type::STR, /* opt */ false, /* default_val */ "", "The wallet passphrase"},
                    {"timeout", RPCArg::Type::NUM, /* opt */ false, /* default_val */ "", "The time to keep the decryption key in seconds; capped at 100000000 (~3 years)."},
                }}
                .ToString() +
            "\nNote:\n"
            "Issuing the walletpassphrase command while the wallet is already unlocked will set a new unlock\n"
            "time that overrides the old one.\n"
            "\nExamples:\n"
            "\nUnlock the wallet for 60 seconds\n"
            + HelpExampleCli("walletpassphrase", "\"my pass phrase\" 60") +
            "\nLock the wallet again (before 60 seconds)\n"
            + HelpExampleCli("walletlock", "") +
            "\nAs a JSON-RPC call\n"
            + HelpExampleRpc("walletpassphrase", "\"my pass phrase\", 60")
        );
    }

    auto locked_chain = pwallet->chain().lock();
    LOCK(pwallet->cs_wallet);

    if (!pwallet->IsCrypted()) {
        throw JSONRPCError(RPC_WALLET_WRONG_ENC_STATE, "Error: running with an unencrypted wallet, but walletpassphrase was called.");
    }

    // Note that the walletpassphrase is stored in request.params[0] which is not mlock()ed
    SecureString strWalletPass;
    strWalletPass.reserve(100);
    // TODO: get rid of this .c_str() by implementing SecureString::operator=(std::string)
    // Alternately, find a way to make request.params[0] mlock()'d to begin with.
    strWalletPass = request.params[0].get_str().c_str();

    // Get the timeout
    int64_t nSleepTime = request.params[1].get_int64();
    // Timeout cannot be negative, otherwise it will relock immediately
    if (nSleepTime < 0) {
        throw JSONRPCError(RPC_INVALID_PARAMETER, "Timeout cannot be negative.");
    }
    // Clamp timeout
    constexpr int64_t MAX_SLEEP_TIME = 100000000; // larger values trigger a macos/libevent bug?
    if (nSleepTime > MAX_SLEEP_TIME) {
        nSleepTime = MAX_SLEEP_TIME;
    }

    if (strWalletPass.empty()) {
        throw JSONRPCError(RPC_INVALID_PARAMETER, "passphrase can not be empty");
    }

    if (!pwallet->Unlock(strWalletPass)) {
        throw JSONRPCError(RPC_WALLET_PASSPHRASE_INCORRECT, "Error: The wallet passphrase entered was incorrect.");
    }

    pwallet->TopUpKeyPool();

    pwallet->nRelockTime = GetTime() + nSleepTime;

    // Keep a weak pointer to the wallet so that it is possible to unload the
    // wallet before the following callback is called. If a valid shared pointer
    // is acquired in the callback then the wallet is still loaded.
    std::weak_ptr<CWallet> weak_wallet = wallet;
    RPCRunLater(strprintf("lockwallet(%s)", pwallet->GetName()), [weak_wallet] {
        if (auto shared_wallet = weak_wallet.lock()) {
            LOCK(shared_wallet->cs_wallet);
            shared_wallet->Lock();
            shared_wallet->nRelockTime = 0;
        }
    }, nSleepTime);

    return NullUniValue;
}


static UniValue walletpassphrasechange(const JSONRPCRequest& request)
{
    std::shared_ptr<CWallet> const wallet = GetWalletForJSONRPCRequest(request);
    CWallet* const pwallet = wallet.get();

    if (!EnsureWalletIsAvailable(pwallet, request.fHelp)) {
        return NullUniValue;
    }

    if (request.fHelp || request.params.size() != 2) {
        throw std::runtime_error(
            RPCHelpMan{"walletpassphrasechange",
                "\nChanges the wallet passphrase from 'oldpassphrase' to 'newpassphrase'.\n",
                {
                    {"oldpassphrase", RPCArg::Type::STR, /* opt */ false, /* default_val */ "", "The current passphrase"},
                    {"newpassphrase", RPCArg::Type::STR, /* opt */ false, /* default_val */ "", "The new passphrase"},
                }}
                .ToString() +
            "\nExamples:\n"
            + HelpExampleCli("walletpassphrasechange", "\"old one\" \"new one\"")
            + HelpExampleRpc("walletpassphrasechange", "\"old one\", \"new one\"")
        );
    }

    auto locked_chain = pwallet->chain().lock();
    LOCK(pwallet->cs_wallet);

    if (!pwallet->IsCrypted()) {
        throw JSONRPCError(RPC_WALLET_WRONG_ENC_STATE, "Error: running with an unencrypted wallet, but walletpassphrasechange was called.");
    }

    // TODO: get rid of these .c_str() calls by implementing SecureString::operator=(std::string)
    // Alternately, find a way to make request.params[0] mlock()'d to begin with.
    SecureString strOldWalletPass;
    strOldWalletPass.reserve(100);
    strOldWalletPass = request.params[0].get_str().c_str();

    SecureString strNewWalletPass;
    strNewWalletPass.reserve(100);
    strNewWalletPass = request.params[1].get_str().c_str();

    if (strOldWalletPass.empty() || strNewWalletPass.empty()) {
        throw JSONRPCError(RPC_INVALID_PARAMETER, "passphrase can not be empty");
    }

    if (!pwallet->ChangeWalletPassphrase(strOldWalletPass, strNewWalletPass)) {
        throw JSONRPCError(RPC_WALLET_PASSPHRASE_INCORRECT, "Error: The wallet passphrase entered was incorrect.");
    }

    return NullUniValue;
}


static UniValue walletlock(const JSONRPCRequest& request)
{
    std::shared_ptr<CWallet> const wallet = GetWalletForJSONRPCRequest(request);
    CWallet* const pwallet = wallet.get();

    if (!EnsureWalletIsAvailable(pwallet, request.fHelp)) {
        return NullUniValue;
    }

    if (request.fHelp || request.params.size() != 0) {
        throw std::runtime_error(
            RPCHelpMan{"walletlock",
                "\nRemoves the wallet encryption key from memory, locking the wallet.\n"
                "After calling this method, you will need to call walletpassphrase again\n"
                "before being able to call any methods which require the wallet to be unlocked.\n",
                {}}
                .ToString() +
            "\nExamples:\n"
            "\nSet the passphrase for 2 minutes to perform a transaction\n"
            + HelpExampleCli("walletpassphrase", "\"my pass phrase\" 120") +
            "\nPerform a send (requires passphrase set)\n"
            + HelpExampleCli("sendtoaddress", "\"1M72Sfpbz1BPpXFHz9m3CdqATR44Jvaydd\" 1.0") +
            "\nClear the passphrase since we are done before 2 minutes is up\n"
            + HelpExampleCli("walletlock", "") +
            "\nAs a JSON-RPC call\n"
            + HelpExampleRpc("walletlock", "")
        );
    }

    auto locked_chain = pwallet->chain().lock();
    LOCK(pwallet->cs_wallet);

    if (!pwallet->IsCrypted()) {
        throw JSONRPCError(RPC_WALLET_WRONG_ENC_STATE, "Error: running with an unencrypted wallet, but walletlock was called.");
    }

    pwallet->Lock();
    pwallet->nRelockTime = 0;

    return NullUniValue;
}


static UniValue encryptwallet(const JSONRPCRequest& request)
{
    std::shared_ptr<CWallet> const wallet = GetWalletForJSONRPCRequest(request);
    CWallet* const pwallet = wallet.get();

    if (!EnsureWalletIsAvailable(pwallet, request.fHelp)) {
        return NullUniValue;
    }

    if (request.fHelp || request.params.size() != 1) {
        throw std::runtime_error(
            RPCHelpMan{"encryptwallet",
                "\nEncrypts the wallet with 'passphrase'. This is for first time encryption.\n"
                "After this, any calls that interact with private keys such as sending or signing \n"
                "will require the passphrase to be set prior the making these calls.\n"
                "Use the walletpassphrase call for this, and then walletlock call.\n"
                "If the wallet is already encrypted, use the walletpassphrasechange call.\n",
                {
                    {"passphrase", RPCArg::Type::STR, /* opt */ false, /* default_val */ "", "The pass phrase to encrypt the wallet with. It must be at least 1 character, but should be long."},
                }}
                .ToString() +
            "\nExamples:\n"
            "\nEncrypt your wallet\n"
            + HelpExampleCli("encryptwallet", "\"my pass phrase\"") +
            "\nNow set the passphrase to use the wallet, such as for signing or sending namecoin\n"
            + HelpExampleCli("walletpassphrase", "\"my pass phrase\"") +
            "\nNow we can do something like sign\n"
            + HelpExampleCli("signmessage", "\"address\" \"test message\"") +
            "\nNow lock the wallet again by removing the passphrase\n"
            + HelpExampleCli("walletlock", "") +
            "\nAs a JSON-RPC call\n"
            + HelpExampleRpc("encryptwallet", "\"my pass phrase\"")
        );
    }

    auto locked_chain = pwallet->chain().lock();
    LOCK(pwallet->cs_wallet);

    if (pwallet->IsCrypted()) {
        throw JSONRPCError(RPC_WALLET_WRONG_ENC_STATE, "Error: running with an encrypted wallet, but encryptwallet was called.");
    }

    // TODO: get rid of this .c_str() by implementing SecureString::operator=(std::string)
    // Alternately, find a way to make request.params[0] mlock()'d to begin with.
    SecureString strWalletPass;
    strWalletPass.reserve(100);
    strWalletPass = request.params[0].get_str().c_str();

    if (strWalletPass.empty()) {
        throw JSONRPCError(RPC_INVALID_PARAMETER, "passphrase can not be empty");
    }

    if (!pwallet->EncryptWallet(strWalletPass)) {
        throw JSONRPCError(RPC_WALLET_ENCRYPTION_FAILED, "Error: Failed to encrypt the wallet.");
    }

    return "wallet encrypted; The keypool has been flushed and a new HD seed was generated (if you are using HD). You need to make a new backup.";
}

static UniValue lockunspent(const JSONRPCRequest& request)
{
    std::shared_ptr<CWallet> const wallet = GetWalletForJSONRPCRequest(request);
    CWallet* const pwallet = wallet.get();

    if (!EnsureWalletIsAvailable(pwallet, request.fHelp)) {
        return NullUniValue;
    }

    if (request.fHelp || request.params.size() < 1 || request.params.size() > 2)
        throw std::runtime_error(
            RPCHelpMan{"lockunspent",
                "\nUpdates list of temporarily unspendable outputs.\n"
                "Temporarily lock (unlock=false) or unlock (unlock=true) specified transaction outputs.\n"
                "If no transaction outputs are specified when unlocking then all current locked transaction outputs are unlocked.\n"
                "A locked transaction output will not be chosen by automatic coin selection, when spending bitcoins.\n"
                "Locks are stored in memory only. Nodes start with zero locked outputs, and the locked output list\n"
                "is always cleared (by virtue of process exit) when a node stops or fails.\n"
                "Also see the listunspent call\n",
                {
                    {"unlock", RPCArg::Type::BOOL, /* opt */ false, /* default_val */ "", "Whether to unlock (true) or lock (false) the specified transactions"},
                    {"transactions", RPCArg::Type::ARR, /* opt */ true, /* default_val */ "", "A json array of objects. Each object the txid (string) vout (numeric)",
                        {
                            {"", RPCArg::Type::OBJ, /* opt */ true, /* default_val */ "", "",
                                {
                                    {"txid", RPCArg::Type::STR_HEX, /* opt */ false, /* default_val */ "", "The transaction id"},
                                    {"vout", RPCArg::Type::NUM, /* opt */ false, /* default_val */ "", "The output number"},
                                },
                            },
                        },
                    },
                }}
                .ToString() +
            "\nResult:\n"
            "true|false    (boolean) Whether the command was successful or not\n"

            "\nExamples:\n"
            "\nList the unspent transactions\n"
            + HelpExampleCli("listunspent", "") +
            "\nLock an unspent transaction\n"
            + HelpExampleCli("lockunspent", "false \"[{\\\"txid\\\":\\\"a08e6907dbbd3d809776dbfc5d82e371b764ed838b5655e72f463568df1aadf0\\\",\\\"vout\\\":1}]\"") +
            "\nList the locked transactions\n"
            + HelpExampleCli("listlockunspent", "") +
            "\nUnlock the transaction again\n"
            + HelpExampleCli("lockunspent", "true \"[{\\\"txid\\\":\\\"a08e6907dbbd3d809776dbfc5d82e371b764ed838b5655e72f463568df1aadf0\\\",\\\"vout\\\":1}]\"") +
            "\nAs a JSON-RPC call\n"
            + HelpExampleRpc("lockunspent", "false, \"[{\\\"txid\\\":\\\"a08e6907dbbd3d809776dbfc5d82e371b764ed838b5655e72f463568df1aadf0\\\",\\\"vout\\\":1}]\"")
        );

    // Make sure the results are valid at least up to the most recent block
    // the user could have gotten from another RPC command prior to now
    pwallet->BlockUntilSyncedToCurrentChain();

    auto locked_chain = pwallet->chain().lock();
    LOCK(pwallet->cs_wallet);

    RPCTypeCheckArgument(request.params[0], UniValue::VBOOL);

    bool fUnlock = request.params[0].get_bool();

    if (request.params[1].isNull()) {
        if (fUnlock)
            pwallet->UnlockAllCoins();
        return true;
    }

    RPCTypeCheckArgument(request.params[1], UniValue::VARR);

    const UniValue& output_params = request.params[1];

    // Create and validate the COutPoints first.

    std::vector<COutPoint> outputs;
    outputs.reserve(output_params.size());

    for (unsigned int idx = 0; idx < output_params.size(); idx++) {
        const UniValue& o = output_params[idx].get_obj();

        RPCTypeCheckObj(o,
            {
                {"txid", UniValueType(UniValue::VSTR)},
                {"vout", UniValueType(UniValue::VNUM)},
            });

        const uint256 txid(ParseHashO(o, "txid"));
        const int nOutput = find_value(o, "vout").get_int();
        if (nOutput < 0) {
            throw JSONRPCError(RPC_INVALID_PARAMETER, "Invalid parameter, vout must be positive");
        }

        const COutPoint outpt(txid, nOutput);

        const auto it = pwallet->mapWallet.find(outpt.hash);
        if (it == pwallet->mapWallet.end()) {
            throw JSONRPCError(RPC_INVALID_PARAMETER, "Invalid parameter, unknown transaction");
        }

        const CWalletTx& trans = it->second;

        if (outpt.n >= trans.tx->vout.size()) {
            throw JSONRPCError(RPC_INVALID_PARAMETER, "Invalid parameter, vout index out of bounds");
        }

        if (pwallet->IsSpent(*locked_chain, outpt.hash, outpt.n)) {
            throw JSONRPCError(RPC_INVALID_PARAMETER, "Invalid parameter, expected unspent output");
        }

        const bool is_locked = pwallet->IsLockedCoin(outpt.hash, outpt.n);

        if (fUnlock && !is_locked) {
            throw JSONRPCError(RPC_INVALID_PARAMETER, "Invalid parameter, expected locked output");
        }

        if (!fUnlock && is_locked) {
            throw JSONRPCError(RPC_INVALID_PARAMETER, "Invalid parameter, output already locked");
        }

        outputs.push_back(outpt);
    }

    // Atomically set (un)locked status for the outputs.
    for (const COutPoint& outpt : outputs) {
        if (fUnlock) pwallet->UnlockCoin(outpt);
        else pwallet->LockCoin(outpt);
    }

    return true;
}

static UniValue listlockunspent(const JSONRPCRequest& request)
{
    std::shared_ptr<CWallet> const wallet = GetWalletForJSONRPCRequest(request);
    CWallet* const pwallet = wallet.get();

    if (!EnsureWalletIsAvailable(pwallet, request.fHelp)) {
        return NullUniValue;
    }

    if (request.fHelp || request.params.size() > 0)
        throw std::runtime_error(
            RPCHelpMan{"listlockunspent",
                "\nReturns list of temporarily unspendable outputs.\n"
                "See the lockunspent call to lock and unlock transactions for spending.\n",
                {}}
                .ToString() +
            "\nResult:\n"
            "[\n"
            "  {\n"
            "    \"txid\" : \"transactionid\",     (string) The transaction id locked\n"
            "    \"vout\" : n                      (numeric) The vout value\n"
            "  }\n"
            "  ,...\n"
            "]\n"
            "\nExamples:\n"
            "\nList the unspent transactions\n"
            + HelpExampleCli("listunspent", "") +
            "\nLock an unspent transaction\n"
            + HelpExampleCli("lockunspent", "false \"[{\\\"txid\\\":\\\"a08e6907dbbd3d809776dbfc5d82e371b764ed838b5655e72f463568df1aadf0\\\",\\\"vout\\\":1}]\"") +
            "\nList the locked transactions\n"
            + HelpExampleCli("listlockunspent", "") +
            "\nUnlock the transaction again\n"
            + HelpExampleCli("lockunspent", "true \"[{\\\"txid\\\":\\\"a08e6907dbbd3d809776dbfc5d82e371b764ed838b5655e72f463568df1aadf0\\\",\\\"vout\\\":1}]\"") +
            "\nAs a JSON-RPC call\n"
            + HelpExampleRpc("listlockunspent", "")
        );

    auto locked_chain = pwallet->chain().lock();
    LOCK(pwallet->cs_wallet);

    std::vector<COutPoint> vOutpts;
    pwallet->ListLockedCoins(vOutpts);

    UniValue ret(UniValue::VARR);

    for (const COutPoint& outpt : vOutpts) {
        UniValue o(UniValue::VOBJ);

        o.pushKV("txid", outpt.hash.GetHex());
        o.pushKV("vout", (int)outpt.n);
        ret.push_back(o);
    }

    return ret;
}

static UniValue settxfee(const JSONRPCRequest& request)
{
    std::shared_ptr<CWallet> const wallet = GetWalletForJSONRPCRequest(request);
    CWallet* const pwallet = wallet.get();

    if (!EnsureWalletIsAvailable(pwallet, request.fHelp)) {
        return NullUniValue;
    }

    if (request.fHelp || request.params.size() < 1 || request.params.size() > 1) {
        throw std::runtime_error(
            RPCHelpMan{"settxfee",
                "\nSet the transaction fee per kB for this wallet. Overrides the global -paytxfee command line parameter.\n",
                {
                    {"amount", RPCArg::Type::AMOUNT, /* opt */ false, /* default_val */ "", "The transaction fee in " + CURRENCY_UNIT + "/kB"},
                }}
                .ToString() +
            "\nResult\n"
            "true|false        (boolean) Returns true if successful\n"
            "\nExamples:\n"
            + HelpExampleCli("settxfee", "0.00001")
            + HelpExampleRpc("settxfee", "0.00001")
        );
    }

    auto locked_chain = pwallet->chain().lock();
    LOCK(pwallet->cs_wallet);

    CAmount nAmount = AmountFromValue(request.params[0]);
    CFeeRate tx_fee_rate(nAmount, 1000);
    if (tx_fee_rate == 0) {
        // automatic selection
    } else if (tx_fee_rate < ::minRelayTxFee) {
        throw JSONRPCError(RPC_INVALID_PARAMETER, strprintf("txfee cannot be less than min relay tx fee (%s)", ::minRelayTxFee.ToString()));
    } else if (tx_fee_rate < pwallet->m_min_fee) {
        throw JSONRPCError(RPC_INVALID_PARAMETER, strprintf("txfee cannot be less than wallet min fee (%s)", pwallet->m_min_fee.ToString()));
    }

    pwallet->m_pay_tx_fee = tx_fee_rate;
    return true;
}

static UniValue getwalletinfo(const JSONRPCRequest& request)
{
    std::shared_ptr<CWallet> const wallet = GetWalletForJSONRPCRequest(request);
    CWallet* const pwallet = wallet.get();

    if (!EnsureWalletIsAvailable(pwallet, request.fHelp)) {
        return NullUniValue;
    }

    if (request.fHelp || request.params.size() != 0)
        throw std::runtime_error(
            RPCHelpMan{"getwalletinfo",
                "Returns an object containing various wallet state info.\n", {}}
                .ToString() +
            "\nResult:\n"
            "{\n"
            "  \"walletname\": xxxxx,               (string) the wallet name\n"
            "  \"walletversion\": xxxxx,            (numeric) the wallet version\n"
            "  \"balance\": xxxxxxx,                (numeric) the total confirmed balance of the wallet in " + CURRENCY_UNIT + "\n"
            "  \"unconfirmed_balance\": xxx,        (numeric) the total unconfirmed balance of the wallet in " + CURRENCY_UNIT + "\n"
            "  \"immature_balance\": xxxxxx,        (numeric) the total immature balance of the wallet in " + CURRENCY_UNIT + "\n"
            "  \"txcount\": xxxxxxx,                (numeric) the total number of transactions in the wallet\n"
            "  \"keypoololdest\": xxxxxx,           (numeric) the timestamp (seconds since Unix epoch) of the oldest pre-generated key in the key pool\n"
            "  \"keypoolsize\": xxxx,               (numeric) how many new keys are pre-generated (only counts external keys)\n"
            "  \"keypoolsize_hd_internal\": xxxx,   (numeric) how many new keys are pre-generated for internal use (used for change outputs, only appears if the wallet is using this feature, otherwise external keys are used)\n"
            "  \"unlocked_until\": ttt,             (numeric) the timestamp in seconds since epoch (midnight Jan 1 1970 GMT) that the wallet is unlocked for transfers, or 0 if the wallet is locked\n"
            "  \"paytxfee\": x.xxxx,                (numeric) the transaction fee configuration, set in " + CURRENCY_UNIT + "/kB\n"
            "  \"hdseedid\": \"<hash160>\"            (string, optional) the Hash160 of the HD seed (only present when HD is enabled)\n"
            "  \"hdmasterkeyid\": \"<hash160>\"       (string, optional) alias for hdseedid retained for backwards-compatibility. Will be removed in V0.18.\n"
            "  \"private_keys_enabled\": true|false (boolean) false if privatekeys are disabled for this wallet (enforced watch-only wallet)\n"
            "}\n"
            "\nExamples:\n"
            + HelpExampleCli("getwalletinfo", "")
            + HelpExampleRpc("getwalletinfo", "")
        );

    // Make sure the results are valid at least up to the most recent block
    // the user could have gotten from another RPC command prior to now
    pwallet->BlockUntilSyncedToCurrentChain();

    auto locked_chain = pwallet->chain().lock();
    LOCK(pwallet->cs_wallet);

    UniValue obj(UniValue::VOBJ);

    size_t kpExternalSize = pwallet->KeypoolCountExternalKeys();
    obj.pushKV("walletname", pwallet->GetName());
    obj.pushKV("walletversion", pwallet->GetVersion());
    obj.pushKV("balance",       ValueFromAmount(pwallet->GetBalance()));
    obj.pushKV("unconfirmed_balance", ValueFromAmount(pwallet->GetUnconfirmedBalance()));
    obj.pushKV("immature_balance",    ValueFromAmount(pwallet->GetImmatureBalance()));
    obj.pushKV("txcount",       (int)pwallet->mapWallet.size());
    obj.pushKV("keypoololdest", pwallet->GetOldestKeyPoolTime());
    obj.pushKV("keypoolsize", (int64_t)kpExternalSize);
    CKeyID seed_id = pwallet->GetHDChain().seed_id;
    if (!seed_id.IsNull() && pwallet->CanSupportFeature(FEATURE_HD_SPLIT)) {
        obj.pushKV("keypoolsize_hd_internal",   (int64_t)(pwallet->GetKeyPoolSize() - kpExternalSize));
    }
    if (pwallet->IsCrypted()) {
        obj.pushKV("unlocked_until", pwallet->nRelockTime);
    }
    obj.pushKV("paytxfee", ValueFromAmount(pwallet->m_pay_tx_fee.GetFeePerK()));
    if (!seed_id.IsNull()) {
        obj.pushKV("hdseedid", seed_id.GetHex());
        obj.pushKV("hdmasterkeyid", seed_id.GetHex());
    }
    obj.pushKV("private_keys_enabled", !pwallet->IsWalletFlagSet(WALLET_FLAG_DISABLE_PRIVATE_KEYS));
    return obj;
}

static UniValue listwalletdir(const JSONRPCRequest& request)
{
    if (request.fHelp || request.params.size() != 0) {
        throw std::runtime_error(
            RPCHelpMan{"listwalletdir",
                "Returns a list of wallets in the wallet directory.\n", {}}
                .ToString() +
            "{\n"
            "  \"wallets\" : [                (json array of objects)\n"
            "    {\n"
            "      \"name\" : \"name\"          (string) The wallet name\n"
            "    }\n"
            "    ,...\n"
            "  ]\n"
            "}\n"
            "\nExamples:\n"
            + HelpExampleCli("listwalletdir", "")
            + HelpExampleRpc("listwalletdir", "")
        );
    }

    UniValue wallets(UniValue::VARR);
    for (const auto& path : ListWalletDir()) {
        UniValue wallet(UniValue::VOBJ);
        wallet.pushKV("name", path.string());
        wallets.push_back(wallet);
    }

    UniValue result(UniValue::VOBJ);
    result.pushKV("wallets", wallets);
    return result;
}

static UniValue listwallets(const JSONRPCRequest& request)
{
    if (request.fHelp || request.params.size() != 0)
        throw std::runtime_error(
            RPCHelpMan{"listwallets",
                "Returns a list of currently loaded wallets.\n"
                "For full information on the wallet, use \"getwalletinfo\"\n",
                {}}
                .ToString() +
            "\nResult:\n"
            "[                         (json array of strings)\n"
            "  \"walletname\"            (string) the wallet name\n"
            "   ...\n"
            "]\n"
            "\nExamples:\n"
            + HelpExampleCli("listwallets", "")
            + HelpExampleRpc("listwallets", "")
        );

    UniValue obj(UniValue::VARR);

    for (const std::shared_ptr<CWallet>& wallet : GetWallets()) {
        if (!EnsureWalletIsAvailable(wallet.get(), request.fHelp)) {
            return NullUniValue;
        }

        LOCK(wallet->cs_wallet);

        obj.push_back(wallet->GetName());
    }

    return obj;
}

static UniValue loadwallet(const JSONRPCRequest& request)
{
    if (request.fHelp || request.params.size() != 1)
        throw std::runtime_error(
            RPCHelpMan{"loadwallet",
                "\nLoads a wallet from a wallet file or directory."
                "\nNote that all wallet command-line options used when starting namecoind will be"
                "\napplied to the new wallet (eg -zapwallettxes, upgradewallet, rescan, etc).\n",
                {
                    {"filename", RPCArg::Type::STR, /* opt */ false, /* default_val */ "", "The wallet directory or .dat file."},
                }}
                .ToString() +
            "\nResult:\n"
            "{\n"
            "  \"name\" :    <wallet_name>,        (string) The wallet name if loaded successfully.\n"
            "  \"warning\" : <warning>,            (string) Warning message if wallet was not loaded cleanly.\n"
            "}\n"
            "\nExamples:\n"
            + HelpExampleCli("loadwallet", "\"test.dat\"")
            + HelpExampleRpc("loadwallet", "\"test.dat\"")
        );

    WalletLocation location(request.params[0].get_str());
    std::string error;

    if (!location.Exists()) {
        throw JSONRPCError(RPC_WALLET_NOT_FOUND, "Wallet " + location.GetName() + " not found.");
    } else if (fs::is_directory(location.GetPath())) {
        // The given filename is a directory. Check that there's a wallet.dat file.
        fs::path wallet_dat_file = location.GetPath() / "wallet.dat";
        if (fs::symlink_status(wallet_dat_file).type() == fs::file_not_found) {
            throw JSONRPCError(RPC_WALLET_NOT_FOUND, "Directory " + location.GetName() + " does not contain a wallet.dat file.");
        }
    }

    std::string warning;
    if (!CWallet::Verify(*g_rpc_interfaces->chain, location, false, error, warning)) {
        throw JSONRPCError(RPC_WALLET_ERROR, "Wallet file verification failed: " + error);
    }

    std::shared_ptr<CWallet> const wallet = CWallet::CreateWalletFromFile(*g_rpc_interfaces->chain, location);
    if (!wallet) {
        throw JSONRPCError(RPC_WALLET_ERROR, "Wallet loading failed.");
    }
    AddWallet(wallet);

    wallet->postInitProcess();

    UniValue obj(UniValue::VOBJ);
    obj.pushKV("name", wallet->GetName());
    obj.pushKV("warning", warning);

    return obj;
}

static UniValue createwallet(const JSONRPCRequest& request)
{
    if (request.fHelp || request.params.size() < 1 || request.params.size() > 2) {
        throw std::runtime_error(
            RPCHelpMan{"createwallet",
                "\nCreates and loads a new wallet.\n",
                {
                    {"wallet_name", RPCArg::Type::STR, /* opt */ false, /* default_val */ "", "The name for the new wallet. If this is a path, the wallet will be created at the path location."},
                    {"disable_private_keys", RPCArg::Type::BOOL, /* opt */ true, /* default_val */ "false", "Disable the possibility of private keys (only watchonlys are possible in this mode)."},
                }}
                .ToString() +
            "\nResult:\n"
            "{\n"
            "  \"name\" :    <wallet_name>,        (string) The wallet name if created successfully. If the wallet was created using a full path, the wallet_name will be the full path.\n"
            "  \"warning\" : <warning>,            (string) Warning message if wallet was not loaded cleanly.\n"
            "}\n"
            "\nExamples:\n"
            + HelpExampleCli("createwallet", "\"testwallet\"")
            + HelpExampleRpc("createwallet", "\"testwallet\"")
        );
    }
    std::string error;
    std::string warning;

    bool disable_privatekeys = false;
    if (!request.params[1].isNull()) {
        disable_privatekeys = request.params[1].get_bool();
    }

    WalletLocation location(request.params[0].get_str());
    if (location.Exists()) {
        throw JSONRPCError(RPC_WALLET_ERROR, "Wallet " + location.GetName() + " already exists.");
    }

    // Wallet::Verify will check if we're trying to create a wallet with a duplication name.
    if (!CWallet::Verify(*g_rpc_interfaces->chain, location, false, error, warning)) {
        throw JSONRPCError(RPC_WALLET_ERROR, "Wallet file verification failed: " + error);
    }

    std::shared_ptr<CWallet> const wallet = CWallet::CreateWalletFromFile(*g_rpc_interfaces->chain, location, (disable_privatekeys ? (uint64_t)WALLET_FLAG_DISABLE_PRIVATE_KEYS : 0));
    if (!wallet) {
        throw JSONRPCError(RPC_WALLET_ERROR, "Wallet creation failed.");
    }
    AddWallet(wallet);

    wallet->postInitProcess();

    UniValue obj(UniValue::VOBJ);
    obj.pushKV("name", wallet->GetName());
    obj.pushKV("warning", warning);

    return obj;
}

static UniValue unloadwallet(const JSONRPCRequest& request)
{
    if (request.fHelp || request.params.size() > 1) {
        throw std::runtime_error(
            RPCHelpMan{"unloadwallet",
                "Unloads the wallet referenced by the request endpoint otherwise unloads the wallet specified in the argument.\n"
                "Specifying the wallet name on a wallet endpoint is invalid.",
                {
                    {"wallet_name", RPCArg::Type::STR, /* opt */ true, /* default_val */ "", "The name of the wallet to unload."},
                }}
                .ToString() +
            "\nExamples:\n"
            + HelpExampleCli("unloadwallet", "wallet_name")
            + HelpExampleRpc("unloadwallet", "wallet_name")
        );
    }

    std::string wallet_name;
    if (GetWalletNameFromJSONRPCRequest(request, wallet_name)) {
        if (!request.params[0].isNull()) {
            throw JSONRPCError(RPC_INVALID_PARAMETER, "Cannot unload the requested wallet");
        }
    } else {
        wallet_name = request.params[0].get_str();
    }

    std::shared_ptr<CWallet> wallet = GetWallet(wallet_name);
    if (!wallet) {
        throw JSONRPCError(RPC_WALLET_NOT_FOUND, "Requested wallet does not exist or is not loaded");
    }

    // Release the "main" shared pointer and prevent further notifications.
    // Note that any attempt to load the same wallet would fail until the wallet
    // is destroyed (see CheckUniqueFileid).
    if (!RemoveWallet(wallet)) {
        throw JSONRPCError(RPC_MISC_ERROR, "Requested wallet already unloaded");
    }
    UnregisterValidationInterface(wallet.get());

    // The wallet can be in use so it's not possible to explicitly unload here.
    // Just notify the unload intent so that all shared pointers are released.
    // The wallet will be destroyed once the last shared pointer is released.
    wallet->NotifyUnload();

    // There's no point in waiting for the wallet to unload.
    // At this point this method should never fail. The unloading could only
    // fail due to an unexpected error which would cause a process termination.

    return NullUniValue;
}

static UniValue resendwallettransactions(const JSONRPCRequest& request)
{
    std::shared_ptr<CWallet> const wallet = GetWalletForJSONRPCRequest(request);
    CWallet* const pwallet = wallet.get();

    if (!EnsureWalletIsAvailable(pwallet, request.fHelp)) {
        return NullUniValue;
    }

    if (request.fHelp || request.params.size() != 0)
        throw std::runtime_error(
            RPCHelpMan{"resendwallettransactions",
                "Immediately re-broadcast unconfirmed wallet transactions to all peers.\n"
                "Intended only for testing; the wallet code periodically re-broadcasts\n",
                {}}
                .ToString() +
            "automatically.\n"
            "Returns an RPC error if -walletbroadcast is set to false.\n"
            "Returns array of transaction ids that were re-broadcast.\n"
            );

    if (!g_connman)
        throw JSONRPCError(RPC_CLIENT_P2P_DISABLED, "Error: Peer-to-peer functionality missing or disabled");

    auto locked_chain = pwallet->chain().lock();
    LOCK(pwallet->cs_wallet);

    if (!pwallet->GetBroadcastTransactions()) {
        throw JSONRPCError(RPC_WALLET_ERROR, "Error: Wallet transaction broadcasting is disabled with -walletbroadcast");
    }

    std::vector<uint256> txids = pwallet->ResendWalletTransactionsBefore(*locked_chain, GetTime(), g_connman.get());
    UniValue result(UniValue::VARR);
    for (const uint256& txid : txids)
    {
        result.push_back(txid.ToString());
    }
    return result;
}

static UniValue listunspent(const JSONRPCRequest& request)
{
    std::shared_ptr<CWallet> const wallet = GetWalletForJSONRPCRequest(request);
    CWallet* const pwallet = wallet.get();

    if (!EnsureWalletIsAvailable(pwallet, request.fHelp)) {
        return NullUniValue;
    }

    if (request.fHelp || request.params.size() > 5)
        throw std::runtime_error(
            RPCHelpMan{"listunspent",
                "\nReturns array of unspent transaction outputs\n"
                "with between minconf and maxconf (inclusive) confirmations.\n"
                "Optionally filter to only include txouts paid to specified addresses.\n",
                {
                    {"minconf", RPCArg::Type::NUM, /* opt */ true, /* default_val */ "1", "The minimum confirmations to filter"},
                    {"maxconf", RPCArg::Type::NUM, /* opt */ true, /* default_val */ "9999999", "The maximum confirmations to filter"},
                    {"addresses", RPCArg::Type::ARR, /* opt */ true, /* default_val */ "", "A json array of bitcoin addresses to filter",
                        {
                            {"address", RPCArg::Type::STR, /* opt */ true, /* default_val */ "", "bitcoin address"},
                        },
                    },
                    {"include_unsafe", RPCArg::Type::BOOL, /* opt */ true, /* default_val */ "true", "Include outputs that are not safe to spend\n"
            "                  See description of \"safe\" attribute below."},
                    {"query_options", RPCArg::Type::OBJ, /* opt */ true, /* default_val */ "", "JSON with query options",
                        {
                            {"minimumAmount", RPCArg::Type::AMOUNT, /* opt */ true, /* default_val */ "0", "Minimum value of each UTXO in " + CURRENCY_UNIT + ""},
                            {"maximumAmount", RPCArg::Type::AMOUNT, /* opt */ true, /* default_val */ "unlimited", "Maximum value of each UTXO in " + CURRENCY_UNIT + ""},
                            {"maximumCount", RPCArg::Type::NUM, /* opt */ true, /* default_val */ "unlimited", "Maximum number of UTXOs"},
                            {"minimumSumAmount", RPCArg::Type::AMOUNT, /* opt */ true, /* default_val */ "unlimited", "Minimum sum value of all UTXOs in " + CURRENCY_UNIT + ""},
                        },
                        "query_options"},
                }}
                .ToString() +
<<<<<<< HEAD
            "\nArguments:\n"
            "1. minconf          (numeric, optional, default=1) The minimum confirmations to filter\n"
            "2. maxconf          (numeric, optional, default=9999999) The maximum confirmations to filter\n"
            "3. \"addresses\"      (string) A json array of namecoin addresses to filter\n"
            "    [\n"
            "      \"address\"     (string) namecoin address\n"
            "      ,...\n"
            "    ]\n"
            "4. include_unsafe (bool, optional, default=true) Include outputs that are not safe to spend\n"
            "                  See description of \"safe\" attribute below.\n"
            "5. query_options    (json, optional) JSON with query options\n"
            "    {\n"
            "      \"minimumAmount\"    (numeric or string, default=0) Minimum value of each UTXO in " + CURRENCY_UNIT + "\n"
            "      \"maximumAmount\"    (numeric or string, default=unlimited) Maximum value of each UTXO in " + CURRENCY_UNIT + "\n"
            "      \"maximumCount\"     (numeric or string, default=unlimited) Maximum number of UTXOs\n"
            "      \"minimumSumAmount\" (numeric or string, default=unlimited) Minimum sum value of all UTXOs in " + CURRENCY_UNIT + "\n"
            "      \"includeNames\"     (boolean, default=false) Whether to also include name outputs\n"
            "    }\n"
=======
>>>>>>> 45a1bd06
            "\nResult\n"
            "[                   (array of json object)\n"
            "  {\n"
            "    \"txid\" : \"txid\",          (string) the transaction id \n"
            "    \"vout\" : n,               (numeric) the vout value\n"
            "    \"address\" : \"address\",    (string) the namecoin address\n"
            "    \"label\" : \"label\",        (string) The associated label, or \"\" for the default label\n"
            "    \"scriptPubKey\" : \"key\",   (string) the script key\n"
            "    \"amount\" : x.xxx,         (numeric) the transaction output amount in " + CURRENCY_UNIT + "\n"
            "    \"confirmations\" : n,      (numeric) The number of confirmations\n"
            "    \"redeemScript\" : n        (string) The redeemScript if scriptPubKey is P2SH\n"
            "    \"spendable\" : xxx,        (bool) Whether we have the private keys to spend this output\n"
            "    \"solvable\" : xxx,         (bool) Whether we know how to spend this output, ignoring the lack of keys\n"
            "    \"desc\" : xxx,             (string, only when solvable) A descriptor for spending this output\n"
            "    \"safe\" : xxx              (bool) Whether this output is considered safe to spend. Unconfirmed transactions\n"
            "                              from outside keys and unconfirmed replacement transactions are considered unsafe\n"
            "                              and are not eligible for spending by fundrawtransaction and sendtoaddress.\n"
            "  }\n"
            "  ,...\n"
            "]\n"

            "\nExamples\n"
            + HelpExampleCli("listunspent", "")
            + HelpExampleCli("listunspent", "6 9999999 \"[\\\"NDLTK7j8CzK5YAbpCdUxC3Gi1bXGDCdV5h\\\",\\\"N2xHFZ8NWNkGuuXfDxv8iMXdQGMd3tjZfx\\\"]\"")
            + HelpExampleRpc("listunspent", "6, 9999999 \"[\\\"NDLTK7j8CzK5YAbpCdUxC3Gi1bXGDCdV5h\\\",\\\"N2xHFZ8NWNkGuuXfDxv8iMXdQGMd3tjZfx\\\"]\"")
            + HelpExampleCli("listunspent", "6 9999999 '[]' true '{ \"minimumAmount\": 0.005 }'")
            + HelpExampleRpc("listunspent", "6, 9999999, [] , true, { \"minimumAmount\": 0.005 } ")
        );

    int nMinDepth = 1;
    if (!request.params[0].isNull()) {
        RPCTypeCheckArgument(request.params[0], UniValue::VNUM);
        nMinDepth = request.params[0].get_int();
    }

    int nMaxDepth = 9999999;
    if (!request.params[1].isNull()) {
        RPCTypeCheckArgument(request.params[1], UniValue::VNUM);
        nMaxDepth = request.params[1].get_int();
    }

    std::set<CTxDestination> destinations;
    if (!request.params[2].isNull()) {
        RPCTypeCheckArgument(request.params[2], UniValue::VARR);
        UniValue inputs = request.params[2].get_array();
        for (unsigned int idx = 0; idx < inputs.size(); idx++) {
            const UniValue& input = inputs[idx];
            CTxDestination dest = DecodeDestination(input.get_str());
            if (!IsValidDestination(dest)) {
                throw JSONRPCError(RPC_INVALID_ADDRESS_OR_KEY, std::string("Invalid Namecoin address: ") + input.get_str());
            }
            if (!destinations.insert(dest).second) {
                throw JSONRPCError(RPC_INVALID_PARAMETER, std::string("Invalid parameter, duplicated address: ") + input.get_str());
            }
        }
    }

    bool include_unsafe = true;
    if (!request.params[3].isNull()) {
        RPCTypeCheckArgument(request.params[3], UniValue::VBOOL);
        include_unsafe = request.params[3].get_bool();
    }

    CAmount nMinimumAmount = 0;
    CAmount nMaximumAmount = MAX_MONEY;
    CAmount nMinimumSumAmount = MAX_MONEY;
    uint64_t nMaximumCount = 0;
    bool includeNames = false;

    if (!request.params[4].isNull()) {
        const UniValue& options = request.params[4].get_obj();

        if (options.exists("minimumAmount"))
            nMinimumAmount = AmountFromValue(options["minimumAmount"]);

        if (options.exists("maximumAmount"))
            nMaximumAmount = AmountFromValue(options["maximumAmount"]);

        if (options.exists("minimumSumAmount"))
            nMinimumSumAmount = AmountFromValue(options["minimumSumAmount"]);

        if (options.exists("maximumCount"))
            nMaximumCount = options["maximumCount"].get_int64();

        if (options.exists("includeNames"))
            includeNames = options["includeNames"].get_bool();
    }

    // Make sure the results are valid at least up to the most recent block
    // the user could have gotten from another RPC command prior to now
    pwallet->BlockUntilSyncedToCurrentChain();

    UniValue results(UniValue::VARR);
    std::vector<COutput> vecOutputs;
    int expireDepth;
    {
        auto locked_chain = pwallet->chain().lock();
        LOCK(pwallet->cs_wallet);
        pwallet->AvailableCoins(*locked_chain, vecOutputs, !include_unsafe, nullptr, nMinimumAmount, nMaximumAmount, nMinimumSumAmount, nMaximumCount, nMinDepth, nMaxDepth);

        /* Retrieve and store "current" expiration depth.  We use that later
           to determine, based on confirmations, whether or not names
           are expired.  */
        expireDepth = Params().GetConsensus()
                        .rules->NameExpirationDepth(chainActive.Height());
    }

    LOCK(pwallet->cs_wallet);

    for (const COutput& out : vecOutputs) {
        CTxDestination address;
        const CScript& scriptPubKey = out.tx->tx->vout[out.i].scriptPubKey;
        bool fValidAddress = ExtractDestination(scriptPubKey, address);

        if (destinations.size() && (!fValidAddress || !destinations.count(address)))
            continue;

        /* Check if this is a name output.  If it is, we have to apply
           additional rules:  If the name is already expired, then the output
           is definitely unspendable; in that case, exclude it always.
           Otherwise, we may include the output only if the user opted to
           receive also name outputs.  */
        const CNameScript nameOp(scriptPubKey);
        if (nameOp.isNameOp ())
          {
            if (!includeNames)
              continue;

            /* Name new's don't expire, so check for being an actual update.  */
            if (nameOp.isAnyUpdate () && out.nDepth > expireDepth)
              continue;
          }

        UniValue entry(UniValue::VOBJ);
        entry.pushKV("txid", out.tx->GetHash().GetHex());
        entry.pushKV("vout", out.i);

        if (nameOp.isNameOp())
            entry.pushKV("nameOp", NameOpToUniv(nameOp));

        if (fValidAddress) {
            entry.pushKV("address", EncodeDestination(address));

            auto i = pwallet->mapAddressBook.find(address);
            if (i != pwallet->mapAddressBook.end()) {
                entry.pushKV("label", i->second.name);
            }

            if (scriptPubKey.IsPayToScriptHash(true)) {
                const CScriptID& hash = boost::get<CScriptID>(address);
                CScript redeemScript;
                if (pwallet->GetCScript(hash, redeemScript)) {
                    entry.pushKV("redeemScript", HexStr(redeemScript.begin(), redeemScript.end()));
                }
            }
        }

        entry.pushKV("scriptPubKey", HexStr(scriptPubKey.begin(), scriptPubKey.end()));
        entry.pushKV("amount", ValueFromAmount(out.tx->tx->vout[out.i].nValue));
        entry.pushKV("confirmations", out.nDepth);
        entry.pushKV("spendable", out.fSpendable);
        entry.pushKV("solvable", out.fSolvable);
        if (out.fSolvable) {
            auto descriptor = InferDescriptor(scriptPubKey, *pwallet);
            entry.pushKV("desc", descriptor->ToString());
        }
        entry.pushKV("safe", out.fSafe);
        results.push_back(entry);
    }

    return results;
}

void FundTransaction(CWallet* const pwallet, CMutableTransaction& tx, CAmount& fee_out, int& change_position, UniValue options)
{
    // Make sure the results are valid at least up to the most recent block
    // the user could have gotten from another RPC command prior to now
    pwallet->BlockUntilSyncedToCurrentChain();

    CCoinControl coinControl;
    change_position = -1;
    bool lockUnspents = false;
    UniValue subtractFeeFromOutputs;
    std::set<int> setSubtractFeeFromOutputs;

    if (!options.isNull()) {
      if (options.type() == UniValue::VBOOL) {
        // backward compatibility bool only fallback
        coinControl.fAllowWatchOnly = options.get_bool();
      }
      else {
        RPCTypeCheckArgument(options, UniValue::VOBJ);
        RPCTypeCheckObj(options,
            {
                {"changeAddress", UniValueType(UniValue::VSTR)},
                {"changePosition", UniValueType(UniValue::VNUM)},
                {"change_type", UniValueType(UniValue::VSTR)},
                {"includeWatching", UniValueType(UniValue::VBOOL)},
                {"lockUnspents", UniValueType(UniValue::VBOOL)},
                {"feeRate", UniValueType()}, // will be checked below
                {"subtractFeeFromOutputs", UniValueType(UniValue::VARR)},
                {"replaceable", UniValueType(UniValue::VBOOL)},
                {"conf_target", UniValueType(UniValue::VNUM)},
                {"estimate_mode", UniValueType(UniValue::VSTR)},
            },
            true, true);

        if (options.exists("changeAddress")) {
            CTxDestination dest = DecodeDestination(options["changeAddress"].get_str());

            if (!IsValidDestination(dest)) {
                throw JSONRPCError(RPC_INVALID_ADDRESS_OR_KEY, "changeAddress must be a valid namecoin address");
            }

            coinControl.destChange = dest;
        }

        if (options.exists("changePosition"))
            change_position = options["changePosition"].get_int();

        if (options.exists("change_type")) {
            if (options.exists("changeAddress")) {
                throw JSONRPCError(RPC_INVALID_PARAMETER, "Cannot specify both changeAddress and address_type options");
            }
            coinControl.m_change_type = pwallet->m_default_change_type;
            if (!ParseOutputType(options["change_type"].get_str(), *coinControl.m_change_type)) {
                throw JSONRPCError(RPC_INVALID_ADDRESS_OR_KEY, strprintf("Unknown change type '%s'", options["change_type"].get_str()));
            }
        }

        if (options.exists("includeWatching"))
            coinControl.fAllowWatchOnly = options["includeWatching"].get_bool();

        if (options.exists("lockUnspents"))
            lockUnspents = options["lockUnspents"].get_bool();

        if (options.exists("feeRate"))
        {
            coinControl.m_feerate = CFeeRate(AmountFromValue(options["feeRate"]));
            coinControl.fOverrideFeeRate = true;
        }

        if (options.exists("subtractFeeFromOutputs"))
            subtractFeeFromOutputs = options["subtractFeeFromOutputs"].get_array();

        if (options.exists("replaceable")) {
            coinControl.m_signal_bip125_rbf = options["replaceable"].get_bool();
        }
        if (options.exists("conf_target")) {
            if (options.exists("feeRate")) {
                throw JSONRPCError(RPC_INVALID_PARAMETER, "Cannot specify both conf_target and feeRate");
            }
            coinControl.m_confirm_target = ParseConfirmTarget(options["conf_target"]);
        }
        if (options.exists("estimate_mode")) {
            if (options.exists("feeRate")) {
                throw JSONRPCError(RPC_INVALID_PARAMETER, "Cannot specify both estimate_mode and feeRate");
            }
            if (!FeeModeFromString(options["estimate_mode"].get_str(), coinControl.m_fee_mode)) {
                throw JSONRPCError(RPC_INVALID_PARAMETER, "Invalid estimate_mode parameter");
            }
        }
      }
    }

    if (tx.vout.size() == 0)
        throw JSONRPCError(RPC_INVALID_PARAMETER, "TX must have at least one output");

    if (change_position != -1 && (change_position < 0 || (unsigned int)change_position > tx.vout.size()))
        throw JSONRPCError(RPC_INVALID_PARAMETER, "changePosition out of bounds");

    for (unsigned int idx = 0; idx < subtractFeeFromOutputs.size(); idx++) {
        int pos = subtractFeeFromOutputs[idx].get_int();
        if (setSubtractFeeFromOutputs.count(pos))
            throw JSONRPCError(RPC_INVALID_PARAMETER, strprintf("Invalid parameter, duplicated position: %d", pos));
        if (pos < 0)
            throw JSONRPCError(RPC_INVALID_PARAMETER, strprintf("Invalid parameter, negative position: %d", pos));
        if (pos >= int(tx.vout.size()))
            throw JSONRPCError(RPC_INVALID_PARAMETER, strprintf("Invalid parameter, position too large: %d", pos));
        setSubtractFeeFromOutputs.insert(pos);
    }

    std::string strFailReason;

    if (!pwallet->FundTransaction(tx, fee_out, change_position, strFailReason, lockUnspents, setSubtractFeeFromOutputs, coinControl)) {
        throw JSONRPCError(RPC_WALLET_ERROR, strFailReason);
    }
}

static UniValue fundrawtransaction(const JSONRPCRequest& request)
{
    std::shared_ptr<CWallet> const wallet = GetWalletForJSONRPCRequest(request);
    CWallet* const pwallet = wallet.get();

    if (!EnsureWalletIsAvailable(pwallet, request.fHelp)) {
        return NullUniValue;
    }

    if (request.fHelp || request.params.size() < 1 || request.params.size() > 3)
        throw std::runtime_error(
            RPCHelpMan{"fundrawtransaction",
                "\nAdd inputs to a transaction until it has enough in value to meet its out value.\n"
                "This will not modify existing inputs, and will add at most one change output to the outputs.\n"
                "No existing outputs will be modified unless \"subtractFeeFromOutputs\" is specified.\n"
                "Note that inputs which were signed may need to be resigned after completion since in/outputs have been added.\n"
                "The inputs added will not be signed, use signrawtransaction for that.\n"
                "Note that all existing inputs must have their previous output transaction be in the wallet.\n"
                "Note that all inputs selected must be of standard form and P2SH scripts must be\n"
                "in the wallet using importaddress or addmultisigaddress (to calculate fees).\n"
                "You can see whether this is the case by checking the \"solvable\" field in the listunspent output.\n"
                "Only pay-to-pubkey, multisig, and P2SH versions thereof are currently supported for watch-only\n",
                {
                    {"hexstring", RPCArg::Type::STR_HEX, /* opt */ false, /* default_val */ "", "The hex string of the raw transaction"},
                    {"options", RPCArg::Type::OBJ, /* opt */ true, /* default_val */ "", "for backward compatibility: passing in a true instead of an object will result in {\"includeWatching\":true}",
                        {
<<<<<<< HEAD
                            {"changeAddress", RPCArg::Type::STR, true},
                            {"changePosition", RPCArg::Type::NUM, true},
                            {"change_type", RPCArg::Type::STR, true},
                            {"includeWatching", RPCArg::Type::BOOL, true},
                            {"lockUnspents", RPCArg::Type::BOOL, true},
                            {"feeRate", RPCArg::Type::AMOUNT, true},
                            {"subtractFeeFromOutputs", RPCArg::Type::ARR,
                                {
                                    {"vout_index", RPCArg::Type::NUM, true},
                                },
                                true},
                            {"replaceable", RPCArg::Type::BOOL, true},
                            {"conf_target", RPCArg::Type::NUM, true},
                            {"estimate_mode", RPCArg::Type::STR, true},
                        },
                        true, "options"},
                    {"iswitness", RPCArg::Type::BOOL, true},
                }}
                .ToString() +
                            "\nArguments:\n"
                            "1. \"hexstring\"           (string, required) The hex string of the raw transaction\n"
                            "2. options                 (object, optional)\n"
                            "   {\n"
                            "     \"changeAddress\"          (string, optional, default pool address) The namecoin address to receive the change\n"
                            "     \"changePosition\"         (numeric, optional, default random) The index of the change output\n"
                            "     \"change_type\"            (string, optional) The output type to use. Only valid if changeAddress is not specified. Options are \"legacy\", \"p2sh-segwit\", and \"bech32\". Default is set by -changetype.\n"
                            "     \"includeWatching\"        (boolean, optional, default false) Also select inputs which are watch only\n"
                            "     \"lockUnspents\"           (boolean, optional, default false) Lock selected unspent outputs\n"
                            "     \"feeRate\"                (numeric, optional, default not set: makes wallet determine the fee) Set a specific fee rate in " + CURRENCY_UNIT + "/kB\n"
                            "     \"subtractFeeFromOutputs\" (array, optional) A json array of integers.\n"
                            "                              The fee will be equally deducted from the amount of each specified output.\n"
                            "                              The outputs are specified by their zero-based index, before any change output is added.\n"
                            "                              Those recipients will receive less namecoins than you enter in their corresponding amount field.\n"
                            "                              If no outputs are specified here, the sender pays the fee.\n"
                            "                                  [vout_index,...]\n"
                            "     \"replaceable\"            (boolean, optional) Marks this transaction as BIP125 replaceable.\n"
                            "                              Allows this transaction to be replaced by a transaction with higher fees\n"
                            "     \"conf_target\"            (numeric, optional) Confirmation target (in blocks)\n"
                            "     \"estimate_mode\"          (string, optional, default=UNSET) The fee estimate mode, must be one of:\n"
=======
                            {"changeAddress", RPCArg::Type::STR, /* opt */ true, /* default_val */ "pool address", "The bitcoin address to receive the change"},
                            {"changePosition", RPCArg::Type::NUM, /* opt */ true, /* default_val */ "random", "The index of the change output"},
                            {"change_type", RPCArg::Type::STR, /* opt */ true, /* default_val */ "", "The output type to use. Only valid if changeAddress is not specified. Options are \"legacy\", \"p2sh-segwit\", and \"bech32\". Default is set by -changetype."},
                            {"includeWatching", RPCArg::Type::BOOL, /* opt */ true, /* default_val */ "false", "Also select inputs which are watch only"},
                            {"lockUnspents", RPCArg::Type::BOOL, /* opt */ true, /* default_val */ "false", "Lock selected unspent outputs"},
                            {"feeRate", RPCArg::Type::AMOUNT, /* opt */ true, /* default_val */ "not set: makes wallet determine the fee", "Set a specific fee rate in " + CURRENCY_UNIT + "/kB"},
                            {"subtractFeeFromOutputs", RPCArg::Type::ARR, /* opt */ true, /* default_val */ "", "A json array of integers.\n"
                            "                              The fee will be equally deducted from the amount of each specified output.\n"
                            "                              The outputs are specified by their zero-based index, before any change output is added.\n"
                            "                              Those recipients will receive less bitcoins than you enter in their corresponding amount field.\n"
                            "                              If no outputs are specified here, the sender pays the fee.",
                                {
                                    {"vout_index", RPCArg::Type::NUM, /* opt */ true, /* default_val */ "", "The zero-based output index, before a change output is added."},
                                },
                            },
                            {"replaceable", RPCArg::Type::BOOL, /* opt */ true, /* default_val */ "", "Marks this transaction as BIP125 replaceable.\n"
                            "                              Allows this transaction to be replaced by a transaction with higher fees"},
                            {"conf_target", RPCArg::Type::NUM, /* opt */ true, /* default_val */ "", "Confirmation target (in blocks)"},
                            {"estimate_mode", RPCArg::Type::STR, /* opt */ true, /* default_val */ "UNSET", "The fee estimate mode, must be one of:\n"
>>>>>>> 45a1bd06
                            "         \"UNSET\"\n"
                            "         \"ECONOMICAL\"\n"
                            "         \"CONSERVATIVE\""},
                        },
                        "options"},
                    {"iswitness", RPCArg::Type::BOOL, /* opt */ true, /* default_val */ "", "Whether the transaction hex is a serialized witness transaction \n"
                            "                              If iswitness is not present, heuristic tests will be used in decoding"},
                }}
                .ToString() +
                            "\nResult:\n"
                            "{\n"
                            "  \"hex\":       \"value\", (string)  The resulting raw transaction (hex-encoded string)\n"
                            "  \"fee\":       n,         (numeric) Fee in " + CURRENCY_UNIT + " the resulting transaction pays\n"
                            "  \"changepos\": n          (numeric) The position of the added change output, or -1\n"
                            "}\n"
                            "\nExamples:\n"
                            "\nCreate a transaction with no inputs\n"
                            + HelpExampleCli("createrawtransaction", "\"[]\" \"{\\\"myaddress\\\":0.01}\"") +
                            "\nAdd sufficient unsigned inputs to meet the output value\n"
                            + HelpExampleCli("fundrawtransaction", "\"rawtransactionhex\"") +
                            "\nSign the transaction\n"
                            + HelpExampleCli("signrawtransaction", "\"fundedtransactionhex\"") +
                            "\nSend the transaction\n"
                            + HelpExampleCli("sendrawtransaction", "\"signedtransactionhex\"")
                            );

    RPCTypeCheck(request.params, {UniValue::VSTR, UniValueType(), UniValue::VBOOL});

    // parse hex string from parameter
    CMutableTransaction tx;
    bool try_witness = request.params[2].isNull() ? true : request.params[2].get_bool();
    bool try_no_witness = request.params[2].isNull() ? true : !request.params[2].get_bool();
    if (!DecodeHexTx(tx, request.params[0].get_str(), try_no_witness, try_witness)) {
        throw JSONRPCError(RPC_DESERIALIZATION_ERROR, "TX decode failed");
    }

    CAmount fee;
    int change_position;
    FundTransaction(pwallet, tx, fee, change_position, request.params[1]);

    UniValue result(UniValue::VOBJ);
    result.pushKV("hex", EncodeHexTx(tx));
    result.pushKV("fee", ValueFromAmount(fee));
    result.pushKV("changepos", change_position);

    return result;
}

UniValue signrawtransactionwithwallet(const JSONRPCRequest& request)
{
    std::shared_ptr<CWallet> const wallet = GetWalletForJSONRPCRequest(request);
    CWallet* const pwallet = wallet.get();

    if (!EnsureWalletIsAvailable(pwallet, request.fHelp)) {
        return NullUniValue;
    }

    if (request.fHelp || request.params.size() < 1 || request.params.size() > 3)
        throw std::runtime_error(
            RPCHelpMan{"signrawtransactionwithwallet",
                "\nSign inputs for raw transaction (serialized, hex-encoded).\n"
                "The second optional argument (may be null) is an array of previous transaction outputs that\n"
                "this transaction depends on but may not yet be in the block chain." +
                    HelpRequiringPassphrase(pwallet) + "\n",
                {
                    {"hexstring", RPCArg::Type::STR, /* opt */ false, /* default_val */ "", "The transaction hex string"},
                    {"prevtxs", RPCArg::Type::ARR, /* opt */ true, /* default_val */ "", "A json array of previous dependent transaction outputs",
                        {
                            {"", RPCArg::Type::OBJ, /* opt */ false, /* default_val */ "", "",
                                {
                                    {"txid", RPCArg::Type::STR_HEX, /* opt */ false, /* default_val */ "", "The transaction id"},
                                    {"vout", RPCArg::Type::NUM, /* opt */ false, /* default_val */ "", "The output number"},
                                    {"scriptPubKey", RPCArg::Type::STR_HEX, /* opt */ false, /* default_val */ "", "script key"},
                                    {"redeemScript", RPCArg::Type::STR_HEX, /* opt */ true, /* default_val */ "", "(required for P2SH or P2WSH)"},
                                    {"amount", RPCArg::Type::AMOUNT, /* opt */ false, /* default_val */ "", "The amount spent"},
                                },
                            },
                        },
                    },
                    {"sighashtype", RPCArg::Type::STR, /* opt */ true, /* default_val */ "ALL", "The signature hash type. Must be one of\n"
            "       \"ALL\"\n"
            "       \"NONE\"\n"
            "       \"SINGLE\"\n"
            "       \"ALL|ANYONECANPAY\"\n"
            "       \"NONE|ANYONECANPAY\"\n"
            "       \"SINGLE|ANYONECANPAY\""},
                }}
                .ToString() +
            "\nResult:\n"
            "{\n"
            "  \"hex\" : \"value\",                  (string) The hex-encoded raw transaction with signature(s)\n"
            "  \"complete\" : true|false,          (boolean) If the transaction has a complete set of signatures\n"
            "  \"errors\" : [                      (json array of objects) Script verification errors (if there are any)\n"
            "    {\n"
            "      \"txid\" : \"hash\",              (string) The hash of the referenced, previous transaction\n"
            "      \"vout\" : n,                   (numeric) The index of the output to spent and used as input\n"
            "      \"scriptSig\" : \"hex\",          (string) The hex-encoded signature script\n"
            "      \"sequence\" : n,               (numeric) Script sequence number\n"
            "      \"error\" : \"text\"              (string) Verification or signing error related to the input\n"
            "    }\n"
            "    ,...\n"
            "  ]\n"
            "}\n"

            "\nExamples:\n"
            + HelpExampleCli("signrawtransactionwithwallet", "\"myhex\"")
            + HelpExampleRpc("signrawtransactionwithwallet", "\"myhex\"")
        );

    RPCTypeCheck(request.params, {UniValue::VSTR, UniValue::VARR, UniValue::VSTR}, true);

    CMutableTransaction mtx;
    if (!DecodeHexTx(mtx, request.params[0].get_str(), true)) {
        throw JSONRPCError(RPC_DESERIALIZATION_ERROR, "TX decode failed");
    }

    // Sign the transaction
    auto locked_chain = pwallet->chain().lock();
    LOCK(pwallet->cs_wallet);
    EnsureWalletIsUnlocked(pwallet);

    return SignTransaction(pwallet->chain(), mtx, request.params[1], pwallet, false, request.params[2]);
}

static UniValue bumpfee(const JSONRPCRequest& request)
{
    std::shared_ptr<CWallet> const wallet = GetWalletForJSONRPCRequest(request);
    CWallet* const pwallet = wallet.get();


    if (!EnsureWalletIsAvailable(pwallet, request.fHelp))
        return NullUniValue;

    if (request.fHelp || request.params.size() < 1 || request.params.size() > 2) {
        throw std::runtime_error(
            RPCHelpMan{"bumpfee",
                "\nBumps the fee of an opt-in-RBF transaction T, replacing it with a new transaction B.\n"
                "An opt-in RBF transaction with the given txid must be in the wallet.\n"
                "The command will pay the additional fee by decreasing (or perhaps removing) its change output.\n"
                "If the change output is not big enough to cover the increased fee, the command will currently fail\n"
                "instead of adding new inputs to compensate. (A future implementation could improve this.)\n"
                "The command will fail if the wallet or mempool contains a transaction that spends one of T's outputs.\n"
                "By default, the new fee will be calculated automatically using estimatesmartfee.\n"
                "The user can specify a confirmation target for estimatesmartfee.\n"
                "Alternatively, the user can specify totalFee, or use RPC settxfee to set a higher fee rate.\n"
                "At a minimum, the new fee rate must be high enough to pay an additional new relay fee (incrementalfee\n"
                "returned by getnetworkinfo) to enter the node's mempool.\n",
                {
                    {"txid", RPCArg::Type::STR_HEX, /* opt */ false, /* default_val */ "", "The txid to be bumped"},
                    {"options", RPCArg::Type::OBJ, /* opt */ true, /* default_val */ "", "",
                        {
                            {"confTarget", RPCArg::Type::NUM, /* opt */ true, /* default_val */ "", "Confirmation target (in blocks)"},
                            {"totalFee", RPCArg::Type::NUM, /* opt */ true, /* default_val */ "", "Total fee (NOT feerate) to pay, in satoshis.\n"
            "                         In rare cases, the actual fee paid might be slightly higher than the specified\n"
            "                         totalFee if the tx change output has to be removed because it is too close to\n"
            "                         the dust threshold."},
                            {"replaceable", RPCArg::Type::BOOL, /* opt */ true, /* default_val */ "true", "Whether the new transaction should still be\n"
            "                         marked bip-125 replaceable. If true, the sequence numbers in the transaction will\n"
            "                         be left unchanged from the original. If false, any input sequence numbers in the\n"
            "                         original transaction that were less than 0xfffffffe will be increased to 0xfffffffe\n"
            "                         so the new transaction will not be explicitly bip-125 replaceable (though it may\n"
            "                         still be replaceable in practice, for example if it has unconfirmed ancestors which\n"
            "                         are replaceable)."},
                            {"estimate_mode", RPCArg::Type::STR, /* opt */ true, /* default_val */ "UNSET", "The fee estimate mode, must be one of:\n"
            "         \"UNSET\"\n"
            "         \"ECONOMICAL\"\n"
            "         \"CONSERVATIVE\""},
                        },
                        "options"},
                }}
                .ToString() +
            "\nResult:\n"
            "{\n"
            "  \"txid\":    \"value\",   (string)  The id of the new transaction\n"
            "  \"origfee\":  n,         (numeric) Fee of the replaced transaction\n"
            "  \"fee\":      n,         (numeric) Fee of the new transaction\n"
            "  \"errors\":  [ str... ] (json array of strings) Errors encountered during processing (may be empty)\n"
            "}\n"
            "\nExamples:\n"
            "\nBump the fee, get the new transaction\'s txid\n" +
            HelpExampleCli("bumpfee", "<txid>"));
    }

    RPCTypeCheck(request.params, {UniValue::VSTR, UniValue::VOBJ});
    uint256 hash(ParseHashV(request.params[0], "txid"));

    // optional parameters
    CAmount totalFee = 0;
    CCoinControl coin_control;
    coin_control.m_signal_bip125_rbf = true;
    if (!request.params[1].isNull()) {
        UniValue options = request.params[1];
        RPCTypeCheckObj(options,
            {
                {"confTarget", UniValueType(UniValue::VNUM)},
                {"totalFee", UniValueType(UniValue::VNUM)},
                {"replaceable", UniValueType(UniValue::VBOOL)},
                {"estimate_mode", UniValueType(UniValue::VSTR)},
            },
            true, true);

        if (options.exists("confTarget") && options.exists("totalFee")) {
            throw JSONRPCError(RPC_INVALID_PARAMETER, "confTarget and totalFee options should not both be set. Please provide either a confirmation target for fee estimation or an explicit total fee for the transaction.");
        } else if (options.exists("confTarget")) { // TODO: alias this to conf_target
            coin_control.m_confirm_target = ParseConfirmTarget(options["confTarget"]);
        } else if (options.exists("totalFee")) {
            totalFee = options["totalFee"].get_int64();
            if (totalFee <= 0) {
                throw JSONRPCError(RPC_INVALID_PARAMETER, strprintf("Invalid totalFee %s (must be greater than 0)", FormatMoney(totalFee)));
            }
        }

        if (options.exists("replaceable")) {
            coin_control.m_signal_bip125_rbf = options["replaceable"].get_bool();
        }
        if (options.exists("estimate_mode")) {
            if (!FeeModeFromString(options["estimate_mode"].get_str(), coin_control.m_fee_mode)) {
                throw JSONRPCError(RPC_INVALID_PARAMETER, "Invalid estimate_mode parameter");
            }
        }
    }

    // Make sure the results are valid at least up to the most recent block
    // the user could have gotten from another RPC command prior to now
    pwallet->BlockUntilSyncedToCurrentChain();

    auto locked_chain = pwallet->chain().lock();
    LOCK(pwallet->cs_wallet);
    EnsureWalletIsUnlocked(pwallet);


    std::vector<std::string> errors;
    CAmount old_fee;
    CAmount new_fee;
    CMutableTransaction mtx;
    feebumper::Result res = feebumper::CreateTransaction(pwallet, hash, coin_control, totalFee, errors, old_fee, new_fee, mtx);
    if (res != feebumper::Result::OK) {
        switch(res) {
            case feebumper::Result::INVALID_ADDRESS_OR_KEY:
                throw JSONRPCError(RPC_INVALID_ADDRESS_OR_KEY, errors[0]);
                break;
            case feebumper::Result::INVALID_REQUEST:
                throw JSONRPCError(RPC_INVALID_REQUEST, errors[0]);
                break;
            case feebumper::Result::INVALID_PARAMETER:
                throw JSONRPCError(RPC_INVALID_PARAMETER, errors[0]);
                break;
            case feebumper::Result::WALLET_ERROR:
                throw JSONRPCError(RPC_WALLET_ERROR, errors[0]);
                break;
            default:
                throw JSONRPCError(RPC_MISC_ERROR, errors[0]);
                break;
        }
    }

    // sign bumped transaction
    if (!feebumper::SignTransaction(pwallet, mtx)) {
        throw JSONRPCError(RPC_WALLET_ERROR, "Can't sign transaction.");
    }
    // commit the bumped transaction
    uint256 txid;
    if (feebumper::CommitTransaction(pwallet, hash, std::move(mtx), errors, txid) != feebumper::Result::OK) {
        throw JSONRPCError(RPC_WALLET_ERROR, errors[0]);
    }
    UniValue result(UniValue::VOBJ);
    result.pushKV("txid", txid.GetHex());
    result.pushKV("origfee", ValueFromAmount(old_fee));
    result.pushKV("fee", ValueFromAmount(new_fee));
    UniValue result_errors(UniValue::VARR);
    for (const std::string& error : errors) {
        result_errors.push_back(error);
    }
    result.pushKV("errors", result_errors);

    return result;
}

UniValue generate(const JSONRPCRequest& request)
{
    std::shared_ptr<CWallet> const wallet = GetWalletForJSONRPCRequest(request);
    CWallet* const pwallet = wallet.get();


    if (!EnsureWalletIsAvailable(pwallet, request.fHelp)) {
        return NullUniValue;
    }

    if (request.fHelp || request.params.size() < 1 || request.params.size() > 2) {
        throw std::runtime_error(
            RPCHelpMan{"generate",
                "\nMine up to nblocks blocks immediately (before the RPC call returns) to an address in the wallet.\n",
                {
                    {"nblocks", RPCArg::Type::NUM, /* opt */ false, /* default_val */ "", "How many blocks are generated immediately."},
                    {"maxtries", RPCArg::Type::NUM, /* opt */ true, /* default_val */ "", "How many iterations to try (default = 1000000)."},
                }}
                .ToString() +
            "\nResult:\n"
            "[ blockhashes ]     (array) hashes of blocks generated\n"
            "\nExamples:\n"
            "\nGenerate 11 blocks\n"
            + HelpExampleCli("generate", "11")
        );
    }

    if (!IsDeprecatedRPCEnabled("generate")) {
        throw JSONRPCError(RPC_METHOD_DEPRECATED, "The wallet generate rpc method is deprecated and will be fully removed in v0.19. "
            "To use generate in v0.18, restart bitcoind with -deprecatedrpc=generate.\n"
            "Clients should transition to using the node rpc method generatetoaddress\n");
    }

    int num_generate = request.params[0].get_int();
    uint64_t max_tries = 1000000;
    if (!request.params[1].isNull()) {
        max_tries = request.params[1].get_int();
    }

    std::shared_ptr<CReserveScript> coinbase_script;
    pwallet->GetScriptForMining(coinbase_script);

    // If the keypool is exhausted, no script is returned at all.  Catch this.
    if (!coinbase_script) {
        throw JSONRPCError(RPC_WALLET_KEYPOOL_RAN_OUT, "Error: Keypool ran out, please call keypoolrefill first");
    }

    //throw an error if no script was provided
    if (coinbase_script->reserveScript.empty()) {
        throw JSONRPCError(RPC_INTERNAL_ERROR, "No coinbase script available");
    }

    return generateBlocks(coinbase_script, num_generate, max_tries, true);
}

UniValue rescanblockchain(const JSONRPCRequest& request)
{
    std::shared_ptr<CWallet> const wallet = GetWalletForJSONRPCRequest(request);
    CWallet* const pwallet = wallet.get();

    if (!EnsureWalletIsAvailable(pwallet, request.fHelp)) {
        return NullUniValue;
    }

    if (request.fHelp || request.params.size() > 2) {
        throw std::runtime_error(
            RPCHelpMan{"rescanblockchain",
                "\nRescan the local blockchain for wallet related transactions.\n",
                {
                    {"start_height", RPCArg::Type::NUM, /* opt */ true, /* default_val */ "", "block height where the rescan should start"},
                    {"stop_height", RPCArg::Type::NUM, /* opt */ true, /* default_val */ "", "the last block height that should be scanned"},
                }}
                .ToString() +
            "\nResult:\n"
            "{\n"
            "  \"start_height\"     (numeric) The block height where the rescan has started. If omitted, rescan started from the genesis block.\n"
            "  \"stop_height\"      (numeric) The height of the last rescanned block. If omitted, rescan stopped at the chain tip.\n"
            "}\n"
            "\nExamples:\n"
            + HelpExampleCli("rescanblockchain", "100000 120000")
            + HelpExampleRpc("rescanblockchain", "100000, 120000")
            );
    }

    WalletRescanReserver reserver(pwallet);
    if (!reserver.reserve()) {
        throw JSONRPCError(RPC_WALLET_ERROR, "Wallet is currently rescanning. Abort existing rescan or wait.");
    }

    CBlockIndex *pindexStart = nullptr;
    CBlockIndex *pindexStop = nullptr;
    CBlockIndex *pChainTip = nullptr;
    {
        auto locked_chain = pwallet->chain().lock();
        pindexStart = chainActive.Genesis();
        pChainTip = chainActive.Tip();

        if (!request.params[0].isNull()) {
            pindexStart = chainActive[request.params[0].get_int()];
            if (!pindexStart) {
                throw JSONRPCError(RPC_INVALID_PARAMETER, "Invalid start_height");
            }
        }

        if (!request.params[1].isNull()) {
            pindexStop = chainActive[request.params[1].get_int()];
            if (!pindexStop) {
                throw JSONRPCError(RPC_INVALID_PARAMETER, "Invalid stop_height");
            }
            else if (pindexStop->nHeight < pindexStart->nHeight) {
                throw JSONRPCError(RPC_INVALID_PARAMETER, "stop_height must be greater than start_height");
            }
        }
    }

    // We can't rescan beyond non-pruned blocks, stop and throw an error
    if (fPruneMode) {
        auto locked_chain = pwallet->chain().lock();
        CBlockIndex *block = pindexStop ? pindexStop : pChainTip;
        while (block && block->nHeight >= pindexStart->nHeight) {
            if (!(block->nStatus & BLOCK_HAVE_DATA)) {
                throw JSONRPCError(RPC_MISC_ERROR, "Can't rescan beyond pruned data. Use RPC call getblockchaininfo to determine your pruned height.");
            }
            block = block->pprev;
        }
    }

    CBlockIndex *stopBlock = pwallet->ScanForWalletTransactions(pindexStart, pindexStop, reserver, true);
    if (!stopBlock) {
        if (pwallet->IsAbortingRescan()) {
            throw JSONRPCError(RPC_MISC_ERROR, "Rescan aborted.");
        }
        // if we got a nullptr returned, ScanForWalletTransactions did rescan up to the requested stopindex
        stopBlock = pindexStop ? pindexStop : pChainTip;
    }
    else {
        throw JSONRPCError(RPC_MISC_ERROR, "Rescan failed. Potentially corrupted data files.");
    }
    UniValue response(UniValue::VOBJ);
    response.pushKV("start_height", pindexStart->nHeight);
    response.pushKV("stop_height", stopBlock->nHeight);
    return response;
}

class DescribeWalletAddressVisitor : public boost::static_visitor<UniValue>
{
public:
    CWallet * const pwallet;

    void ProcessSubScript(const CScript& subscript, UniValue& obj, bool include_addresses = false) const
    {
        // Always present: script type and redeemscript
        std::vector<std::vector<unsigned char>> solutions_data;
        txnouttype which_type = Solver(subscript, solutions_data);
        obj.pushKV("script", GetTxnOutputType(which_type));
        obj.pushKV("hex", HexStr(subscript.begin(), subscript.end()));

        CTxDestination embedded;
        UniValue a(UniValue::VARR);
        if (ExtractDestination(subscript, embedded)) {
            // Only when the script corresponds to an address.
            UniValue subobj(UniValue::VOBJ);
            UniValue detail = DescribeAddress(embedded);
            subobj.pushKVs(detail);
            UniValue wallet_detail = boost::apply_visitor(*this, embedded);
            subobj.pushKVs(wallet_detail);
            subobj.pushKV("address", EncodeDestination(embedded));
            subobj.pushKV("scriptPubKey", HexStr(subscript.begin(), subscript.end()));
            // Always report the pubkey at the top level, so that `getnewaddress()['pubkey']` always works.
            if (subobj.exists("pubkey")) obj.pushKV("pubkey", subobj["pubkey"]);
            obj.pushKV("embedded", std::move(subobj));
            if (include_addresses) a.push_back(EncodeDestination(embedded));
        } else if (which_type == TX_MULTISIG) {
            // Also report some information on multisig scripts (which do not have a corresponding address).
            // TODO: abstract out the common functionality between this logic and ExtractDestinations.
            obj.pushKV("sigsrequired", solutions_data[0][0]);
            UniValue pubkeys(UniValue::VARR);
            for (size_t i = 1; i < solutions_data.size() - 1; ++i) {
                CPubKey key(solutions_data[i].begin(), solutions_data[i].end());
                if (include_addresses) a.push_back(EncodeDestination(key.GetID()));
                pubkeys.push_back(HexStr(key.begin(), key.end()));
            }
            obj.pushKV("pubkeys", std::move(pubkeys));
        }

        // The "addresses" field is confusing because it refers to public keys using their P2PKH address.
        // For that reason, only add the 'addresses' field when needed for backward compatibility. New applications
        // can use the 'embedded'->'address' field for P2SH or P2WSH wrapped addresses, and 'pubkeys' for
        // inspecting multisig participants.
        if (include_addresses) obj.pushKV("addresses", std::move(a));
    }

    explicit DescribeWalletAddressVisitor(CWallet* _pwallet) : pwallet(_pwallet) {}

    UniValue operator()(const CNoDestination& dest) const { return UniValue(UniValue::VOBJ); }

    UniValue operator()(const CKeyID& keyID) const
    {
        UniValue obj(UniValue::VOBJ);
        CPubKey vchPubKey;
        if (pwallet && pwallet->GetPubKey(keyID, vchPubKey)) {
            obj.pushKV("pubkey", HexStr(vchPubKey));
            obj.pushKV("iscompressed", vchPubKey.IsCompressed());
        }
        return obj;
    }

    UniValue operator()(const CScriptID& scriptID) const
    {
        UniValue obj(UniValue::VOBJ);
        CScript subscript;
        if (pwallet && pwallet->GetCScript(scriptID, subscript)) {
            ProcessSubScript(subscript, obj, IsDeprecatedRPCEnabled("validateaddress"));
        }
        return obj;
    }

    UniValue operator()(const WitnessV0KeyHash& id) const
    {
        UniValue obj(UniValue::VOBJ);
        CPubKey pubkey;
        if (pwallet && pwallet->GetPubKey(CKeyID(id), pubkey)) {
            obj.pushKV("pubkey", HexStr(pubkey));
        }
        return obj;
    }

    UniValue operator()(const WitnessV0ScriptHash& id) const
    {
        UniValue obj(UniValue::VOBJ);
        CScript subscript;
        CRIPEMD160 hasher;
        uint160 hash;
        hasher.Write(id.begin(), 32).Finalize(hash.begin());
        if (pwallet && pwallet->GetCScript(CScriptID(hash), subscript)) {
            ProcessSubScript(subscript, obj);
        }
        return obj;
    }

    UniValue operator()(const WitnessUnknown& id) const { return UniValue(UniValue::VOBJ); }
};

static UniValue DescribeWalletAddress(CWallet* pwallet, const CTxDestination& dest)
{
    UniValue ret(UniValue::VOBJ);
    UniValue detail = DescribeAddress(dest);
    ret.pushKVs(detail);
    ret.pushKVs(boost::apply_visitor(DescribeWalletAddressVisitor(pwallet), dest));
    return ret;
}

/** Convert CAddressBookData to JSON record.  */
static UniValue AddressBookDataToJSON(const CAddressBookData& data, const bool verbose)
{
    UniValue ret(UniValue::VOBJ);
    if (verbose) {
        ret.pushKV("name", data.name);
    }
    ret.pushKV("purpose", data.purpose);
    return ret;
}

UniValue getaddressinfo(const JSONRPCRequest& request)
{
    std::shared_ptr<CWallet> const wallet = GetWalletForJSONRPCRequest(request);
    CWallet* const pwallet = wallet.get();

    if (!EnsureWalletIsAvailable(pwallet, request.fHelp)) {
        return NullUniValue;
    }

    if (request.fHelp || request.params.size() != 1) {
        throw std::runtime_error(
            RPCHelpMan{"getaddressinfo",
                "\nReturn information about the given address. Some information requires the address\n"
                "to be in the wallet.\n",
                {
                    {"address", RPCArg::Type::STR, /* opt */ false, /* default_val */ "", "The bitcoin address to get the information of."},
                }}
                .ToString() +
<<<<<<< HEAD
            "\nArguments:\n"
            "1. \"address\"                    (string, required) The namecoin address to get the information of.\n"
=======
>>>>>>> 45a1bd06
            "\nResult:\n"
            "{\n"
            "  \"address\" : \"address\",        (string) The address validated\n"
            "  \"scriptPubKey\" : \"hex\",       (string) The hex-encoded scriptPubKey generated by the address\n"
            "  \"ismine\" : true|false,        (boolean) If the address is yours or not\n"
            "  \"solvable\" : true|false,      (boolean) If the address is solvable by the wallet\n"
            "  \"iswatchonly\" : true|false,   (boolean) If the address is watchonly\n"
            "  \"solvable\" : true|false,      (boolean) Whether we know how to spend coins sent to this address, ignoring the possible lack of private keys\n"
            "  \"desc\" : \"desc\",            (string, optional) A descriptor for spending coins sent to this address (only when solvable)\n"
            "  \"isscript\" : true|false,      (boolean) If the key is a script\n"
            "  \"ischange\" : true|false,      (boolean) If the address was used for change output\n"
            "  \"iswitness\" : true|false,     (boolean) If the address is a witness address\n"
            "  \"witness_version\" : version   (numeric, optional) The version number of the witness program\n"
            "  \"witness_program\" : \"hex\"     (string, optional) The hex value of the witness program\n"
            "  \"script\" : \"type\"             (string, optional) The output script type. Only if \"isscript\" is true and the redeemscript is known. Possible types: nonstandard, pubkey, pubkeyhash, scripthash, multisig, nulldata, witness_v0_keyhash, witness_v0_scripthash, witness_unknown\n"
            "  \"hex\" : \"hex\",                (string, optional) The redeemscript for the p2sh address\n"
            "  \"pubkeys\"                     (string, optional) Array of pubkeys associated with the known redeemscript (only if \"script\" is \"multisig\")\n"
            "    [\n"
            "      \"pubkey\"\n"
            "      ,...\n"
            "    ]\n"
            "  \"sigsrequired\" : xxxxx        (numeric, optional) Number of signatures required to spend multisig output (only if \"script\" is \"multisig\")\n"
            "  \"pubkey\" : \"publickeyhex\",    (string, optional) The hex value of the raw public key, for single-key addresses (possibly embedded in P2SH or P2WSH)\n"
            "  \"embedded\" : {...},           (object, optional) Information about the address embedded in P2SH or P2WSH, if relevant and known. It includes all getaddressinfo output fields for the embedded address, excluding metadata (\"timestamp\", \"hdkeypath\", \"hdseedid\") and relation to the wallet (\"ismine\", \"iswatchonly\").\n"
            "  \"iscompressed\" : true|false,  (boolean) If the address is compressed\n"
            "  \"label\" :  \"label\"         (string) The label associated with the address, \"\" is the default label\n"
            "  \"timestamp\" : timestamp,      (number, optional) The creation time of the key if available in seconds since epoch (Jan 1 1970 GMT)\n"
            "  \"hdkeypath\" : \"keypath\"       (string, optional) The HD keypath if the key is HD and available\n"
            "  \"hdseedid\" : \"<hash160>\"      (string, optional) The Hash160 of the HD seed\n"
            "  \"hdmasterkeyid\" : \"<hash160>\" (string, optional) alias for hdseedid maintained for backwards compatibility. Will be removed in V0.18.\n"
            "  \"labels\"                      (object) Array of labels associated with the address.\n"
            "    [\n"
            "      { (json object of label data)\n"
            "        \"name\": \"labelname\" (string) The label\n"
            "        \"purpose\": \"string\" (string) Purpose of address (\"send\" for sending address, \"receive\" for receiving address)\n"
            "      },...\n"
            "    ]\n"
            "}\n"
            "\nExamples:\n"
            + HelpExampleCli("getaddressinfo", "\"1PSSGeFHDnKNxiEyFrD1wcEaHr9hrQDDWc\"")
            + HelpExampleRpc("getaddressinfo", "\"1PSSGeFHDnKNxiEyFrD1wcEaHr9hrQDDWc\"")
        );
    }

    LOCK(pwallet->cs_wallet);

    UniValue ret(UniValue::VOBJ);
    CTxDestination dest = DecodeDestination(request.params[0].get_str());

    // Make sure the destination is valid
    if (!IsValidDestination(dest)) {
        throw JSONRPCError(RPC_INVALID_ADDRESS_OR_KEY, "Invalid address");
    }

    std::string currentAddress = EncodeDestination(dest);
    ret.pushKV("address", currentAddress);

    CScript scriptPubKey = GetScriptForDestination(dest);
    ret.pushKV("scriptPubKey", HexStr(scriptPubKey.begin(), scriptPubKey.end()));

    isminetype mine = IsMine(*pwallet, dest);
    ret.pushKV("ismine", bool(mine & ISMINE_SPENDABLE));
    bool solvable = IsSolvable(*pwallet, scriptPubKey);
    ret.pushKV("solvable", solvable);
    if (solvable) {
       ret.pushKV("desc", InferDescriptor(scriptPubKey, *pwallet)->ToString());
    }
    ret.pushKV("iswatchonly", bool(mine & ISMINE_WATCH_ONLY));
    ret.pushKV("solvable", IsSolvable(*pwallet, scriptPubKey));
    UniValue detail = DescribeWalletAddress(pwallet, dest);
    ret.pushKVs(detail);
    if (pwallet->mapAddressBook.count(dest)) {
        ret.pushKV("label", pwallet->mapAddressBook[dest].name);
    }
    ret.pushKV("ischange", pwallet->IsChange(scriptPubKey));
    const CKeyMetadata* meta = nullptr;
    CKeyID key_id = GetKeyForDestination(*pwallet, dest);
    if (!key_id.IsNull()) {
        auto it = pwallet->mapKeyMetadata.find(key_id);
        if (it != pwallet->mapKeyMetadata.end()) {
            meta = &it->second;
        }
    }
    if (!meta) {
        auto it = pwallet->m_script_metadata.find(CScriptID(scriptPubKey));
        if (it != pwallet->m_script_metadata.end()) {
            meta = &it->second;
        }
    }
    if (meta) {
        ret.pushKV("timestamp", meta->nCreateTime);
        if (!meta->hdKeypath.empty()) {
            ret.pushKV("hdkeypath", meta->hdKeypath);
            ret.pushKV("hdseedid", meta->hd_seed_id.GetHex());
            ret.pushKV("hdmasterkeyid", meta->hd_seed_id.GetHex());
        }
    }

    // Currently only one label can be associated with an address, return an array
    // so the API remains stable if we allow multiple labels to be associated with
    // an address.
    UniValue labels(UniValue::VARR);
    std::map<CTxDestination, CAddressBookData>::iterator mi = pwallet->mapAddressBook.find(dest);
    if (mi != pwallet->mapAddressBook.end()) {
        labels.push_back(AddressBookDataToJSON(mi->second, true));
    }
    ret.pushKV("labels", std::move(labels));

    return ret;
}

static UniValue getaddressesbylabel(const JSONRPCRequest& request)
{
    std::shared_ptr<CWallet> const wallet = GetWalletForJSONRPCRequest(request);
    CWallet* const pwallet = wallet.get();

    if (!EnsureWalletIsAvailable(pwallet, request.fHelp)) {
        return NullUniValue;
    }

    if (request.fHelp || request.params.size() != 1)
        throw std::runtime_error(
            RPCHelpMan{"getaddressesbylabel",
                "\nReturns the list of addresses assigned the specified label.\n",
                {
                    {"label", RPCArg::Type::STR, /* opt */ false, /* default_val */ "", "The label."},
                }}
                .ToString() +
            "\nResult:\n"
            "{ (json object with addresses as keys)\n"
            "  \"address\": { (json object with information about address)\n"
            "    \"purpose\": \"string\" (string)  Purpose of address (\"send\" for sending address, \"receive\" for receiving address)\n"
            "  },...\n"
            "}\n"
            "\nExamples:\n"
            + HelpExampleCli("getaddressesbylabel", "\"tabby\"")
            + HelpExampleRpc("getaddressesbylabel", "\"tabby\"")
        );

    LOCK(pwallet->cs_wallet);

    std::string label = LabelFromValue(request.params[0]);

    // Find all addresses that have the given label
    UniValue ret(UniValue::VOBJ);
    for (const std::pair<const CTxDestination, CAddressBookData>& item : pwallet->mapAddressBook) {
        if (item.second.name == label) {
            ret.pushKV(EncodeDestination(item.first), AddressBookDataToJSON(item.second, false));
        }
    }

    if (ret.empty()) {
        throw JSONRPCError(RPC_WALLET_INVALID_LABEL_NAME, std::string("No addresses with label " + label));
    }

    return ret;
}

static UniValue listlabels(const JSONRPCRequest& request)
{
    std::shared_ptr<CWallet> const wallet = GetWalletForJSONRPCRequest(request);
    CWallet* const pwallet = wallet.get();

    if (!EnsureWalletIsAvailable(pwallet, request.fHelp)) {
        return NullUniValue;
    }

    if (request.fHelp || request.params.size() > 1)
        throw std::runtime_error(
            RPCHelpMan{"listlabels",
                "\nReturns the list of all labels, or labels that are assigned to addresses with a specific purpose.\n",
                {
                    {"purpose", RPCArg::Type::STR, /* opt */ true, /* default_val */ "", "Address purpose to list labels for ('send','receive'). An empty string is the same as not providing this argument."},
                }}
                .ToString() +
            "\nResult:\n"
            "[               (json array of string)\n"
            "  \"label\",      (string) Label name\n"
            "  ...\n"
            "]\n"
            "\nExamples:\n"
            "\nList all labels\n"
            + HelpExampleCli("listlabels", "") +
            "\nList labels that have receiving addresses\n"
            + HelpExampleCli("listlabels", "receive") +
            "\nList labels that have sending addresses\n"
            + HelpExampleCli("listlabels", "send") +
            "\nAs a JSON-RPC call\n"
            + HelpExampleRpc("listlabels", "receive")
        );

    LOCK(pwallet->cs_wallet);

    std::string purpose;
    if (!request.params[0].isNull()) {
        purpose = request.params[0].get_str();
    }

    // Add to a set to sort by label name, then insert into Univalue array
    std::set<std::string> label_set;
    for (const std::pair<const CTxDestination, CAddressBookData>& entry : pwallet->mapAddressBook) {
        if (purpose.empty() || entry.second.purpose == purpose) {
            label_set.insert(entry.second.name);
        }
    }

    UniValue ret(UniValue::VARR);
    for (const std::string& name : label_set) {
        ret.push_back(name);
    }

    return ret;
}

UniValue sethdseed(const JSONRPCRequest& request)
{
    std::shared_ptr<CWallet> const wallet = GetWalletForJSONRPCRequest(request);
    CWallet* const pwallet = wallet.get();

    if (!EnsureWalletIsAvailable(pwallet, request.fHelp)) {
        return NullUniValue;
    }

    if (request.fHelp || request.params.size() > 2) {
        throw std::runtime_error(
            RPCHelpMan{"sethdseed",
                "\nSet or generate a new HD wallet seed. Non-HD wallets will not be upgraded to being a HD wallet. Wallets that are already\n"
                "HD will have a new HD seed set so that new keys added to the keypool will be derived from this new seed.\n"
                "\nNote that you will need to MAKE A NEW BACKUP of your wallet after setting the HD wallet seed." +
                    HelpRequiringPassphrase(pwallet) + "\n",
                {
                    {"newkeypool", RPCArg::Type::BOOL, /* opt */ true, /* default_val */ "true", "Whether to flush old unused addresses, including change addresses, from the keypool and regenerate it.\n"
            "                             If true, the next address from getnewaddress and change address from getrawchangeaddress will be from this new seed.\n"
            "                             If false, addresses (including change addresses if the wallet already had HD Chain Split enabled) from the existing\n"
            "                             keypool will be used until it has been depleted."},
                    {"seed", RPCArg::Type::STR, /* opt */ true, /* default_val */ "", "The WIF private key to use as the new HD seed; if not provided a random seed will be used.\n"
            "                             The seed value can be retrieved using the dumpwallet command. It is the private key marked hdseed=1"},
                }}
                .ToString() +
            "\nExamples:\n"
            + HelpExampleCli("sethdseed", "")
            + HelpExampleCli("sethdseed", "false")
            + HelpExampleCli("sethdseed", "true \"wifkey\"")
            + HelpExampleRpc("sethdseed", "true, \"wifkey\"")
            );
    }

    if (IsInitialBlockDownload()) {
        throw JSONRPCError(RPC_CLIENT_IN_INITIAL_DOWNLOAD, "Cannot set a new HD seed while still in Initial Block Download");
    }

    auto locked_chain = pwallet->chain().lock();
    LOCK(pwallet->cs_wallet);

    // Do not do anything to non-HD wallets
    if (!pwallet->IsHDEnabled()) {
        throw JSONRPCError(RPC_WALLET_ERROR, "Cannot set a HD seed on a non-HD wallet. Start with -upgradewallet in order to upgrade a non-HD wallet to HD");
    }

    EnsureWalletIsUnlocked(pwallet);

    bool flush_key_pool = true;
    if (!request.params[0].isNull()) {
        flush_key_pool = request.params[0].get_bool();
    }

    CPubKey master_pub_key;
    if (request.params[1].isNull()) {
        master_pub_key = pwallet->GenerateNewSeed();
    } else {
        CKey key = DecodeSecret(request.params[1].get_str());
        if (!key.IsValid()) {
            throw JSONRPCError(RPC_INVALID_ADDRESS_OR_KEY, "Invalid private key");
        }

        if (HaveKey(*pwallet, key)) {
            throw JSONRPCError(RPC_INVALID_ADDRESS_OR_KEY, "Already have this key (either as an HD seed or as a loose private key)");
        }

        master_pub_key = pwallet->DeriveNewSeed(key);
    }

    pwallet->SetHDSeed(master_pub_key);
    if (flush_key_pool) pwallet->NewKeyPool();

    return NullUniValue;
}

void AddKeypathToMap(const CWallet* pwallet, const CKeyID& keyID, std::map<CPubKey, KeyOriginInfo>& hd_keypaths)
{
    CPubKey vchPubKey;
    if (!pwallet->GetPubKey(keyID, vchPubKey)) {
        return;
    }
    KeyOriginInfo info;
    if (!pwallet->GetKeyOrigin(keyID, info)) {
        throw JSONRPCError(RPC_INTERNAL_ERROR, "Internal keypath is broken");
    }
    hd_keypaths.emplace(vchPubKey, std::move(info));
}

bool FillPSBT(const CWallet* pwallet, PartiallySignedTransaction& psbtx, int sighash_type, bool sign, bool bip32derivs)
{
    LOCK(pwallet->cs_wallet);
    // Get all of the previous transactions
    bool complete = true;
    for (unsigned int i = 0; i < psbtx.tx->vin.size(); ++i) {
        const CTxIn& txin = psbtx.tx->vin[i];
        PSBTInput& input = psbtx.inputs.at(i);

        if (PSBTInputSigned(input)) {
            continue;
        }

        // Verify input looks sane. This will check that we have at most one uxto, witness or non-witness.
        if (!input.IsSane()) {
            throw JSONRPCError(RPC_DESERIALIZATION_ERROR, "PSBT input is not sane.");
        }

        // If we have no utxo, grab it from the wallet.
        if (!input.non_witness_utxo && input.witness_utxo.IsNull()) {
            const uint256& txhash = txin.prevout.hash;
            const auto it = pwallet->mapWallet.find(txhash);
            if (it != pwallet->mapWallet.end()) {
                const CWalletTx& wtx = it->second;
                // We only need the non_witness_utxo, which is a superset of the witness_utxo.
                //   The signing code will switch to the smaller witness_utxo if this is ok.
                input.non_witness_utxo = wtx.tx;
            }
        }

        // Get the Sighash type
        if (sign && input.sighash_type > 0 && input.sighash_type != sighash_type) {
            throw JSONRPCError(RPC_DESERIALIZATION_ERROR, "Specified Sighash and sighash in PSBT do not match.");
        }

        complete &= SignPSBTInput(HidingSigningProvider(pwallet, !sign, !bip32derivs), psbtx, i, sighash_type);
    }

    // Fill in the bip32 keypaths and redeemscripts for the outputs so that hardware wallets can identify change
    for (unsigned int i = 0; i < psbtx.tx->vout.size(); ++i) {
        const CTxOut& out = psbtx.tx->vout.at(i);
        PSBTOutput& psbt_out = psbtx.outputs.at(i);

        // Fill a SignatureData with output info
        SignatureData sigdata;
        psbt_out.FillSignatureData(sigdata);

        MutableTransactionSignatureCreator creator(psbtx.tx.get_ptr(), 0, out.nValue, 1);
        ProduceSignature(HidingSigningProvider(pwallet, true, !bip32derivs), creator, out.scriptPubKey, sigdata);
        psbt_out.FromSignatureData(sigdata);
    }
    return complete;
}

UniValue walletprocesspsbt(const JSONRPCRequest& request)
{
    std::shared_ptr<CWallet> const wallet = GetWalletForJSONRPCRequest(request);
    CWallet* const pwallet = wallet.get();

    if (!EnsureWalletIsAvailable(pwallet, request.fHelp)) {
        return NullUniValue;
    }

    if (request.fHelp || request.params.size() < 1 || request.params.size() > 4)
        throw std::runtime_error(
            RPCHelpMan{"walletprocesspsbt",
                "\nUpdate a PSBT with input information from our wallet and then sign inputs\n"
                "that we can sign for." +
                    HelpRequiringPassphrase(pwallet) + "\n",
                {
                    {"psbt", RPCArg::Type::STR, /* opt */ false, /* default_val */ "", "The transaction base64 string"},
                    {"sign", RPCArg::Type::BOOL, /* opt */ true, /* default_val */ "true", "Also sign the transaction when updating"},
                    {"sighashtype", RPCArg::Type::STR, /* opt */ true, /* default_val */ "ALL", "The signature hash type to sign with if not specified by the PSBT. Must be one of\n"
            "       \"ALL\"\n"
            "       \"NONE\"\n"
            "       \"SINGLE\"\n"
            "       \"ALL|ANYONECANPAY\"\n"
            "       \"NONE|ANYONECANPAY\"\n"
            "       \"SINGLE|ANYONECANPAY\""},
                    {"bip32derivs", RPCArg::Type::BOOL, /* opt */ true, /* default_val */ "false", "If true, includes the BIP 32 derivation paths for public keys if we know them"},
                }}
                .ToString() +
            "\nResult:\n"
            "{\n"
            "  \"psbt\" : \"value\",          (string) The base64-encoded partially signed transaction\n"
            "  \"complete\" : true|false,   (boolean) If the transaction has a complete set of signatures\n"
            "  ]\n"
            "}\n"

            "\nExamples:\n"
            + HelpExampleCli("walletprocesspsbt", "\"psbt\"")
        );

    RPCTypeCheck(request.params, {UniValue::VSTR, UniValue::VBOOL, UniValue::VSTR});

    // Unserialize the transaction
    PartiallySignedTransaction psbtx;
    std::string error;
    if (!DecodePSBT(psbtx, request.params[0].get_str(), error)) {
        throw JSONRPCError(RPC_DESERIALIZATION_ERROR, strprintf("TX decode failed %s", error));
    }

    // Get the sighash type
    int nHashType = ParseSighashString(request.params[2]);

    // Fill transaction with our data and also sign
    bool sign = request.params[1].isNull() ? true : request.params[1].get_bool();
    bool bip32derivs = request.params[3].isNull() ? false : request.params[3].get_bool();
    bool complete = FillPSBT(pwallet, psbtx, nHashType, sign, bip32derivs);

    UniValue result(UniValue::VOBJ);
    CDataStream ssTx(SER_NETWORK, PROTOCOL_VERSION);
    ssTx << psbtx;
    result.pushKV("psbt", EncodeBase64(ssTx.str()));
    result.pushKV("complete", complete);

    return result;
}

UniValue walletcreatefundedpsbt(const JSONRPCRequest& request)
{
    std::shared_ptr<CWallet> const wallet = GetWalletForJSONRPCRequest(request);
    CWallet* const pwallet = wallet.get();

    if (!EnsureWalletIsAvailable(pwallet, request.fHelp)) {
        return NullUniValue;
    }

    if (request.fHelp || request.params.size() < 2 || request.params.size() > 5)
        throw std::runtime_error(
            RPCHelpMan{"walletcreatefundedpsbt",
                "\nCreates and funds a transaction in the Partially Signed Transaction format. Inputs will be added if supplied inputs are not enough\n"
                "Implements the Creator and Updater roles.\n",
                {
                    {"inputs", RPCArg::Type::ARR, /* opt */ false, /* default_val */ "", "A json array of json objects",
                        {
                            {"", RPCArg::Type::OBJ, /* opt */ false, /* default_val */ "", "",
                                {
                                    {"txid", RPCArg::Type::STR_HEX, /* opt */ false, /* default_val */ "", "The transaction id"},
                                    {"vout", RPCArg::Type::NUM, /* opt */ false, /* default_val */ "", "The output number"},
                                    {"sequence", RPCArg::Type::NUM, /* opt */ false, /* default_val */ "", "The sequence number"},
                                },
                            },
                        },
                        },
                    {"outputs", RPCArg::Type::ARR, /* opt */ false, /* default_val */ "", "a json array with outputs (key-value pairs), where none of the keys are duplicated.\n"
                            "That is, each address can only appear once and there can only be one 'data' object.\n"
                            "For compatibility reasons, a dictionary, which holds the key-value pairs directly, is also\n"
                            "                             accepted as second parameter.",
                        {
                            {"", RPCArg::Type::OBJ, /* opt */ true, /* default_val */ "", "",
                                {
                                    {"address", RPCArg::Type::AMOUNT, /* opt */ true, /* default_val */ "", "A key-value pair. The key (string) is the bitcoin address, the value (float or string) is the amount in " + CURRENCY_UNIT + ""},
                                },
                                },
                            {"", RPCArg::Type::OBJ, /* opt */ true, /* default_val */ "", "",
                                {
                                    {"data", RPCArg::Type::STR_HEX, /* opt */ true, /* default_val */ "", "A key-value pair. The key must be \"data\", the value is hex-encoded data"},
                                },
                            },
                        },
<<<<<<< HEAD
                        true, "options"},
                    {"bip32derivs", RPCArg::Type::BOOL, true},
                }}
                .ToString() +
                            "\nArguments:\n"
                            "1. \"inputs\"                (array, required) A json array of json objects\n"
                            "     [\n"
                            "       {\n"
                            "         \"txid\":\"id\",      (string, required) The transaction id\n"
                            "         \"vout\":n,         (numeric, required) The output number\n"
                            "         \"sequence\":n      (numeric, optional) The sequence number\n"
                            "       } \n"
                            "       ,...\n"
                            "     ]\n"
                            "2. \"outputs\"               (array, required) a json array with outputs (key-value pairs)\n"
                            "   [\n"
                            "    {\n"
                            "      \"address\": x.xxx,    (obj, optional) A key-value pair. The key (string) is the namecoin address, the value (float or string) is the amount in " + CURRENCY_UNIT + "\n"
                            "    },\n"
                            "    {\n"
                            "      \"data\": \"hex\"        (obj, optional) A key-value pair. The key must be \"data\", the value is hex-encoded data\n"
                            "    }\n"
                            "    ,...                     More key-value pairs of the above form. For compatibility reasons, a dictionary, which holds the key-value pairs directly, is also\n"
                            "                             accepted as second parameter.\n"
                            "   ]\n"
                            "3. locktime                  (numeric, optional, default=0) Raw locktime. Non-0 value also locktime-activates inputs\n"
                            "                             Allows this transaction to be replaced by a transaction with higher fees. If provided, it is an error if explicit sequence numbers are incompatible.\n"
                            "4. options                 (object, optional)\n"
                            "   {\n"
                            "     \"changeAddress\"          (string, optional, default pool address) The namecoin address to receive the change\n"
                            "     \"changePosition\"         (numeric, optional, default random) The index of the change output\n"
                            "     \"change_type\"            (string, optional) The output type to use. Only valid if changeAddress is not specified. Options are \"legacy\", \"p2sh-segwit\", and \"bech32\". Default is set by -changetype.\n"
                            "     \"includeWatching\"        (boolean, optional, default false) Also select inputs which are watch only\n"
                            "     \"lockUnspents\"           (boolean, optional, default false) Lock selected unspent outputs\n"
                            "     \"feeRate\"                (numeric, optional, default not set: makes wallet determine the fee) Set a specific fee rate in " + CURRENCY_UNIT + "/kB\n"
                            "     \"subtractFeeFromOutputs\" (array, optional) A json array of integers.\n"
                            "                              The fee will be equally deducted from the amount of each specified output.\n"
                            "                              The outputs are specified by their zero-based index, before any change output is added.\n"
                            "                              Those recipients will receive less namecoins than you enter in their corresponding amount field.\n"
                            "                              If no outputs are specified here, the sender pays the fee.\n"
                            "                                  [vout_index,...]\n"
                            "     \"replaceable\"            (boolean, optional) Marks this transaction as BIP125 replaceable.\n"
                            "                              Allows this transaction to be replaced by a transaction with higher fees\n"
                            "     \"conf_target\"            (numeric, optional) Confirmation target (in blocks)\n"
                            "     \"estimate_mode\"          (string, optional, default=UNSET) The fee estimate mode, must be one of:\n"
=======
                    },
                    {"locktime", RPCArg::Type::NUM, /* opt */ true, /* default_val */ "0", "Raw locktime. Non-0 value also locktime-activates inputs\n"
                            "                             Allows this transaction to be replaced by a transaction with higher fees. If provided, it is an error if explicit sequence numbers are incompatible."},
                    {"options", RPCArg::Type::OBJ, /* opt */ true, /* default_val */ "", "",
                        {
                            {"changeAddress", RPCArg::Type::STR_HEX, /* opt */ true, /* default_val */ "pool address", "The bitcoin address to receive the change"},
                            {"changePosition", RPCArg::Type::NUM, /* opt */ true, /* default_val */ "random", "The index of the change output"},
                            {"change_type", RPCArg::Type::STR, /* opt */ true, /* default_val */ "", "The output type to use. Only valid if changeAddress is not specified. Options are \"legacy\", \"p2sh-segwit\", and \"bech32\". Default is set by -changetype."},
                            {"includeWatching", RPCArg::Type::BOOL, /* opt */ true, /* default_val */ "false", "Also select inputs which are watch only"},
                            {"lockUnspents", RPCArg::Type::BOOL, /* opt */ true, /* default_val */ "false", "Lock selected unspent outputs"},
                            {"feeRate", RPCArg::Type::AMOUNT, /* opt */ true, /* default_val */ "not set: makes wallet determine the fee", "Set a specific fee rate in " + CURRENCY_UNIT + "/kB"},
                            {"subtractFeeFromOutputs", RPCArg::Type::ARR, /* opt */ true, /* default_val */ "", "A json array of integers.\n"
                            "                              The fee will be equally deducted from the amount of each specified output.\n"
                            "                              The outputs are specified by their zero-based index, before any change output is added.\n"
                            "                              Those recipients will receive less bitcoins than you enter in their corresponding amount field.\n"
                            "                              If no outputs are specified here, the sender pays the fee.",
                                {
                                    {"vout_index", RPCArg::Type::NUM, /* opt */ true, /* default_val */ "", ""},
                                },
                            },
                            {"replaceable", RPCArg::Type::BOOL, /* opt */ true, /* default_val */ "", "Marks this transaction as BIP125 replaceable.\n"
                            "                              Allows this transaction to be replaced by a transaction with higher fees"},
                            {"conf_target", RPCArg::Type::NUM, /* opt */ true, /* default_val */ "", "Confirmation target (in blocks)"},
                            {"estimate_mode", RPCArg::Type::STR, /* opt */ true, /* default_val */ "UNSET", "The fee estimate mode, must be one of:\n"
>>>>>>> 45a1bd06
                            "         \"UNSET\"\n"
                            "         \"ECONOMICAL\"\n"
                            "         \"CONSERVATIVE\""},
                        },
                        "options"},
                    {"bip32derivs", RPCArg::Type::BOOL, /* opt */ true, /* default_val */ "false", "If true, includes the BIP 32 derivation paths for public keys if we know them"},
                }}
                .ToString() +
                            "\nResult:\n"
                            "{\n"
                            "  \"psbt\": \"value\",        (string)  The resulting raw transaction (base64-encoded string)\n"
                            "  \"fee\":       n,         (numeric) Fee in " + CURRENCY_UNIT + " the resulting transaction pays\n"
                            "  \"changepos\": n          (numeric) The position of the added change output, or -1\n"
                            "}\n"
                            "\nExamples:\n"
                            "\nCreate a transaction with no inputs\n"
                            + HelpExampleCli("walletcreatefundedpsbt", "\"[{\\\"txid\\\":\\\"myid\\\",\\\"vout\\\":0}]\" \"[{\\\"data\\\":\\\"00010203\\\"}]\"")
                            );

    RPCTypeCheck(request.params, {
        UniValue::VARR,
        UniValueType(), // ARR or OBJ, checked later
        UniValue::VNUM,
        UniValue::VOBJ,
        UniValue::VBOOL
        }, true
    );

    CAmount fee;
    int change_position;
    CMutableTransaction rawTx = ConstructTransaction(request.params[0], request.params[1], request.params[2], request.params[3]["replaceable"]);
    FundTransaction(pwallet, rawTx, fee, change_position, request.params[3]);

    // Make a blank psbt
    PartiallySignedTransaction psbtx(rawTx);

    // Fill transaction with out data but don't sign
    bool bip32derivs = request.params[4].isNull() ? false : request.params[4].get_bool();
    FillPSBT(pwallet, psbtx, 1, false, bip32derivs);

    // Serialize the PSBT
    CDataStream ssTx(SER_NETWORK, PROTOCOL_VERSION);
    ssTx << psbtx;

    UniValue result(UniValue::VOBJ);
    result.pushKV("psbt", EncodeBase64(ssTx.str()));
    result.pushKV("fee", ValueFromAmount(fee));
    result.pushKV("changepos", change_position);
    return result;
}

UniValue getauxblock(const JSONRPCRequest& request)
{
    std::shared_ptr<CWallet> const wallet = GetWalletForJSONRPCRequest(request);
    CWallet* const pwallet = wallet.get();

    if (!EnsureWalletIsAvailable(pwallet, request.fHelp)) {
        return NullUniValue;
    }

    if (request.fHelp
          || (request.params.size() != 0 && request.params.size() != 2))
        throw std::runtime_error(
            RPCHelpMan{"getauxblock",
                "\nCreates or submits a merge-mined block.\n"
                "\nWithout arguments, creates a new block and returns information\n"
                "required to merge-mine it.  With arguments, submits a solved\n"
                "auxpow for a previously returned block.\n",
                {
                    {"hash", RPCArg::Type::STR_HEX, /* opt */ true, /* default_val */ "", "Hash of the block to submit"},
                    {"auxpow", RPCArg::Type::STR_HEX, /* opt */ true, /* default_val */ "", "Serialised auxpow found"},
                }}
                .ToString() +
            "\nResult (without arguments):\n"
            "{\n"
            "  \"hash\"               (string) hash of the created block\n"
            "  \"chainid\"            (numeric) chain ID for this block\n"
            "  \"previousblockhash\"  (string) hash of the previous block\n"
            "  \"coinbasevalue\"      (numeric) value of the block's coinbase\n"
            "  \"bits\"               (string) compressed target of the block\n"
            "  \"height\"             (numeric) height of the block\n"
            "  \"_target\"            (string) target in reversed byte order, deprecated\n"
            "}\n"
            "\nResult (with arguments):\n"
            "xxxxx        (boolean) whether the submitted block was correct\n"
            "\nExamples:\n"
            + HelpExampleCli("getauxblock", "")
            + HelpExampleCli("getauxblock", "\"hash\" \"serialised auxpow\"")
            + HelpExampleRpc("getauxblock", "")
            );

    if (pwallet->IsWalletFlagSet(WALLET_FLAG_DISABLE_PRIVATE_KEYS)) {
        throw JSONRPCError(RPC_WALLET_ERROR, "Error: Private keys are disabled for this wallet");
    }

    std::shared_ptr<CReserveScript> coinbaseScript;
    pwallet->GetScriptForMining(coinbaseScript);

    /* If the keypool is exhausted, no script is returned at all.
       Catch this.  */
    if (!coinbaseScript)
        throw JSONRPCError(RPC_WALLET_KEYPOOL_RAN_OUT, "Error: Keypool ran out, please call keypoolrefill first");

    /* Throw an error if no script was provided.  */
    if (!coinbaseScript->reserveScript.size())
        throw JSONRPCError(RPC_INTERNAL_ERROR, "No coinbase script available (mining requires a wallet)");

    /* Create a new block */
    if (request.params.size() == 0)
        return g_auxpow_miner->createAuxBlock(coinbaseScript->reserveScript);

    /* Submit a block instead.  */
    assert(request.params.size() == 2);
    bool fAccepted
        = g_auxpow_miner->submitAuxBlock(request.params[0].get_str(),
                                         request.params[1].get_str());
    if (fAccepted)
        coinbaseScript->KeepScript();

    return fAccepted;
}

UniValue abortrescan(const JSONRPCRequest& request); // in rpcdump.cpp
UniValue dumpprivkey(const JSONRPCRequest& request); // in rpcdump.cpp
UniValue importprivkey(const JSONRPCRequest& request);
UniValue importaddress(const JSONRPCRequest& request);
UniValue importpubkey(const JSONRPCRequest& request);
UniValue dumpwallet(const JSONRPCRequest& request);
UniValue importwallet(const JSONRPCRequest& request);
UniValue importprunedfunds(const JSONRPCRequest& request);
UniValue removeprunedfunds(const JSONRPCRequest& request);
UniValue importmulti(const JSONRPCRequest& request);

extern UniValue name_list(const JSONRPCRequest& request); // in rpcnames.cpp
extern UniValue name_new(const JSONRPCRequest& request);
extern UniValue name_firstupdate(const JSONRPCRequest& request);
extern UniValue name_update(const JSONRPCRequest& request);
extern UniValue sendtoname(const JSONRPCRequest& request);

// clang-format off
static const CRPCCommand commands[] =
{ //  category              name                                actor (function)                argNames
    //  --------------------- ------------------------          -----------------------         ----------
    { "generating",         "generate",                         &generate,                      {"nblocks","maxtries"} },
    { "hidden",             "resendwallettransactions",         &resendwallettransactions,      {} },
    { "rawtransactions",    "fundrawtransaction",               &fundrawtransaction,            {"hexstring","options","iswitness"} },
    { "wallet",             "abandontransaction",               &abandontransaction,            {"txid"} },
    { "wallet",             "abortrescan",                      &abortrescan,                   {} },
    { "wallet",             "addmultisigaddress",               &addmultisigaddress,            {"nrequired","keys","label","address_type"} },
    { "wallet",             "backupwallet",                     &backupwallet,                  {"destination"} },
    { "wallet",             "bumpfee",                          &bumpfee,                       {"txid", "options"} },
    { "wallet",             "createwallet",                     &createwallet,                  {"wallet_name", "disable_private_keys"} },
    { "wallet",             "dumpprivkey",                      &dumpprivkey,                   {"address"}  },
    { "wallet",             "dumpwallet",                       &dumpwallet,                    {"filename"} },
    { "wallet",             "encryptwallet",                    &encryptwallet,                 {"passphrase"} },
    { "wallet",             "getaddressesbylabel",              &getaddressesbylabel,           {"label"} },
    { "wallet",             "getaddressinfo",                   &getaddressinfo,                {"address"} },
    { "wallet",             "getbalance",                       &getbalance,                    {"dummy","minconf","include_watchonly"} },
    { "wallet",             "getnewaddress",                    &getnewaddress,                 {"label","address_type"} },
    { "wallet",             "getrawchangeaddress",              &getrawchangeaddress,           {"address_type"} },
    { "wallet",             "getreceivedbyaddress",             &getreceivedbyaddress,          {"address","minconf"} },
    { "wallet",             "getreceivedbylabel",               &getreceivedbylabel,            {"label","minconf"} },
    { "wallet",             "gettransaction",                   &gettransaction,                {"txid","include_watchonly"} },
    { "wallet",             "getunconfirmedbalance",            &getunconfirmedbalance,         {} },
    { "wallet",             "getwalletinfo",                    &getwalletinfo,                 {} },
    { "wallet",             "importaddress",                    &importaddress,                 {"address","label","rescan","p2sh"} },
    { "wallet",             "importmulti",                      &importmulti,                   {"requests","options"} },
    { "wallet",             "importprivkey",                    &importprivkey,                 {"privkey","label","rescan"} },
    { "wallet",             "importprunedfunds",                &importprunedfunds,             {"rawtransaction","txoutproof"} },
    { "wallet",             "importpubkey",                     &importpubkey,                  {"pubkey","label","rescan"} },
    { "wallet",             "importwallet",                     &importwallet,                  {"filename"} },
    { "wallet",             "keypoolrefill",                    &keypoolrefill,                 {"newsize"} },
    { "wallet",             "listaddressgroupings",             &listaddressgroupings,          {} },
    { "wallet",             "listlabels",                       &listlabels,                    {"purpose"} },
    { "wallet",             "listlockunspent",                  &listlockunspent,               {} },
    { "wallet",             "listreceivedbyaddress",            &listreceivedbyaddress,         {"minconf","include_empty","include_watchonly","address_filter"} },
    { "wallet",             "listreceivedbylabel",              &listreceivedbylabel,           {"minconf","include_empty","include_watchonly"} },
    { "wallet",             "listsinceblock",                   &listsinceblock,                {"blockhash","target_confirmations","include_watchonly","include_removed"} },
    { "wallet",             "listtransactions",                 &listtransactions,              {"label|dummy","count","skip","include_watchonly"} },
    { "wallet",             "listunspent",                      &listunspent,                   {"minconf","maxconf","addresses","include_unsafe","query_options"} },
    { "wallet",             "listwalletdir",                    &listwalletdir,                 {} },
    { "wallet",             "listwallets",                      &listwallets,                   {} },
    { "wallet",             "loadwallet",                       &loadwallet,                    {"filename"} },
    { "wallet",             "lockunspent",                      &lockunspent,                   {"unlock","transactions"} },
    { "wallet",             "removeprunedfunds",                &removeprunedfunds,             {"txid"} },
    { "wallet",             "rescanblockchain",                 &rescanblockchain,              {"start_height", "stop_height"} },
    { "wallet",             "sendmany",                         &sendmany,                      {"dummy","amounts","minconf","comment","subtractfeefrom","replaceable","conf_target","estimate_mode"} },
    { "wallet",             "sendtoaddress",                    &sendtoaddress,                 {"address","amount","comment","comment_to","subtractfeefromamount","replaceable","conf_target","estimate_mode"} },
    { "wallet",             "sethdseed",                        &sethdseed,                     {"newkeypool","seed"} },
    { "wallet",             "setlabel",                         &setlabel,                      {"address","label"} },
    { "wallet",             "settxfee",                         &settxfee,                      {"amount"} },
    { "wallet",             "signmessage",                      &signmessage,                   {"address","message"} },
    { "wallet",             "signrawtransactionwithwallet",     &signrawtransactionwithwallet,  {"hexstring","prevtxs","sighashtype"} },
    { "wallet",             "unloadwallet",                     &unloadwallet,                  {"wallet_name"} },
    { "wallet",             "walletcreatefundedpsbt",           &walletcreatefundedpsbt,        {"inputs","outputs","locktime","options","bip32derivs"} },
    { "wallet",             "walletlock",                       &walletlock,                    {} },
    { "wallet",             "walletpassphrase",                 &walletpassphrase,              {"passphrase","timeout"} },
    { "wallet",             "walletpassphrasechange",           &walletpassphrasechange,        {"oldpassphrase","newpassphrase"} },
    { "wallet",             "walletprocesspsbt",                &walletprocesspsbt,             {"psbt","sign","sighashtype","bip32derivs"} },

    /** Auxpow wallet functions */
    { "mining",             "getauxblock",                      &getauxblock,                   {"hash","auxpow"} },

    // Name-related wallet calls.
    { "names",              "name_list",                        &name_list,                     {"name","options"} },
    { "names",              "name_new",                         &name_new,                      {"name","options"} },
    { "names",              "name_firstupdate",                 &name_firstupdate,              {"name","rand","tx","value","options","allow_active"} },
    { "names",              "name_update",                      &name_update,                   {"name","value","options"} },
    { "names",              "sendtoname",                       &sendtoname,                    {"name","amount","comment","comment_to","subtractfeefromamount"} },
};
// clang-format on

void RegisterWalletRPCCommands(CRPCTable &t)
{
    for (unsigned int vcidx = 0; vcidx < ARRAYLEN(commands); vcidx++)
        t.appendCommand(commands[vcidx].name, &commands[vcidx]);
}<|MERGE_RESOLUTION|>--- conflicted
+++ resolved
@@ -272,16 +272,10 @@
             RPCHelpMan{"setlabel",
                 "\nSets the label associated with the given address.\n",
                 {
-                    {"address", RPCArg::Type::STR, /* opt */ false, /* default_val */ "", "The bitcoin address to be associated with a label."},
+                    {"address", RPCArg::Type::STR, /* opt */ false, /* default_val */ "", "The address to be associated with a label."},
                     {"label", RPCArg::Type::STR, /* opt */ false, /* default_val */ "", "The label to assign to the address."},
                 }}
                 .ToString() +
-<<<<<<< HEAD
-            "\nArguments:\n"
-            "1. \"address\"         (string, required) The namecoin address to be associated with a label.\n"
-            "2. \"label\"           (string, required) The label to assign to the address.\n"
-=======
->>>>>>> 45a1bd06
             "\nExamples:\n"
             + HelpExampleCli("setlabel", "\"N2xHFZ8NWNkGuuXfDxv8iMXdQGMd3tjZXX\" \"tabby\"")
             + HelpExampleRpc("setlabel", "\"N2xHFZ8NWNkGuuXfDxv8iMXdQGMd3tjZXX\", \"tabby\"")
@@ -383,33 +377,7 @@
                 "\nSend an amount to a given address." +
                     HelpRequiringPassphrase(pwallet) + "\n",
                 {
-<<<<<<< HEAD
-                    {"address", RPCArg::Type::STR, false},
-                    {"amount", RPCArg::Type::AMOUNT, false},
-                    {"comment", RPCArg::Type::STR, true},
-                    {"comment_to", RPCArg::Type::STR, true},
-                    {"subtractfeefromamount", RPCArg::Type::BOOL, true},
-                    {"replaceable", RPCArg::Type::BOOL, true},
-                    {"conf_target", RPCArg::Type::NUM, true},
-                    {"estimate_mode", RPCArg::Type::STR, true},
-                }}
-                .ToString() +
-            HelpRequiringPassphrase(pwallet) +
-            "\nArguments:\n"
-            "1. \"address\"            (string, required) The namecoin address to send to.\n"
-            "2. \"amount\"             (numeric or string, required) The amount in " + CURRENCY_UNIT + " to send. eg 0.1\n"
-            "3. \"comment\"            (string, optional) A comment used to store what the transaction is for. \n"
-            "                             This is not part of the transaction, just kept in your wallet.\n"
-            "4. \"comment_to\"         (string, optional) A comment to store the name of the person or organization \n"
-            "                             to which you're sending the transaction. This is not part of the \n"
-            "                             transaction, just kept in your wallet.\n"
-            "5. subtractfeefromamount  (boolean, optional, default=false) The fee will be deducted from the amount being sent.\n"
-            "                             The recipient will receive less namecoins than you enter in the amount field.\n"
-            "6. replaceable            (boolean, optional) Allow this transaction to be replaced by a transaction with higher fees via BIP 125\n"
-            "7. conf_target            (numeric, optional) Confirmation target (in blocks)\n"
-            "8. \"estimate_mode\"      (string, optional, default=UNSET) The fee estimate mode, must be one of:\n"
-=======
-                    {"address", RPCArg::Type::STR, /* opt */ false, /* default_val */ "", "The bitcoin address to send to."},
+                    {"address", RPCArg::Type::STR, /* opt */ false, /* default_val */ "", "The address to send to."},
                     {"amount", RPCArg::Type::AMOUNT, /* opt */ false, /* default_val */ "", "The amount in " + CURRENCY_UNIT + " to send. eg 0.1"},
                     {"comment", RPCArg::Type::STR, /* opt */ true, /* default_val */ "", "A comment used to store what the transaction is for.\n"
             "                             This is not part of the transaction, just kept in your wallet."},
@@ -421,7 +389,6 @@
                     {"replaceable", RPCArg::Type::BOOL, /* opt */ true, /* default_val */ "", "Allow this transaction to be replaced by a transaction with higher fees via BIP 125"},
                     {"conf_target", RPCArg::Type::NUM, /* opt */ true, /* default_val */ "", "Confirmation target (in blocks)"},
                     {"estimate_mode", RPCArg::Type::STR, /* opt */ true, /* default_val */ "UNSET", "The fee estimate mode, must be one of:\n"
->>>>>>> 45a1bd06
             "       \"UNSET\"\n"
             "       \"ECONOMICAL\"\n"
             "       \"CONSERVATIVE\""},
@@ -567,17 +534,10 @@
                 "\nSign a message with the private key of an address" +
                     HelpRequiringPassphrase(pwallet) + "\n",
                 {
-                    {"address", RPCArg::Type::STR, /* opt */ false, /* default_val */ "", "The bitcoin address to use for the private key."},
+                    {"address", RPCArg::Type::STR, /* opt */ false, /* default_val */ "", "The address to use for the private key."},
                     {"message", RPCArg::Type::STR, /* opt */ false, /* default_val */ "", "The message to create a signature of."},
                 }}
                 .ToString() +
-<<<<<<< HEAD
-            HelpRequiringPassphrase(pwallet) + "\n"
-            "\nArguments:\n"
-            "1. \"address\"         (string, required) The namecoin address to use for the private key.\n"
-            "2. \"message\"         (string, required) The message to create a signature of.\n"
-=======
->>>>>>> 45a1bd06
             "\nResult:\n"
             "\"signature\"          (string) The signature of the message encoded in base 64\n"
             "\nExamples:\n"
@@ -639,16 +599,10 @@
             RPCHelpMan{"getreceivedbyaddress",
                 "\nReturns the total amount received by the given address in transactions with at least minconf confirmations.\n",
                 {
-                    {"address", RPCArg::Type::STR, /* opt */ false, /* default_val */ "", "The bitcoin address for transactions."},
+                    {"address", RPCArg::Type::STR, /* opt */ false, /* default_val */ "", "The address for transactions."},
                     {"minconf", RPCArg::Type::NUM, /* opt */ true, /* default_val */ "1", "Only include transactions confirmed at least this many times."},
                 }}
                 .ToString() +
-<<<<<<< HEAD
-            "\nArguments:\n"
-            "1. \"address\"         (string, required) The namecoin address for transactions.\n"
-            "2. minconf             (numeric, optional, default=1) Only include transactions confirmed at least this many times.\n"
-=======
->>>>>>> 45a1bd06
             "\nResult:\n"
             "amount   (numeric) The total amount in " + CURRENCY_UNIT + " received at this address.\n"
             "\nExamples:\n"
@@ -872,43 +826,14 @@
                     {"dummy", RPCArg::Type::STR, /* opt */ false, /* default_val */ "", "Must be set to \"\" for backwards compatibility.", "\"\""},
                     {"amounts", RPCArg::Type::OBJ, /* opt */ false, /* default_val */ "", "A json object with addresses and amounts",
                         {
-                            {"address", RPCArg::Type::AMOUNT, /* opt */ false, /* default_val */ "", "The bitcoin address is the key, the numeric amount (can be string) in " + CURRENCY_UNIT + " is the value"},
+                            {"address", RPCArg::Type::AMOUNT, /* opt */ false, /* default_val */ "", "The address is the key, the numeric amount (can be string) in " + CURRENCY_UNIT + " is the value"},
                         },
-<<<<<<< HEAD
-                        true},
-                    {"replaceable", RPCArg::Type::BOOL, true},
-                    {"conf_target", RPCArg::Type::NUM, true},
-                    {"estimate_mode", RPCArg::Type::STR, true},
-                }}
-                .ToString() +
-            HelpRequiringPassphrase(pwallet) + "\n"
-            "\nArguments:\n"
-            "1. \"dummy\"               (string, required) Must be set to \"\" for backwards compatibility.\n"
-            "2. \"amounts\"             (string, required) A json object with addresses and amounts\n"
-            "    {\n"
-            "      \"address\":amount   (numeric or string) The namecoin address is the key, the numeric amount (can be string) in " + CURRENCY_UNIT + " is the value\n"
-            "      ,...\n"
-            "    }\n"
-            "3. minconf                 (numeric, optional, default=1) Only use the balance confirmed at least this many times.\n"
-            "4. \"comment\"             (string, optional) A comment\n"
-            "5. subtractfeefrom         (array, optional) A json array with addresses.\n"
-            "                           The fee will be equally deducted from the amount of each selected address.\n"
-            "                           Those recipients will receive less namecoins than you enter in their corresponding amount field.\n"
-            "                           If no addresses are specified here, the sender pays the fee.\n"
-            "    [\n"
-            "      \"address\"          (string) Subtract fee from this address\n"
-            "      ,...\n"
-            "    ]\n"
-            "6. replaceable            (boolean, optional) Allow this transaction to be replaced by a transaction with higher fees via BIP 125\n"
-            "7. conf_target            (numeric, optional) Confirmation target (in blocks)\n"
-            "8. \"estimate_mode\"      (string, optional, default=UNSET) The fee estimate mode, must be one of:\n"
-=======
                     },
                     {"minconf", RPCArg::Type::NUM, /* opt */ true, /* default_val */ "1", "Only use the balance confirmed at least this many times."},
                     {"comment", RPCArg::Type::STR, /* opt */ true, /* default_val */ "", "A comment"},
                     {"subtractfeefrom", RPCArg::Type::ARR, /* opt */ true, /* default_val */ "", "A json array with addresses.\n"
             "                           The fee will be equally deducted from the amount of each selected address.\n"
-            "                           Those recipients will receive less bitcoins than you enter in their corresponding amount field.\n"
+            "                           Those recipients will receive less coins than you enter in their corresponding amount field.\n"
             "                           If no addresses are specified here, the sender pays the fee.",
                         {
                             {"address", RPCArg::Type::STR, /* opt */ true, /* default_val */ "", "Subtract fee from this address"},
@@ -917,7 +842,6 @@
                     {"replaceable", RPCArg::Type::BOOL, /* opt */ true, /* default_val */ "", "Allow this transaction to be replaced by a transaction with higher fees via BIP 125"},
                     {"conf_target", RPCArg::Type::NUM, /* opt */ true, /* default_val */ "", "Confirmation target (in blocks)"},
                     {"estimate_mode", RPCArg::Type::STR, /* opt */ true, /* default_val */ "UNSET", "The fee estimate mode, must be one of:\n"
->>>>>>> 45a1bd06
             "       \"UNSET\"\n"
             "       \"ECONOMICAL\"\n"
             "       \"CONSERVATIVE\""},
@@ -1050,44 +974,24 @@
     }
 
     if (request.fHelp || request.params.size() < 2 || request.params.size() > 4) {
-<<<<<<< HEAD
-        std::string msg = "addmultisigaddress nrequired [\"key\",...] ( \"label\" \"address_type\" )\n"
-            "\nAdd a nrequired-to-sign multisignature address to the wallet. Requires a new wallet backup.\n"
-            "Each key is a Namecoin address or hex-encoded public key.\n"
-            "This functionality is only intended for use with non-watchonly addresses.\n"
-            "See `importaddress` for watchonly p2sh address support.\n"
-            "If 'label' is specified, assign address to that label.\n"
-
-            "\nArguments:\n"
-            "1. nrequired                      (numeric, required) The number of required signatures out of the n keys or addresses.\n"
-            "2. \"keys\"                         (string, required) A json array of namecoin addresses or hex-encoded public keys\n"
-            "     [\n"
-            "       \"address\"                  (string) namecoin address or hex-encoded public key\n"
-            "       ...,\n"
-            "     ]\n"
-            "3. \"label\"                        (string, optional) A label to assign the addresses to.\n"
-            "4. \"address_type\"                 (string, optional) The address type to use. Options are \"legacy\", \"p2sh-segwit\", and \"bech32\". Default is set by -addresstype.\n"
-
-=======
         std::string msg =
             RPCHelpMan{"addmultisigaddress",
                 "\nAdd a nrequired-to-sign multisignature address to the wallet. Requires a new wallet backup.\n"
-                "Each key is a Bitcoin address or hex-encoded public key.\n"
+                "Each key is a address or hex-encoded public key.\n"
                 "This functionality is only intended for use with non-watchonly addresses.\n"
                 "See `importaddress` for watchonly p2sh address support.\n"
                 "If 'label' is specified, assign address to that label.\n",
                 {
                     {"nrequired", RPCArg::Type::NUM, /* opt */ false, /* default_val */ "", "The number of required signatures out of the n keys or addresses."},
-                    {"keys", RPCArg::Type::ARR, /* opt */ false, /* default_val */ "", "A json array of bitcoin addresses or hex-encoded public keys",
+                    {"keys", RPCArg::Type::ARR, /* opt */ false, /* default_val */ "", "A json array of addresses or hex-encoded public keys",
                         {
-                            {"key", RPCArg::Type::STR, /* opt */ false, /* default_val */ "", "bitcoin address or hex-encoded public key"},
+                            {"key", RPCArg::Type::STR, /* opt */ false, /* default_val */ "", "address or hex-encoded public key"},
                         },
                         },
                     {"label", RPCArg::Type::STR, /* opt */ true, /* default_val */ "", "A label to assign the addresses to."},
                     {"address_type", RPCArg::Type::STR, /* opt */ true, /* default_val */ "", "The address type to use. Options are \"legacy\", \"p2sh-segwit\", and \"bech32\". Default is set by -addresstype."},
                 }}
                 .ToString() +
->>>>>>> 45a1bd06
             "\nResult:\n"
             "{\n"
             "  \"address\":\"multisigaddress\",    (string) The value of the new multisig address.\n"
@@ -2823,9 +2727,9 @@
                 {
                     {"minconf", RPCArg::Type::NUM, /* opt */ true, /* default_val */ "1", "The minimum confirmations to filter"},
                     {"maxconf", RPCArg::Type::NUM, /* opt */ true, /* default_val */ "9999999", "The maximum confirmations to filter"},
-                    {"addresses", RPCArg::Type::ARR, /* opt */ true, /* default_val */ "", "A json array of bitcoin addresses to filter",
+                    {"addresses", RPCArg::Type::ARR, /* opt */ true, /* default_val */ "", "A json array of addresses to filter",
                         {
-                            {"address", RPCArg::Type::STR, /* opt */ true, /* default_val */ "", "bitcoin address"},
+                            {"address", RPCArg::Type::STR, /* opt */ true, /* default_val */ "", "address"},
                         },
                     },
                     {"include_unsafe", RPCArg::Type::BOOL, /* opt */ true, /* default_val */ "true", "Include outputs that are not safe to spend\n"
@@ -2840,27 +2744,6 @@
                         "query_options"},
                 }}
                 .ToString() +
-<<<<<<< HEAD
-            "\nArguments:\n"
-            "1. minconf          (numeric, optional, default=1) The minimum confirmations to filter\n"
-            "2. maxconf          (numeric, optional, default=9999999) The maximum confirmations to filter\n"
-            "3. \"addresses\"      (string) A json array of namecoin addresses to filter\n"
-            "    [\n"
-            "      \"address\"     (string) namecoin address\n"
-            "      ,...\n"
-            "    ]\n"
-            "4. include_unsafe (bool, optional, default=true) Include outputs that are not safe to spend\n"
-            "                  See description of \"safe\" attribute below.\n"
-            "5. query_options    (json, optional) JSON with query options\n"
-            "    {\n"
-            "      \"minimumAmount\"    (numeric or string, default=0) Minimum value of each UTXO in " + CURRENCY_UNIT + "\n"
-            "      \"maximumAmount\"    (numeric or string, default=unlimited) Maximum value of each UTXO in " + CURRENCY_UNIT + "\n"
-            "      \"maximumCount\"     (numeric or string, default=unlimited) Maximum number of UTXOs\n"
-            "      \"minimumSumAmount\" (numeric or string, default=unlimited) Minimum sum value of all UTXOs in " + CURRENCY_UNIT + "\n"
-            "      \"includeNames\"     (boolean, default=false) Whether to also include name outputs\n"
-            "    }\n"
-=======
->>>>>>> 45a1bd06
             "\nResult\n"
             "[                   (array of json object)\n"
             "  {\n"
@@ -3176,48 +3059,7 @@
                     {"hexstring", RPCArg::Type::STR_HEX, /* opt */ false, /* default_val */ "", "The hex string of the raw transaction"},
                     {"options", RPCArg::Type::OBJ, /* opt */ true, /* default_val */ "", "for backward compatibility: passing in a true instead of an object will result in {\"includeWatching\":true}",
                         {
-<<<<<<< HEAD
-                            {"changeAddress", RPCArg::Type::STR, true},
-                            {"changePosition", RPCArg::Type::NUM, true},
-                            {"change_type", RPCArg::Type::STR, true},
-                            {"includeWatching", RPCArg::Type::BOOL, true},
-                            {"lockUnspents", RPCArg::Type::BOOL, true},
-                            {"feeRate", RPCArg::Type::AMOUNT, true},
-                            {"subtractFeeFromOutputs", RPCArg::Type::ARR,
-                                {
-                                    {"vout_index", RPCArg::Type::NUM, true},
-                                },
-                                true},
-                            {"replaceable", RPCArg::Type::BOOL, true},
-                            {"conf_target", RPCArg::Type::NUM, true},
-                            {"estimate_mode", RPCArg::Type::STR, true},
-                        },
-                        true, "options"},
-                    {"iswitness", RPCArg::Type::BOOL, true},
-                }}
-                .ToString() +
-                            "\nArguments:\n"
-                            "1. \"hexstring\"           (string, required) The hex string of the raw transaction\n"
-                            "2. options                 (object, optional)\n"
-                            "   {\n"
-                            "     \"changeAddress\"          (string, optional, default pool address) The namecoin address to receive the change\n"
-                            "     \"changePosition\"         (numeric, optional, default random) The index of the change output\n"
-                            "     \"change_type\"            (string, optional) The output type to use. Only valid if changeAddress is not specified. Options are \"legacy\", \"p2sh-segwit\", and \"bech32\". Default is set by -changetype.\n"
-                            "     \"includeWatching\"        (boolean, optional, default false) Also select inputs which are watch only\n"
-                            "     \"lockUnspents\"           (boolean, optional, default false) Lock selected unspent outputs\n"
-                            "     \"feeRate\"                (numeric, optional, default not set: makes wallet determine the fee) Set a specific fee rate in " + CURRENCY_UNIT + "/kB\n"
-                            "     \"subtractFeeFromOutputs\" (array, optional) A json array of integers.\n"
-                            "                              The fee will be equally deducted from the amount of each specified output.\n"
-                            "                              The outputs are specified by their zero-based index, before any change output is added.\n"
-                            "                              Those recipients will receive less namecoins than you enter in their corresponding amount field.\n"
-                            "                              If no outputs are specified here, the sender pays the fee.\n"
-                            "                                  [vout_index,...]\n"
-                            "     \"replaceable\"            (boolean, optional) Marks this transaction as BIP125 replaceable.\n"
-                            "                              Allows this transaction to be replaced by a transaction with higher fees\n"
-                            "     \"conf_target\"            (numeric, optional) Confirmation target (in blocks)\n"
-                            "     \"estimate_mode\"          (string, optional, default=UNSET) The fee estimate mode, must be one of:\n"
-=======
-                            {"changeAddress", RPCArg::Type::STR, /* opt */ true, /* default_val */ "pool address", "The bitcoin address to receive the change"},
+                            {"changeAddress", RPCArg::Type::STR, /* opt */ true, /* default_val */ "pool address", "The address to receive the change"},
                             {"changePosition", RPCArg::Type::NUM, /* opt */ true, /* default_val */ "random", "The index of the change output"},
                             {"change_type", RPCArg::Type::STR, /* opt */ true, /* default_val */ "", "The output type to use. Only valid if changeAddress is not specified. Options are \"legacy\", \"p2sh-segwit\", and \"bech32\". Default is set by -changetype."},
                             {"includeWatching", RPCArg::Type::BOOL, /* opt */ true, /* default_val */ "false", "Also select inputs which are watch only"},
@@ -3226,7 +3068,7 @@
                             {"subtractFeeFromOutputs", RPCArg::Type::ARR, /* opt */ true, /* default_val */ "", "A json array of integers.\n"
                             "                              The fee will be equally deducted from the amount of each specified output.\n"
                             "                              The outputs are specified by their zero-based index, before any change output is added.\n"
-                            "                              Those recipients will receive less bitcoins than you enter in their corresponding amount field.\n"
+                            "                              Those recipients will receive less coins than you enter in their corresponding amount field.\n"
                             "                              If no outputs are specified here, the sender pays the fee.",
                                 {
                                     {"vout_index", RPCArg::Type::NUM, /* opt */ true, /* default_val */ "", "The zero-based output index, before a change output is added."},
@@ -3236,7 +3078,6 @@
                             "                              Allows this transaction to be replaced by a transaction with higher fees"},
                             {"conf_target", RPCArg::Type::NUM, /* opt */ true, /* default_val */ "", "Confirmation target (in blocks)"},
                             {"estimate_mode", RPCArg::Type::STR, /* opt */ true, /* default_val */ "UNSET", "The fee estimate mode, must be one of:\n"
->>>>>>> 45a1bd06
                             "         \"UNSET\"\n"
                             "         \"ECONOMICAL\"\n"
                             "         \"CONSERVATIVE\""},
@@ -3793,14 +3634,9 @@
                 "\nReturn information about the given address. Some information requires the address\n"
                 "to be in the wallet.\n",
                 {
-                    {"address", RPCArg::Type::STR, /* opt */ false, /* default_val */ "", "The bitcoin address to get the information of."},
+                    {"address", RPCArg::Type::STR, /* opt */ false, /* default_val */ "", "The address to get the information of."},
                 }}
                 .ToString() +
-<<<<<<< HEAD
-            "\nArguments:\n"
-            "1. \"address\"                    (string, required) The namecoin address to get the information of.\n"
-=======
->>>>>>> 45a1bd06
             "\nResult:\n"
             "{\n"
             "  \"address\" : \"address\",        (string) The address validated\n"
@@ -4254,7 +4090,7 @@
                         {
                             {"", RPCArg::Type::OBJ, /* opt */ true, /* default_val */ "", "",
                                 {
-                                    {"address", RPCArg::Type::AMOUNT, /* opt */ true, /* default_val */ "", "A key-value pair. The key (string) is the bitcoin address, the value (float or string) is the amount in " + CURRENCY_UNIT + ""},
+                                    {"address", RPCArg::Type::AMOUNT, /* opt */ true, /* default_val */ "", "A key-value pair. The key (string) is the address, the value (float or string) is the amount in " + CURRENCY_UNIT + ""},
                                 },
                                 },
                             {"", RPCArg::Type::OBJ, /* opt */ true, /* default_val */ "", "",
@@ -4263,59 +4099,12 @@
                                 },
                             },
                         },
-<<<<<<< HEAD
-                        true, "options"},
-                    {"bip32derivs", RPCArg::Type::BOOL, true},
-                }}
-                .ToString() +
-                            "\nArguments:\n"
-                            "1. \"inputs\"                (array, required) A json array of json objects\n"
-                            "     [\n"
-                            "       {\n"
-                            "         \"txid\":\"id\",      (string, required) The transaction id\n"
-                            "         \"vout\":n,         (numeric, required) The output number\n"
-                            "         \"sequence\":n      (numeric, optional) The sequence number\n"
-                            "       } \n"
-                            "       ,...\n"
-                            "     ]\n"
-                            "2. \"outputs\"               (array, required) a json array with outputs (key-value pairs)\n"
-                            "   [\n"
-                            "    {\n"
-                            "      \"address\": x.xxx,    (obj, optional) A key-value pair. The key (string) is the namecoin address, the value (float or string) is the amount in " + CURRENCY_UNIT + "\n"
-                            "    },\n"
-                            "    {\n"
-                            "      \"data\": \"hex\"        (obj, optional) A key-value pair. The key must be \"data\", the value is hex-encoded data\n"
-                            "    }\n"
-                            "    ,...                     More key-value pairs of the above form. For compatibility reasons, a dictionary, which holds the key-value pairs directly, is also\n"
-                            "                             accepted as second parameter.\n"
-                            "   ]\n"
-                            "3. locktime                  (numeric, optional, default=0) Raw locktime. Non-0 value also locktime-activates inputs\n"
-                            "                             Allows this transaction to be replaced by a transaction with higher fees. If provided, it is an error if explicit sequence numbers are incompatible.\n"
-                            "4. options                 (object, optional)\n"
-                            "   {\n"
-                            "     \"changeAddress\"          (string, optional, default pool address) The namecoin address to receive the change\n"
-                            "     \"changePosition\"         (numeric, optional, default random) The index of the change output\n"
-                            "     \"change_type\"            (string, optional) The output type to use. Only valid if changeAddress is not specified. Options are \"legacy\", \"p2sh-segwit\", and \"bech32\". Default is set by -changetype.\n"
-                            "     \"includeWatching\"        (boolean, optional, default false) Also select inputs which are watch only\n"
-                            "     \"lockUnspents\"           (boolean, optional, default false) Lock selected unspent outputs\n"
-                            "     \"feeRate\"                (numeric, optional, default not set: makes wallet determine the fee) Set a specific fee rate in " + CURRENCY_UNIT + "/kB\n"
-                            "     \"subtractFeeFromOutputs\" (array, optional) A json array of integers.\n"
-                            "                              The fee will be equally deducted from the amount of each specified output.\n"
-                            "                              The outputs are specified by their zero-based index, before any change output is added.\n"
-                            "                              Those recipients will receive less namecoins than you enter in their corresponding amount field.\n"
-                            "                              If no outputs are specified here, the sender pays the fee.\n"
-                            "                                  [vout_index,...]\n"
-                            "     \"replaceable\"            (boolean, optional) Marks this transaction as BIP125 replaceable.\n"
-                            "                              Allows this transaction to be replaced by a transaction with higher fees\n"
-                            "     \"conf_target\"            (numeric, optional) Confirmation target (in blocks)\n"
-                            "     \"estimate_mode\"          (string, optional, default=UNSET) The fee estimate mode, must be one of:\n"
-=======
                     },
                     {"locktime", RPCArg::Type::NUM, /* opt */ true, /* default_val */ "0", "Raw locktime. Non-0 value also locktime-activates inputs\n"
                             "                             Allows this transaction to be replaced by a transaction with higher fees. If provided, it is an error if explicit sequence numbers are incompatible."},
                     {"options", RPCArg::Type::OBJ, /* opt */ true, /* default_val */ "", "",
                         {
-                            {"changeAddress", RPCArg::Type::STR_HEX, /* opt */ true, /* default_val */ "pool address", "The bitcoin address to receive the change"},
+                            {"changeAddress", RPCArg::Type::STR_HEX, /* opt */ true, /* default_val */ "pool address", "The address to receive the change"},
                             {"changePosition", RPCArg::Type::NUM, /* opt */ true, /* default_val */ "random", "The index of the change output"},
                             {"change_type", RPCArg::Type::STR, /* opt */ true, /* default_val */ "", "The output type to use. Only valid if changeAddress is not specified. Options are \"legacy\", \"p2sh-segwit\", and \"bech32\". Default is set by -changetype."},
                             {"includeWatching", RPCArg::Type::BOOL, /* opt */ true, /* default_val */ "false", "Also select inputs which are watch only"},
@@ -4324,7 +4113,7 @@
                             {"subtractFeeFromOutputs", RPCArg::Type::ARR, /* opt */ true, /* default_val */ "", "A json array of integers.\n"
                             "                              The fee will be equally deducted from the amount of each specified output.\n"
                             "                              The outputs are specified by their zero-based index, before any change output is added.\n"
-                            "                              Those recipients will receive less bitcoins than you enter in their corresponding amount field.\n"
+                            "                              Those recipients will receive less coins than you enter in their corresponding amount field.\n"
                             "                              If no outputs are specified here, the sender pays the fee.",
                                 {
                                     {"vout_index", RPCArg::Type::NUM, /* opt */ true, /* default_val */ "", ""},
@@ -4334,7 +4123,6 @@
                             "                              Allows this transaction to be replaced by a transaction with higher fees"},
                             {"conf_target", RPCArg::Type::NUM, /* opt */ true, /* default_val */ "", "Confirmation target (in blocks)"},
                             {"estimate_mode", RPCArg::Type::STR, /* opt */ true, /* default_val */ "UNSET", "The fee estimate mode, must be one of:\n"
->>>>>>> 45a1bd06
                             "         \"UNSET\"\n"
                             "         \"ECONOMICAL\"\n"
                             "         \"CONSERVATIVE\""},
