--- conflicted
+++ resolved
@@ -2187,15 +2187,7 @@
         throw JSONRPCError(RPC_WALLET_ENCRYPTION_FAILED, "Error: Failed to encrypt the wallet.");
     }
 
-<<<<<<< HEAD
-    // BDB seems to have a bad habit of writing old data into
-    // slack space in .dat files; that is bad if the old data is
-    // unencrypted private keys. So:
-    StartShutdown();
-    return "wallet encrypted; Namecoin server stopping, restart to run with encrypted wallet. The keypool has been flushed and a new HD seed was generated (if you are using HD). You need to make a new backup.";
-=======
     return "wallet encrypted; The keypool has been flushed and a new HD seed was generated (if you are using HD). You need to make a new backup.";
->>>>>>> 610ee7bf
 }
 
 static UniValue lockunspent(const JSONRPCRequest& request)
