--- conflicted
+++ resolved
@@ -2321,15 +2321,9 @@
             "  {\n"
             "    \"txid\" : \"txid\",          (string) the transaction id \n"
             "    \"vout\" : n,               (numeric) the vout value\n"
-<<<<<<< HEAD
-            "    \"address\" : \"address\",  (string) the namecoin address\n"
-            "    \"account\" : \"account\",  (string) DEPRECATED. The associated account, or \"\" for the default account\n"
-            "    \"scriptPubKey\" : \"key\", (string) the script key\n"
-=======
-            "    \"address\" : \"address\",    (string) the bitcoin address\n"
+            "    \"address\" : \"address\",    (string) the namecoin address\n"
             "    \"account\" : \"account\",    (string) DEPRECATED. The associated account, or \"\" for the default account\n"
             "    \"scriptPubKey\" : \"key\",   (string) the script key\n"
->>>>>>> 853594c6
             "    \"amount\" : x.xxx,         (numeric) the transaction amount in " + CURRENCY_UNIT + "\n"
             "    \"confirmations\" : n,      (numeric) The number of confirmations\n"
             "    \"redeemScript\" : n        (string) The redeemScript if scriptPubKey is P2SH\n"
@@ -2394,16 +2388,8 @@
 
             if (pwalletMain->mapAddressBook.count(address))
                 entry.push_back(Pair("account", pwalletMain->mapAddressBook[address].name));
-<<<<<<< HEAD
-        }
-        entry.push_back(Pair("scriptPubKey", HexStr(pk.begin(), pk.end())));
-        if (pk.IsPayToScriptHash(true)) {
-            CTxDestination address;
-            if (ExtractDestination(pk, address)) {
-=======
-
-            if (scriptPubKey.IsPayToScriptHash()) {
->>>>>>> 853594c6
+
+            if (scriptPubKey.IsPayToScriptHash(true)) {
                 const CScriptID& hash = boost::get<CScriptID>(address);
                 CScript redeemScript;
                 if (pwalletMain->GetCScript(hash, redeemScript))
