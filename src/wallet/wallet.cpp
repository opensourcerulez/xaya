--- conflicted
+++ resolved
@@ -4146,42 +4146,6 @@
     nTimeExpires = nExpires;
 }
 
-<<<<<<< HEAD
-=======
-void CMerkleTx::SetMerkleBranch(const CBlockIndex* pindex, int posInBlock)
-{
-    // Update the tx's hashBlock
-    hashBlock = pindex->GetBlockHash();
-
-    // set the position of the transaction in the block
-    nIndex = posInBlock;
-}
-
-int CMerkleTx::GetDepthInMainChain(const CBlockIndex* &pindexRet) const
-{
-    if (hashUnset())
-        return 0;
-
-    AssertLockHeld(cs_main);
-
-    // Find the block it claims to be in
-    CBlockIndex* pindex = LookupBlockIndex(hashBlock);
-    if (!pindex || !chainActive.Contains(pindex))
-        return 0;
-
-    pindexRet = pindex;
-    return ((nIndex == -1) ? (-1) : 1) * (chainActive.Height() - pindex->nHeight + 1);
-}
-
-int CMerkleTx::GetBlocksToMaturity() const
-{
-    if (!IsCoinBase())
-        return 0;
-    return std::max(0, (COINBASE_MATURITY+1) - GetDepthInMainChain());
-}
-
-
->>>>>>> af20f9b1
 bool CWalletTx::AcceptToMemoryPool(const CAmount& nAbsurdFee, CValidationState& state)
 {
     // We must set fInMempool here - while it will be re-set to true by the
