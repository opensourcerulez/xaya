// Copyright (c) 2009-2010 Satoshi Nakamoto
// Copyright (c) 2009-2016 The Bitcoin Core developers
// Distributed under the MIT software license, see the accompanying
// file COPYING or http://www.opensource.org/licenses/mit-license.php.

#include "wallet/wallet.h"

#include "base58.h"
#include "checkpoints.h"
#include "chain.h"
#include "wallet/coincontrol.h"
#include "consensus/consensus.h"
#include "consensus/validation.h"
#include "fs.h"
#include "key.h"
#include "keystore.h"
#include "validation.h"
#include "net.h"
#include "policy/fees.h"
#include "policy/policy.h"
#include "policy/rbf.h"
#include "primitives/block.h"
#include "primitives/transaction.h"
#include "script/script.h"
#include "script/sign.h"
#include "scheduler.h"
#include "timedata.h"
#include "txmempool.h"
#include "util.h"
#include "ui_interface.h"
#include "utilmoneystr.h"

#include <assert.h>

#include <boost/algorithm/string/replace.hpp>
#include <boost/thread.hpp>

CWallet* pwalletMain = NULL;
/** Transaction fee set by the user */
CFeeRate payTxFee(DEFAULT_TRANSACTION_FEE);
unsigned int nTxConfirmTarget = DEFAULT_TX_CONFIRM_TARGET;
bool bSpendZeroConfChange = DEFAULT_SPEND_ZEROCONF_CHANGE;
bool fWalletRbf = DEFAULT_WALLET_RBF;

const char * DEFAULT_WALLET_DAT = "wallet.dat";
const uint32_t BIP32_HARDENED_KEY_LIMIT = 0x80000000;

/**
 * Fees smaller than this (in satoshi) are considered zero fee (for transaction creation)
 * Override with -mintxfee
 */
CFeeRate CWallet::minTxFee = CFeeRate(DEFAULT_TRANSACTION_MINFEE);
/**
 * If fee estimation does not have enough data to provide estimates, use this fee instead.
 * Has no effect if not using fee estimation
 * Override with -fallbackfee
 */
CFeeRate CWallet::fallbackFee = CFeeRate(DEFAULT_FALLBACK_FEE);

/** @defgroup mapWallet
 *
 * @{
 */

struct CompareValueOnly
{
    bool operator()(const CInputCoin& t1,
                    const CInputCoin& t2) const
    {
        return t1.txout.nValue < t2.txout.nValue;
    }
};

std::string COutput::ToString() const
{
    return strprintf("COutput(%s, %d, %d) [%s]", tx->GetHash().ToString(), i, nDepth, FormatMoney(tx->tx->vout[i].nValue));
}

const CWalletTx* CWallet::GetWalletTx(const uint256& hash) const
{
    LOCK(cs_wallet);
    std::map<uint256, CWalletTx>::const_iterator it = mapWallet.find(hash);
    if (it == mapWallet.end())
        return NULL;
    return &(it->second);
}

CPubKey CWallet::GenerateNewKey(bool internal)
{
    AssertLockHeld(cs_wallet); // mapKeyMetadata
    bool fCompressed = CanSupportFeature(FEATURE_COMPRPUBKEY); // default to compressed public keys if we want 0.6.0 wallets

    CKey secret;

    // Create new metadata
    int64_t nCreationTime = GetTime();
    CKeyMetadata metadata(nCreationTime);

    // use HD key derivation if HD was enabled during wallet creation
    if (IsHDEnabled()) {
        DeriveNewChildKey(metadata, secret, (CanSupportFeature(FEATURE_HD_SPLIT) ? internal : false));
    } else {
        secret.MakeNewKey(fCompressed);
    }

    // Compressed public keys were introduced in version 0.6.0
    if (fCompressed)
        SetMinVersion(FEATURE_COMPRPUBKEY);

    CPubKey pubkey = secret.GetPubKey();
    assert(secret.VerifyPubKey(pubkey));

    mapKeyMetadata[pubkey.GetID()] = metadata;
    UpdateTimeFirstKey(nCreationTime);

    if (!AddKeyPubKey(secret, pubkey))
        throw std::runtime_error(std::string(__func__) + ": AddKey failed");
    return pubkey;
}

void CWallet::DeriveNewChildKey(CKeyMetadata& metadata, CKey& secret, bool internal)
{
    // for now we use a fixed keypath scheme of m/0'/0'/k
    CKey key;                      //master key seed (256bit)
    CExtKey masterKey;             //hd master key
    CExtKey accountKey;            //key at m/0'
    CExtKey chainChildKey;         //key at m/0'/0' (external) or m/0'/1' (internal)
    CExtKey childKey;              //key at m/0'/0'/<n>'

    // try to get the master key
    if (!GetKey(hdChain.masterKeyID, key))
        throw std::runtime_error(std::string(__func__) + ": Master key not found");

    masterKey.SetMaster(key.begin(), key.size());

    // derive m/0'
    // use hardened derivation (child keys >= 0x80000000 are hardened after bip32)
    masterKey.Derive(accountKey, BIP32_HARDENED_KEY_LIMIT);

    // derive m/0'/0' (external chain) OR m/0'/1' (internal chain)
    assert(internal ? CanSupportFeature(FEATURE_HD_SPLIT) : true);
    accountKey.Derive(chainChildKey, BIP32_HARDENED_KEY_LIMIT+(internal ? 1 : 0));

    // derive child key at next index, skip keys already known to the wallet
    do {
        // always derive hardened keys
        // childIndex | BIP32_HARDENED_KEY_LIMIT = derive childIndex in hardened child-index-range
        // example: 1 | BIP32_HARDENED_KEY_LIMIT == 0x80000001 == 2147483649
        if (internal) {
            chainChildKey.Derive(childKey, hdChain.nInternalChainCounter | BIP32_HARDENED_KEY_LIMIT);
            metadata.hdKeypath = "m/0'/1'/" + std::to_string(hdChain.nInternalChainCounter) + "'";
            hdChain.nInternalChainCounter++;
        }
        else {
            chainChildKey.Derive(childKey, hdChain.nExternalChainCounter | BIP32_HARDENED_KEY_LIMIT);
            metadata.hdKeypath = "m/0'/0'/" + std::to_string(hdChain.nExternalChainCounter) + "'";
            hdChain.nExternalChainCounter++;
        }
    } while (HaveKey(childKey.key.GetPubKey().GetID()));
    secret = childKey.key;
    metadata.hdMasterKeyID = hdChain.masterKeyID;
    // update the chain model in the database
    if (!CWalletDB(*dbw).WriteHDChain(hdChain))
        throw std::runtime_error(std::string(__func__) + ": Writing HD chain model failed");
}

bool CWallet::AddKeyPubKey(const CKey& secret, const CPubKey &pubkey)
{
    AssertLockHeld(cs_wallet); // mapKeyMetadata
    if (!CCryptoKeyStore::AddKeyPubKey(secret, pubkey))
        return false;

    // check if we need to remove from watch-only
    CScript script;
    script = GetScriptForDestination(pubkey.GetID());
    if (HaveWatchOnly(script))
        RemoveWatchOnly(script);
    script = GetScriptForRawPubKey(pubkey);
    if (HaveWatchOnly(script))
        RemoveWatchOnly(script);

    if (!IsCrypted()) {
        return CWalletDB(*dbw).WriteKey(pubkey,
                                                 secret.GetPrivKey(),
                                                 mapKeyMetadata[pubkey.GetID()]);
    }
    return true;
}

bool CWallet::AddCryptedKey(const CPubKey &vchPubKey,
                            const std::vector<unsigned char> &vchCryptedSecret)
{
    if (!CCryptoKeyStore::AddCryptedKey(vchPubKey, vchCryptedSecret))
        return false;
    {
        LOCK(cs_wallet);
        if (pwalletdbEncryption)
            return pwalletdbEncryption->WriteCryptedKey(vchPubKey,
                                                        vchCryptedSecret,
                                                        mapKeyMetadata[vchPubKey.GetID()]);
        else
            return CWalletDB(*dbw).WriteCryptedKey(vchPubKey,
                                                            vchCryptedSecret,
                                                            mapKeyMetadata[vchPubKey.GetID()]);
    }
    return false;
}

bool CWallet::LoadKeyMetadata(const CTxDestination& keyID, const CKeyMetadata &meta)
{
    AssertLockHeld(cs_wallet); // mapKeyMetadata
    UpdateTimeFirstKey(meta.nCreateTime);
    mapKeyMetadata[keyID] = meta;
    return true;
}

bool CWallet::LoadCryptedKey(const CPubKey &vchPubKey, const std::vector<unsigned char> &vchCryptedSecret)
{
    return CCryptoKeyStore::AddCryptedKey(vchPubKey, vchCryptedSecret);
}

void CWallet::UpdateTimeFirstKey(int64_t nCreateTime)
{
    AssertLockHeld(cs_wallet);
    if (nCreateTime <= 1) {
        // Cannot determine birthday information, so set the wallet birthday to
        // the beginning of time.
        nTimeFirstKey = 1;
    } else if (!nTimeFirstKey || nCreateTime < nTimeFirstKey) {
        nTimeFirstKey = nCreateTime;
    }
}

bool CWallet::AddCScript(const CScript& redeemScript)
{
    if (!CCryptoKeyStore::AddCScript(redeemScript))
        return false;
    return CWalletDB(*dbw).WriteCScript(Hash160(redeemScript), redeemScript);
}

bool CWallet::LoadCScript(const CScript& redeemScript)
{
    /* A sanity check was added in pull #3843 to avoid adding redeemScripts
     * that never can be redeemed. However, old wallets may still contain
     * these. Do not add them to the wallet and warn. */
    if (redeemScript.size() > MAX_SCRIPT_ELEMENT_SIZE)
    {
        std::string strAddr = CBitcoinAddress(CScriptID(redeemScript)).ToString();
        LogPrintf("%s: Warning: This wallet contains a redeemScript of size %i which exceeds maximum size %i thus can never be redeemed. Do not use address %s.\n",
            __func__, redeemScript.size(), MAX_SCRIPT_ELEMENT_SIZE, strAddr);
        return true;
    }

    return CCryptoKeyStore::AddCScript(redeemScript);
}

bool CWallet::AddWatchOnly(const CScript& dest)
{
    if (!CCryptoKeyStore::AddWatchOnly(dest))
        return false;
    const CKeyMetadata& meta = mapKeyMetadata[CScriptID(dest)];
    UpdateTimeFirstKey(meta.nCreateTime);
    NotifyWatchonlyChanged(true);
    return CWalletDB(*dbw).WriteWatchOnly(dest, meta);
}

bool CWallet::AddWatchOnly(const CScript& dest, int64_t nCreateTime)
{
    mapKeyMetadata[CScriptID(dest)].nCreateTime = nCreateTime;
    return AddWatchOnly(dest);
}

bool CWallet::RemoveWatchOnly(const CScript &dest)
{
    AssertLockHeld(cs_wallet);
    if (!CCryptoKeyStore::RemoveWatchOnly(dest))
        return false;
    if (!HaveWatchOnly())
        NotifyWatchonlyChanged(false);
    if (!CWalletDB(*dbw).EraseWatchOnly(dest))
        return false;

    return true;
}

bool CWallet::LoadWatchOnly(const CScript &dest)
{
    return CCryptoKeyStore::AddWatchOnly(dest);
}

bool CWallet::Unlock(const SecureString& strWalletPassphrase)
{
    CCrypter crypter;
    CKeyingMaterial _vMasterKey;

    {
        LOCK(cs_wallet);
        BOOST_FOREACH(const MasterKeyMap::value_type& pMasterKey, mapMasterKeys)
        {
            if(!crypter.SetKeyFromPassphrase(strWalletPassphrase, pMasterKey.second.vchSalt, pMasterKey.second.nDeriveIterations, pMasterKey.second.nDerivationMethod))
                return false;
            if (!crypter.Decrypt(pMasterKey.second.vchCryptedKey, _vMasterKey))
                continue; // try another master key
            if (CCryptoKeyStore::Unlock(_vMasterKey))
                return true;
        }
    }
    return false;
}

bool CWallet::ChangeWalletPassphrase(const SecureString& strOldWalletPassphrase, const SecureString& strNewWalletPassphrase)
{
    bool fWasLocked = IsLocked();

    {
        LOCK(cs_wallet);
        Lock();

        CCrypter crypter;
        CKeyingMaterial _vMasterKey;
        BOOST_FOREACH(MasterKeyMap::value_type& pMasterKey, mapMasterKeys)
        {
            if(!crypter.SetKeyFromPassphrase(strOldWalletPassphrase, pMasterKey.second.vchSalt, pMasterKey.second.nDeriveIterations, pMasterKey.second.nDerivationMethod))
                return false;
            if (!crypter.Decrypt(pMasterKey.second.vchCryptedKey, _vMasterKey))
                return false;
            if (CCryptoKeyStore::Unlock(_vMasterKey))
            {
                int64_t nStartTime = GetTimeMillis();
                crypter.SetKeyFromPassphrase(strNewWalletPassphrase, pMasterKey.second.vchSalt, pMasterKey.second.nDeriveIterations, pMasterKey.second.nDerivationMethod);
                pMasterKey.second.nDeriveIterations = pMasterKey.second.nDeriveIterations * (100 / ((double)(GetTimeMillis() - nStartTime)));

                nStartTime = GetTimeMillis();
                crypter.SetKeyFromPassphrase(strNewWalletPassphrase, pMasterKey.second.vchSalt, pMasterKey.second.nDeriveIterations, pMasterKey.second.nDerivationMethod);
                pMasterKey.second.nDeriveIterations = (pMasterKey.second.nDeriveIterations + pMasterKey.second.nDeriveIterations * 100 / ((double)(GetTimeMillis() - nStartTime))) / 2;

                if (pMasterKey.second.nDeriveIterations < 25000)
                    pMasterKey.second.nDeriveIterations = 25000;

                LogPrintf("Wallet passphrase changed to an nDeriveIterations of %i\n", pMasterKey.second.nDeriveIterations);

                if (!crypter.SetKeyFromPassphrase(strNewWalletPassphrase, pMasterKey.second.vchSalt, pMasterKey.second.nDeriveIterations, pMasterKey.second.nDerivationMethod))
                    return false;
                if (!crypter.Encrypt(_vMasterKey, pMasterKey.second.vchCryptedKey))
                    return false;
                CWalletDB(*dbw).WriteMasterKey(pMasterKey.first, pMasterKey.second);
                if (fWasLocked)
                    Lock();
                return true;
            }
        }
    }

    return false;
}

void CWallet::SetBestChain(const CBlockLocator& loc)
{
    CWalletDB walletdb(*dbw);
    walletdb.WriteBestBlock(loc);
}

bool CWallet::SetMinVersion(enum WalletFeature nVersion, CWalletDB* pwalletdbIn, bool fExplicit)
{
    LOCK(cs_wallet); // nWalletVersion
    if (nWalletVersion >= nVersion)
        return true;

    // when doing an explicit upgrade, if we pass the max version permitted, upgrade all the way
    if (fExplicit && nVersion > nWalletMaxVersion)
            nVersion = FEATURE_LATEST;

    nWalletVersion = nVersion;

    if (nVersion > nWalletMaxVersion)
        nWalletMaxVersion = nVersion;

    {
        CWalletDB* pwalletdb = pwalletdbIn ? pwalletdbIn : new CWalletDB(*dbw);
        if (nWalletVersion > 40000)
            pwalletdb->WriteMinVersion(nWalletVersion);
        if (!pwalletdbIn)
            delete pwalletdb;
    }

    return true;
}

bool CWallet::SetMaxVersion(int nVersion)
{
    LOCK(cs_wallet); // nWalletVersion, nWalletMaxVersion
    // cannot downgrade below current version
    if (nWalletVersion > nVersion)
        return false;

    nWalletMaxVersion = nVersion;

    return true;
}

std::set<uint256> CWallet::GetConflicts(const uint256& txid) const
{
    std::set<uint256> result;
    AssertLockHeld(cs_wallet);

    std::map<uint256, CWalletTx>::const_iterator it = mapWallet.find(txid);
    if (it == mapWallet.end())
        return result;
    const CWalletTx& wtx = it->second;

    std::pair<TxSpends::const_iterator, TxSpends::const_iterator> range;

    BOOST_FOREACH(const CTxIn& txin, wtx.tx->vin)
    {
        if (mapTxSpends.count(txin.prevout) <= 1)
            continue;  // No conflict if zero or one spends
        range = mapTxSpends.equal_range(txin.prevout);
        for (TxSpends::const_iterator _it = range.first; _it != range.second; ++_it)
            result.insert(_it->second);
    }
    return result;
}

bool CWallet::HasWalletSpend(const uint256& txid) const
{
    AssertLockHeld(cs_wallet);
    auto iter = mapTxSpends.lower_bound(COutPoint(txid, 0));
    return (iter != mapTxSpends.end() && iter->first.hash == txid);
}

void CWallet::Flush(bool shutdown)
{
    dbw->Flush(shutdown);
}

bool CWallet::Verify()
{
    if (GetBoolArg("-disablewallet", DEFAULT_DISABLE_WALLET))
        return true;

    uiInterface.InitMessage(_("Verifying wallet..."));
    std::string walletFile = GetArg("-wallet", DEFAULT_WALLET_DAT);

    std::string strError;
    if (!CWalletDB::VerifyEnvironment(walletFile, GetDataDir().string(), strError))
        return InitError(strError);

    if (GetBoolArg("-salvagewallet", false))
    {
        // Recover readable keypairs:
        CWallet dummyWallet;
        if (!CWalletDB::Recover(walletFile, (void *)&dummyWallet, CWalletDB::RecoverKeysOnlyFilter))
            return false;
    }

    std::string strWarning;
    bool dbV = CWalletDB::VerifyDatabaseFile(walletFile, GetDataDir().string(), strWarning, strError);
    if (!strWarning.empty())
        InitWarning(strWarning);
    if (!dbV)
    {
        InitError(strError);
        return false;
    }
    return true;
}

void CWallet::SyncMetaData(std::pair<TxSpends::iterator, TxSpends::iterator> range)
{
    // We want all the wallet transactions in range to have the same metadata as
    // the oldest (smallest nOrderPos).
    // So: find smallest nOrderPos:

    int nMinOrderPos = std::numeric_limits<int>::max();
    const CWalletTx* copyFrom = NULL;
    for (TxSpends::iterator it = range.first; it != range.second; ++it)
    {
        const uint256& hash = it->second;
        int n = mapWallet[hash].nOrderPos;
        if (n < nMinOrderPos)
        {
            nMinOrderPos = n;
            copyFrom = &mapWallet[hash];
        }
    }
    // Now copy data from copyFrom to rest:
    for (TxSpends::iterator it = range.first; it != range.second; ++it)
    {
        const uint256& hash = it->second;
        CWalletTx* copyTo = &mapWallet[hash];
        if (copyFrom == copyTo) continue;
        if (!copyFrom->IsEquivalentTo(*copyTo)) continue;
        copyTo->mapValue = copyFrom->mapValue;
        copyTo->vOrderForm = copyFrom->vOrderForm;
        // fTimeReceivedIsTxTime not copied on purpose
        // nTimeReceived not copied on purpose
        copyTo->nTimeSmart = copyFrom->nTimeSmart;
        copyTo->fFromMe = copyFrom->fFromMe;
        copyTo->strFromAccount = copyFrom->strFromAccount;
        // nOrderPos not copied on purpose
        // cached members not copied on purpose
    }
}

/**
 * Outpoint is spent if any non-conflicted transaction
 * spends it:
 */
bool CWallet::IsSpent(const uint256& hash, unsigned int n) const
{
    const COutPoint outpoint(hash, n);
    std::pair<TxSpends::const_iterator, TxSpends::const_iterator> range;
    range = mapTxSpends.equal_range(outpoint);

    for (TxSpends::const_iterator it = range.first; it != range.second; ++it)
    {
        const uint256& wtxid = it->second;
        std::map<uint256, CWalletTx>::const_iterator mit = mapWallet.find(wtxid);
        if (mit != mapWallet.end()) {
            int depth = mit->second.GetDepthInMainChain();
            if (depth > 0  || (depth == 0 && !mit->second.isAbandoned()))
                return true; // Spent
        }
    }
    return false;
}

void CWallet::AddToSpends(const COutPoint& outpoint, const uint256& wtxid)
{
    mapTxSpends.insert(std::make_pair(outpoint, wtxid));

    std::pair<TxSpends::iterator, TxSpends::iterator> range;
    range = mapTxSpends.equal_range(outpoint);
    SyncMetaData(range);
}


void CWallet::AddToSpends(const uint256& wtxid)
{
    assert(mapWallet.count(wtxid));
    CWalletTx& thisTx = mapWallet[wtxid];
    if (thisTx.IsCoinBase()) // Coinbases don't spend anything!
        return;

    BOOST_FOREACH(const CTxIn& txin, thisTx.tx->vin)
        AddToSpends(txin.prevout, wtxid);
}

bool CWallet::EncryptWallet(const SecureString& strWalletPassphrase)
{
    if (IsCrypted())
        return false;

    CKeyingMaterial _vMasterKey;

    _vMasterKey.resize(WALLET_CRYPTO_KEY_SIZE);
    GetStrongRandBytes(&_vMasterKey[0], WALLET_CRYPTO_KEY_SIZE);

    CMasterKey kMasterKey;

    kMasterKey.vchSalt.resize(WALLET_CRYPTO_SALT_SIZE);
    GetStrongRandBytes(&kMasterKey.vchSalt[0], WALLET_CRYPTO_SALT_SIZE);

    CCrypter crypter;
    int64_t nStartTime = GetTimeMillis();
    crypter.SetKeyFromPassphrase(strWalletPassphrase, kMasterKey.vchSalt, 25000, kMasterKey.nDerivationMethod);
    kMasterKey.nDeriveIterations = 2500000 / ((double)(GetTimeMillis() - nStartTime));

    nStartTime = GetTimeMillis();
    crypter.SetKeyFromPassphrase(strWalletPassphrase, kMasterKey.vchSalt, kMasterKey.nDeriveIterations, kMasterKey.nDerivationMethod);
    kMasterKey.nDeriveIterations = (kMasterKey.nDeriveIterations + kMasterKey.nDeriveIterations * 100 / ((double)(GetTimeMillis() - nStartTime))) / 2;

    if (kMasterKey.nDeriveIterations < 25000)
        kMasterKey.nDeriveIterations = 25000;

    LogPrintf("Encrypting Wallet with an nDeriveIterations of %i\n", kMasterKey.nDeriveIterations);

    if (!crypter.SetKeyFromPassphrase(strWalletPassphrase, kMasterKey.vchSalt, kMasterKey.nDeriveIterations, kMasterKey.nDerivationMethod))
        return false;
    if (!crypter.Encrypt(_vMasterKey, kMasterKey.vchCryptedKey))
        return false;

    {
        LOCK(cs_wallet);
        mapMasterKeys[++nMasterKeyMaxID] = kMasterKey;
        assert(!pwalletdbEncryption);
        pwalletdbEncryption = new CWalletDB(*dbw);
        if (!pwalletdbEncryption->TxnBegin()) {
            delete pwalletdbEncryption;
            pwalletdbEncryption = NULL;
            return false;
        }
        pwalletdbEncryption->WriteMasterKey(nMasterKeyMaxID, kMasterKey);

        if (!EncryptKeys(_vMasterKey))
        {
            pwalletdbEncryption->TxnAbort();
            delete pwalletdbEncryption;
            // We now probably have half of our keys encrypted in memory, and half not...
            // die and let the user reload the unencrypted wallet.
            assert(false);
        }

        // Encryption was introduced in version 0.4.0
        SetMinVersion(FEATURE_WALLETCRYPT, pwalletdbEncryption, true);

        if (!pwalletdbEncryption->TxnCommit()) {
            delete pwalletdbEncryption;
            // We now have keys encrypted in memory, but not on disk...
            // die to avoid confusion and let the user reload the unencrypted wallet.
            assert(false);
        }

        delete pwalletdbEncryption;
        pwalletdbEncryption = NULL;

        Lock();
        Unlock(strWalletPassphrase);

        // if we are using HD, replace the HD master key (seed) with a new one
        if (IsHDEnabled()) {
            if (!SetHDMasterKey(GenerateNewHDMasterKey())) {
                return false;
            }
        }

        NewKeyPool();
        Lock();

        // Need to completely rewrite the wallet file; if we don't, bdb might keep
        // bits of the unencrypted private key in slack space in the database file.
        dbw->Rewrite();

    }
    NotifyStatusChanged(this);

    return true;
}

DBErrors CWallet::ReorderTransactions()
{
    LOCK(cs_wallet);
    CWalletDB walletdb(*dbw);

    // Old wallets didn't have any defined order for transactions
    // Probably a bad idea to change the output of this

    // First: get all CWalletTx and CAccountingEntry into a sorted-by-time multimap.
    typedef std::pair<CWalletTx*, CAccountingEntry*> TxPair;
    typedef std::multimap<int64_t, TxPair > TxItems;
    TxItems txByTime;

    for (std::map<uint256, CWalletTx>::iterator it = mapWallet.begin(); it != mapWallet.end(); ++it)
    {
        CWalletTx* wtx = &((*it).second);
        txByTime.insert(std::make_pair(wtx->nTimeReceived, TxPair(wtx, (CAccountingEntry*)0)));
    }
    std::list<CAccountingEntry> acentries;
    walletdb.ListAccountCreditDebit("", acentries);
    BOOST_FOREACH(CAccountingEntry& entry, acentries)
    {
        txByTime.insert(std::make_pair(entry.nTime, TxPair((CWalletTx*)0, &entry)));
    }

    nOrderPosNext = 0;
    std::vector<int64_t> nOrderPosOffsets;
    for (TxItems::iterator it = txByTime.begin(); it != txByTime.end(); ++it)
    {
        CWalletTx *const pwtx = (*it).second.first;
        CAccountingEntry *const pacentry = (*it).second.second;
        int64_t& nOrderPos = (pwtx != 0) ? pwtx->nOrderPos : pacentry->nOrderPos;

        if (nOrderPos == -1)
        {
            nOrderPos = nOrderPosNext++;
            nOrderPosOffsets.push_back(nOrderPos);

            if (pwtx)
            {
                if (!walletdb.WriteTx(*pwtx))
                    return DB_LOAD_FAIL;
            }
            else
                if (!walletdb.WriteAccountingEntry(pacentry->nEntryNo, *pacentry))
                    return DB_LOAD_FAIL;
        }
        else
        {
            int64_t nOrderPosOff = 0;
            BOOST_FOREACH(const int64_t& nOffsetStart, nOrderPosOffsets)
            {
                if (nOrderPos >= nOffsetStart)
                    ++nOrderPosOff;
            }
            nOrderPos += nOrderPosOff;
            nOrderPosNext = std::max(nOrderPosNext, nOrderPos + 1);

            if (!nOrderPosOff)
                continue;

            // Since we're changing the order, write it back
            if (pwtx)
            {
                if (!walletdb.WriteTx(*pwtx))
                    return DB_LOAD_FAIL;
            }
            else
                if (!walletdb.WriteAccountingEntry(pacentry->nEntryNo, *pacentry))
                    return DB_LOAD_FAIL;
        }
    }
    walletdb.WriteOrderPosNext(nOrderPosNext);

    return DB_LOAD_OK;
}

int64_t CWallet::IncOrderPosNext(CWalletDB *pwalletdb)
{
    AssertLockHeld(cs_wallet); // nOrderPosNext
    int64_t nRet = nOrderPosNext++;
    if (pwalletdb) {
        pwalletdb->WriteOrderPosNext(nOrderPosNext);
    } else {
        CWalletDB(*dbw).WriteOrderPosNext(nOrderPosNext);
    }
    return nRet;
}

bool CWallet::AccountMove(std::string strFrom, std::string strTo, CAmount nAmount, std::string strComment)
{
    CWalletDB walletdb(*dbw);
    if (!walletdb.TxnBegin())
        return false;

    int64_t nNow = GetAdjustedTime();

    // Debit
    CAccountingEntry debit;
    debit.nOrderPos = IncOrderPosNext(&walletdb);
    debit.strAccount = strFrom;
    debit.nCreditDebit = -nAmount;
    debit.nTime = nNow;
    debit.strOtherAccount = strTo;
    debit.strComment = strComment;
    AddAccountingEntry(debit, &walletdb);

    // Credit
    CAccountingEntry credit;
    credit.nOrderPos = IncOrderPosNext(&walletdb);
    credit.strAccount = strTo;
    credit.nCreditDebit = nAmount;
    credit.nTime = nNow;
    credit.strOtherAccount = strFrom;
    credit.strComment = strComment;
    AddAccountingEntry(credit, &walletdb);

    if (!walletdb.TxnCommit())
        return false;

    return true;
}

bool CWallet::GetAccountPubkey(CPubKey &pubKey, std::string strAccount, bool bForceNew)
{
    CWalletDB walletdb(*dbw);

    CAccount account;
    walletdb.ReadAccount(strAccount, account);

    if (!bForceNew) {
        if (!account.vchPubKey.IsValid())
            bForceNew = true;
        else {
            // Check if the current key has been used
            CScript scriptPubKey = GetScriptForDestination(account.vchPubKey.GetID());
            for (std::map<uint256, CWalletTx>::iterator it = mapWallet.begin();
                 it != mapWallet.end() && account.vchPubKey.IsValid();
                 ++it)
                BOOST_FOREACH(const CTxOut& txout, (*it).second.tx->vout)
                    if (txout.scriptPubKey == scriptPubKey) {
                        bForceNew = true;
                        break;
                    }
        }
    }

    // Generate a new key
    if (bForceNew) {
        if (!GetKeyFromPool(account.vchPubKey, false))
            return false;

        SetAddressBook(account.vchPubKey.GetID(), strAccount, "receive");
        walletdb.WriteAccount(strAccount, account);
    }

    pubKey = account.vchPubKey;

    return true;
}

void CWallet::MarkDirty()
{
    {
        LOCK(cs_wallet);
        BOOST_FOREACH(PAIRTYPE(const uint256, CWalletTx)& item, mapWallet)
            item.second.MarkDirty();
    }
}

bool CWallet::MarkReplaced(const uint256& originalHash, const uint256& newHash)
{
    LOCK(cs_wallet);

    auto mi = mapWallet.find(originalHash);

    // There is a bug if MarkReplaced is not called on an existing wallet transaction.
    assert(mi != mapWallet.end());

    CWalletTx& wtx = (*mi).second;

    // Ensure for now that we're not overwriting data
    assert(wtx.mapValue.count("replaced_by_txid") == 0);

    wtx.mapValue["replaced_by_txid"] = newHash.ToString();

    CWalletDB walletdb(*dbw, "r+");

    bool success = true;
    if (!walletdb.WriteTx(wtx)) {
        LogPrintf("%s: Updating walletdb tx %s failed", __func__, wtx.GetHash().ToString());
        success = false;
    }

    NotifyTransactionChanged(this, originalHash, CT_UPDATED);

    return success;
}

bool CWallet::AddToWallet(const CWalletTx& wtxIn, bool fFlushOnClose)
{
    LOCK(cs_wallet);

    CWalletDB walletdb(*dbw, "r+", fFlushOnClose);

    uint256 hash = wtxIn.GetHash();

    // Inserts only if not already there, returns tx inserted or tx found
    std::pair<std::map<uint256, CWalletTx>::iterator, bool> ret = mapWallet.insert(std::make_pair(hash, wtxIn));
    CWalletTx& wtx = (*ret.first).second;
    wtx.BindWallet(this);
    bool fInsertedNew = ret.second;
    if (fInsertedNew)
    {
        wtx.nTimeReceived = GetAdjustedTime();
        wtx.nOrderPos = IncOrderPosNext(&walletdb);
        wtxOrdered.insert(std::make_pair(wtx.nOrderPos, TxPair(&wtx, (CAccountingEntry*)0)));
        wtx.nTimeSmart = ComputeTimeSmart(wtx);
        AddToSpends(hash);
    }

    bool fUpdated = false;
    if (!fInsertedNew)
    {
        // Merge
        if (!wtxIn.hashUnset() && wtxIn.hashBlock != wtx.hashBlock)
        {
            wtx.hashBlock = wtxIn.hashBlock;
            fUpdated = true;
        }
        // If no longer abandoned, update
        if (wtxIn.hashBlock.IsNull() && wtx.isAbandoned())
        {
            wtx.hashBlock = wtxIn.hashBlock;
            fUpdated = true;
        }
        if (wtxIn.nIndex != -1 && (wtxIn.nIndex != wtx.nIndex))
        {
            wtx.nIndex = wtxIn.nIndex;
            fUpdated = true;
        }
        if (wtxIn.fFromMe && wtxIn.fFromMe != wtx.fFromMe)
        {
            wtx.fFromMe = wtxIn.fFromMe;
            fUpdated = true;
        }
    }

    //// debug print
    LogPrintf("AddToWallet %s  %s%s\n", wtxIn.GetHash().ToString(), (fInsertedNew ? "new" : ""), (fUpdated ? "update" : ""));

    // Write to disk
    if (fInsertedNew || fUpdated)
        if (!walletdb.WriteTx(wtx))
            return false;

    // Break debit/credit balance caches:
    wtx.MarkDirty();

    // Notify UI of new or updated transaction
    NotifyTransactionChanged(this, hash, fInsertedNew ? CT_NEW : CT_UPDATED);

    // notify an external script when a wallet transaction comes in or is updated
    std::string strCmd = GetArg("-walletnotify", "");

    if ( !strCmd.empty())
    {
        boost::replace_all(strCmd, "%s", wtxIn.GetHash().GetHex());
        boost::thread t(runCommand, strCmd); // thread runs free
    }

    return true;
}

bool CWallet::LoadToWallet(const CWalletTx& wtxIn)
{
    uint256 hash = wtxIn.GetHash();

    mapWallet[hash] = wtxIn;
    CWalletTx& wtx = mapWallet[hash];
    wtx.BindWallet(this);
    wtxOrdered.insert(std::make_pair(wtx.nOrderPos, TxPair(&wtx, (CAccountingEntry*)0)));
    AddToSpends(hash);
    BOOST_FOREACH(const CTxIn& txin, wtx.tx->vin) {
        if (mapWallet.count(txin.prevout.hash)) {
            CWalletTx& prevtx = mapWallet[txin.prevout.hash];
            if (prevtx.nIndex == -1 && !prevtx.hashUnset()) {
                MarkConflicted(prevtx.hashBlock, wtx.GetHash());
            }
        }
    }

    return true;
}

/**
 * Add a transaction to the wallet, or update it.  pIndex and posInBlock should
 * be set when the transaction was known to be included in a block.  When
 * pIndex == NULL, then wallet state is not updated in AddToWallet, but
 * notifications happen and cached balances are marked dirty.
 *
 * If fUpdate is true, existing transactions will be updated.
 * TODO: One exception to this is that the abandoned state is cleared under the
 * assumption that any further notification of a transaction that was considered
 * abandoned is an indication that it is not safe to be considered abandoned.
 * Abandoned state should probably be more carefully tracked via different
 * posInBlock signals or by checking mempool presence when necessary.
 */
bool CWallet::AddToWalletIfInvolvingMe(const CTransactionRef& ptx, const CBlockIndex* pIndex, int posInBlock, bool fUpdate)
{
    const CTransaction& tx = *ptx;
    {
        AssertLockHeld(cs_wallet);

        if (pIndex != NULL) {
            BOOST_FOREACH(const CTxIn& txin, tx.vin) {
                std::pair<TxSpends::const_iterator, TxSpends::const_iterator> range = mapTxSpends.equal_range(txin.prevout);
                while (range.first != range.second) {
                    if (range.first->second != tx.GetHash()) {
                        LogPrintf("Transaction %s (in block %s) conflicts with wallet transaction %s (both spend %s:%i)\n", tx.GetHash().ToString(), pIndex->GetBlockHash().ToString(), range.first->second.ToString(), range.first->first.hash.ToString(), range.first->first.n);
                        MarkConflicted(pIndex->GetBlockHash(), range.first->second);
                    }
                    range.first++;
                }
            }
        }

        bool fExisted = mapWallet.count(tx.GetHash()) != 0;
        if (fExisted && !fUpdate) return false;
        if (fExisted || IsMine(tx) || IsFromMe(tx))
        {
            CWalletTx wtx(this, ptx);

            // Get merkle branch if transaction was found in a block
            if (pIndex != NULL)
                wtx.SetMerkleBranch(pIndex, posInBlock);

            return AddToWallet(wtx, false);
        }
    }
    return false;
}

bool CWallet::AbandonTransaction(const uint256& hashTx)
{
    LOCK2(cs_main, cs_wallet);

    CWalletDB walletdb(*dbw, "r+");

    std::set<uint256> todo;
    std::set<uint256> done;

    // Can't mark abandoned if confirmed or in mempool
    assert(mapWallet.count(hashTx));
    CWalletTx& origtx = mapWallet[hashTx];
    if (origtx.GetDepthInMainChain() > 0 || origtx.InMempool()) {
        return false;
    }

    todo.insert(hashTx);

    while (!todo.empty()) {
        uint256 now = *todo.begin();
        todo.erase(now);
        done.insert(now);
        assert(mapWallet.count(now));
        CWalletTx& wtx = mapWallet[now];
        int currentconfirm = wtx.GetDepthInMainChain();
        // If the orig tx was not in block, none of its spends can be
        assert(currentconfirm <= 0);
        // if (currentconfirm < 0) {Tx and spends are already conflicted, no need to abandon}
        if (currentconfirm == 0 && !wtx.isAbandoned()) {
            // If the orig tx was not in block/mempool, none of its spends can be in mempool
            assert(!wtx.InMempool());
            wtx.nIndex = -1;
            wtx.setAbandoned();
            wtx.MarkDirty();
            walletdb.WriteTx(wtx);
            NotifyTransactionChanged(this, wtx.GetHash(), CT_UPDATED);
            // Iterate over all its outputs, and mark transactions in the wallet that spend them abandoned too
            TxSpends::const_iterator iter = mapTxSpends.lower_bound(COutPoint(hashTx, 0));
            while (iter != mapTxSpends.end() && iter->first.hash == now) {
                if (!done.count(iter->second)) {
                    todo.insert(iter->second);
                }
                iter++;
            }
            // If a transaction changes 'conflicted' state, that changes the balance
            // available of the outputs it spends. So force those to be recomputed
            BOOST_FOREACH(const CTxIn& txin, wtx.tx->vin)
            {
                if (mapWallet.count(txin.prevout.hash))
                    mapWallet[txin.prevout.hash].MarkDirty();
            }
        }
    }

    return true;
}

void CWallet::MarkConflicted(const uint256& hashBlock, const uint256& hashTx)
{
    LOCK2(cs_main, cs_wallet);

    int conflictconfirms = 0;
    if (mapBlockIndex.count(hashBlock)) {
        CBlockIndex* pindex = mapBlockIndex[hashBlock];
        if (chainActive.Contains(pindex)) {
            conflictconfirms = -(chainActive.Height() - pindex->nHeight + 1);
        }
    }
    // If number of conflict confirms cannot be determined, this means
    // that the block is still unknown or not yet part of the main chain,
    // for example when loading the wallet during a reindex. Do nothing in that
    // case.
    if (conflictconfirms >= 0)
        return;

    // Do not flush the wallet here for performance reasons
    CWalletDB walletdb(*dbw, "r+", false);

    std::set<uint256> todo;
    std::set<uint256> done;

    todo.insert(hashTx);

    while (!todo.empty()) {
        uint256 now = *todo.begin();
        todo.erase(now);
        done.insert(now);
        assert(mapWallet.count(now));
        CWalletTx& wtx = mapWallet[now];
        int currentconfirm = wtx.GetDepthInMainChain();
        if (conflictconfirms < currentconfirm) {
            // Block is 'more conflicted' than current confirm; update.
            // Mark transaction as conflicted with this block.
            wtx.nIndex = -1;
            wtx.hashBlock = hashBlock;
            wtx.MarkDirty();
            walletdb.WriteTx(wtx);
            // Iterate over all its outputs, and mark transactions in the wallet that spend them conflicted too
            TxSpends::const_iterator iter = mapTxSpends.lower_bound(COutPoint(now, 0));
            while (iter != mapTxSpends.end() && iter->first.hash == now) {
                 if (!done.count(iter->second)) {
                     todo.insert(iter->second);
                 }
                 iter++;
            }
            // If a transaction changes 'conflicted' state, that changes the balance
            // available of the outputs it spends. So force those to be recomputed
            BOOST_FOREACH(const CTxIn& txin, wtx.tx->vin)
            {
                if (mapWallet.count(txin.prevout.hash))
                    mapWallet[txin.prevout.hash].MarkDirty();
            }
        }
    }
}

void CWallet::SyncTransaction(const CTransactionRef& ptx, const CBlockIndex *pindex, int posInBlock) {
    const CTransaction& tx = *ptx;

    if (!AddToWalletIfInvolvingMe(ptx, pindex, posInBlock, true))
        return; // Not one of ours

    // If a transaction changes 'conflicted' state, that changes the balance
    // available of the outputs it spends. So force those to be
    // recomputed, also:
    BOOST_FOREACH(const CTxIn& txin, tx.vin)
    {
        if (mapWallet.count(txin.prevout.hash))
            mapWallet[txin.prevout.hash].MarkDirty();
    }
}

void CWallet::NameConflict(const CTransactionRef& ptx, const uint256& hashBlock)
{
    LOCK2(cs_main, cs_wallet);
    const uint256& txHash = ptx->GetHash();

    LogPrint (BCLog::NAMES, "name conflict: %s, wallet: %u\n",
              txHash.GetHex().c_str(), mapWallet.count(txHash));

    if (mapWallet.count(txHash))
        MarkConflicted(hashBlock, txHash);
}

void CWallet::TransactionAddedToMempool(const CTransactionRef& ptx) {
    LOCK2(cs_main, cs_wallet);
    SyncTransaction(ptx);
}

void CWallet::BlockConnected(const std::shared_ptr<const CBlock>& pblock, const CBlockIndex *pindex, const std::vector<CTransactionRef>& vtxConflicted, const std::vector<CTransactionRef>& vNameConflicts) {
    LOCK2(cs_main, cs_wallet);
    // TODO: Temporarily ensure that mempool removals are notified before
    // connected transactions.  This shouldn't matter, but the abandoned
    // state of transactions in our wallet is currently cleared when we
    // receive another notification and there is a race condition where
    // notification of a connected conflict might cause an outside process
    // to abandon a transaction and then have it inadvertently cleared by
    // the notification that the conflicted transaction was evicted.

    for (const CTransactionRef& ptx : vtxConflicted) {
        SyncTransaction(ptx);
    }
    for (const CTransactionRef& ptx : vNameConflicts) {
        NameConflict(ptx, pindex->GetBlockHash());
    }
    for (size_t i = 0; i < pblock->vtx.size(); i++) {
        SyncTransaction(pblock->vtx[i], pindex, i);
    }
}

void CWallet::BlockDisconnected(const std::shared_ptr<const CBlock>& pblock, const CBlockIndex* pindexDelete, const std::vector<CTransactionRef>& vNameConflicts) {
    LOCK2(cs_main, cs_wallet);

    for (const CTransactionRef& ptx : pblock->vtx) {
        SyncTransaction(ptx);
    }
    for (const CTransactionRef& ptx : vNameConflicts) {
        NameConflict(ptx, pindexDelete->pprev->GetBlockHash());
    }
}



isminetype CWallet::IsMine(const CTxIn &txin) const
{
    {
        LOCK(cs_wallet);
        std::map<uint256, CWalletTx>::const_iterator mi = mapWallet.find(txin.prevout.hash);
        if (mi != mapWallet.end())
        {
            const CWalletTx& prev = (*mi).second;
            if (txin.prevout.n < prev.tx->vout.size())
                return IsMine(prev.tx->vout[txin.prevout.n]);
        }
    }
    return ISMINE_NO;
}

// Note that this function doesn't distinguish between a 0-valued input,
// and a not-"is mine" (according to the filter) input.
CAmount CWallet::GetDebit(const CTxIn &txin, const isminefilter& filter, bool fExcludeNames) const
{
    {
        LOCK(cs_wallet);
        std::map<uint256, CWalletTx>::const_iterator mi = mapWallet.find(txin.prevout.hash);
        if (mi != mapWallet.end())
        {
            const CWalletTx& prev = (*mi).second;
            if (txin.prevout.n < prev.tx->vout.size())
            {
                const CTxOut& prevout = prev.tx->vout[txin.prevout.n];
                if (fExcludeNames
                    && CNameScript::isNameScript(prevout.scriptPubKey))
                    return 0;

                if (IsMine(prevout) & filter)
                    return prevout.nValue;
            }
        }
    }
    return 0;
}

isminetype CWallet::IsMine(const CTxOut& txout) const
{
    return ::IsMine(*this, txout.scriptPubKey);
}

CAmount CWallet::GetCredit(const CTxOut& txout, const isminefilter& filter) const
{
    if (!MoneyRange(txout.nValue))
        throw std::runtime_error(std::string(__func__) + ": value out of range");
    if (CNameScript::isNameScript (txout.scriptPubKey))
        return 0;
    return ((IsMine(txout) & filter) ? txout.nValue : 0);
}

bool CWallet::IsChange(const CTxOut& txout) const
{
    // TODO: fix handling of 'change' outputs. The assumption is that any
    // payment to a script that is ours, but is not in the address book
    // is change. That assumption is likely to break when we implement multisignature
    // wallets that return change back into a multi-signature-protected address;
    // a better way of identifying which outputs are 'the send' and which are
    // 'the change' will need to be implemented (maybe extend CWalletTx to remember
    // which output, if any, was change).
    if (::IsMine(*this, txout.scriptPubKey))
    {
        CTxDestination address;
        if (!ExtractDestination(txout.scriptPubKey, address))
            return true;

        LOCK(cs_wallet);
        if (!mapAddressBook.count(address))
            return true;
    }
    return false;
}

CAmount CWallet::GetChange(const CTxOut& txout) const
{
    if (!MoneyRange(txout.nValue))
        throw std::runtime_error(std::string(__func__) + ": value out of range");
    return (IsChange(txout) ? txout.nValue : 0);
}

bool CWallet::IsMine(const CTransaction& tx) const
{
    BOOST_FOREACH(const CTxOut& txout, tx.vout)
        if (IsMine(txout))
            return true;
    return false;
}

bool CWallet::IsFromMe(const CTransaction& tx) const
{
    return (GetDebit(tx, ISMINE_ALL) > 0);
}

CAmount CWallet::GetDebit(const CTransaction& tx, const isminefilter& filter, bool fExcludeNames) const
{
    CAmount nDebit = 0;
    BOOST_FOREACH(const CTxIn& txin, tx.vin)
    {
        nDebit += GetDebit(txin, filter, fExcludeNames);
        if (!MoneyRange(nDebit))
            throw std::runtime_error(std::string(__func__) + ": value out of range");
    }
    return nDebit;
}

bool CWallet::IsAllFromMe(const CTransaction& tx, const isminefilter& filter) const
{
    LOCK(cs_wallet);

    BOOST_FOREACH(const CTxIn& txin, tx.vin)
    {
        auto mi = mapWallet.find(txin.prevout.hash);
        if (mi == mapWallet.end())
            return false; // any unknown inputs can't be from us

        const CWalletTx& prev = (*mi).second;

        if (txin.prevout.n >= prev.tx->vout.size())
            return false; // invalid input!

        if (!(IsMine(prev.tx->vout[txin.prevout.n]) & filter))
            return false;
    }
    return true;
}

CAmount CWallet::GetCredit(const CTransaction& tx, const isminefilter& filter) const
{
    CAmount nCredit = 0;
    BOOST_FOREACH(const CTxOut& txout, tx.vout)
    {
        nCredit += GetCredit(txout, filter);
        if (!MoneyRange(nCredit))
            throw std::runtime_error(std::string(__func__) + ": value out of range");
    }
    return nCredit;
}

CAmount CWallet::GetChange(const CTransaction& tx) const
{
    CAmount nChange = 0;
    BOOST_FOREACH(const CTxOut& txout, tx.vout)
    {
        nChange += GetChange(txout);
        if (!MoneyRange(nChange))
            throw std::runtime_error(std::string(__func__) + ": value out of range");
    }
    return nChange;
}

CPubKey CWallet::GenerateNewHDMasterKey()
{
    CKey key;
    key.MakeNewKey(true);

    int64_t nCreationTime = GetTime();
    CKeyMetadata metadata(nCreationTime);

    // calculate the pubkey
    CPubKey pubkey = key.GetPubKey();
    assert(key.VerifyPubKey(pubkey));

    // set the hd keypath to "m" -> Master, refers the masterkeyid to itself
    metadata.hdKeypath     = "m";
    metadata.hdMasterKeyID = pubkey.GetID();

    {
        LOCK(cs_wallet);

        // mem store the metadata
        mapKeyMetadata[pubkey.GetID()] = metadata;

        // write the key&metadata to the database
        if (!AddKeyPubKey(key, pubkey))
            throw std::runtime_error(std::string(__func__) + ": AddKeyPubKey failed");
    }

    return pubkey;
}

bool CWallet::SetHDMasterKey(const CPubKey& pubkey)
{
    LOCK(cs_wallet);
    // store the keyid (hash160) together with
    // the child index counter in the database
    // as a hdchain object
    CHDChain newHdChain;
    newHdChain.nVersion = CanSupportFeature(FEATURE_HD_SPLIT) ? CHDChain::VERSION_HD_CHAIN_SPLIT : CHDChain::VERSION_HD_BASE;
    newHdChain.masterKeyID = pubkey.GetID();
    SetHDChain(newHdChain, false);

    return true;
}

bool CWallet::SetHDChain(const CHDChain& chain, bool memonly)
{
    LOCK(cs_wallet);
    if (!memonly && !CWalletDB(*dbw).WriteHDChain(chain))
        throw std::runtime_error(std::string(__func__) + ": writing chain failed");

    hdChain = chain;
    return true;
}

bool CWallet::IsHDEnabled() const
{
    return !hdChain.masterKeyID.IsNull();
}

int64_t CWalletTx::GetTxTime() const
{
    int64_t n = nTimeSmart;
    return n ? n : nTimeReceived;
}

int CWalletTx::GetRequestCount() const
{
    // Returns -1 if it wasn't being tracked
    int nRequests = -1;
    {
        LOCK(pwallet->cs_wallet);
        if (IsCoinBase())
        {
            // Generated block
            if (!hashUnset())
            {
                std::map<uint256, int>::const_iterator mi = pwallet->mapRequestCount.find(hashBlock);
                if (mi != pwallet->mapRequestCount.end())
                    nRequests = (*mi).second;
            }
        }
        else
        {
            // Did anyone request this transaction?
            std::map<uint256, int>::const_iterator mi = pwallet->mapRequestCount.find(GetHash());
            if (mi != pwallet->mapRequestCount.end())
            {
                nRequests = (*mi).second;

                // How about the block it's in?
                if (nRequests == 0 && !hashUnset())
                {
                    std::map<uint256, int>::const_iterator _mi = pwallet->mapRequestCount.find(hashBlock);
                    if (_mi != pwallet->mapRequestCount.end())
                        nRequests = (*_mi).second;
                    else
                        nRequests = 1; // If it's in someone else's block it must have got out
                }
            }
        }
    }
    return nRequests;
}

void CWalletTx::GetAmounts(std::list<COutputEntry>& listReceived,
                           std::list<COutputEntry>& listSent, CAmount& nFee, std::string& strSentAccount, const isminefilter& filter) const
{
    nFee = 0;
    listReceived.clear();
    listSent.clear();
    strSentAccount = strFromAccount;

    // Compute fee:
    CAmount nDebit = GetDebit(filter);
    if (nDebit > 0) // debit>0 means we signed/sent this transaction
    {
        CAmount nValueOut = tx->GetValueOut(true);
        nFee = nDebit - nValueOut;
    }

    // Sent/received.
    for (unsigned int i = 0; i < tx->vout.size(); ++i)
    {
        const CTxOut& txout = tx->vout[i];
        isminetype fIsMine = pwallet->IsMine(txout);
        const CNameScript nameOp(txout.scriptPubKey);
        // Only need to handle txouts if AT LEAST one of these is true:
        //   1) they debit from us (sent)
        //   2) the output is to us (received)
        if (nDebit > 0)
        {
            // Don't report 'change' txouts, but keep names in all cases
            if (pwallet->IsChange(txout) && !nameOp.isNameOp())
                continue;
        }
        else if (!(fIsMine & filter))
            continue;

        // In either case, we need to get the destination address
        CTxDestination address;

        if (!ExtractDestination(txout.scriptPubKey, address) && !txout.scriptPubKey.IsUnspendable())
        {
            LogPrintf("CWalletTx::GetAmounts: Unknown transaction type found, txid %s\n",
                     this->GetHash().ToString());
            address = CNoDestination();
        }

        COutputEntry output = {address, "", txout.nValue, (int)i};

        // If we have a name script, set the "name" parameter.
        if (nameOp.isNameOp())
        {
            if (nameOp.isAnyUpdate())
                output.nameOp = "update: " + ValtypeToString(nameOp.getOpName());
            else
                output.nameOp = "new: " + HexStr(nameOp.getOpHash());
            output.amount = 0;
        }

        // If we are debited by the transaction, add the output as a "sent" entry
        if (nDebit > 0)
            listSent.push_back(output);

        // If we are receiving the output, add it as a "received" entry
        // For names, only do this if we did not also add it as "sent"
        if ((fIsMine & filter)
            && (!nameOp.isNameOp() || !(nDebit > 0)))
            listReceived.push_back(output);
    }

}

/**
 * Scan the block chain (starting in pindexStart) for transactions
 * from or to us. If fUpdate is true, found transactions that already
 * exist in the wallet will be updated.
 *
 * Returns pointer to the first block in the last contiguous range that was
 * successfully scanned or elided (elided if pIndexStart points at a block
 * before CWallet::nTimeFirstKey). Returns null if there is no such range, or
 * the range doesn't include chainActive.Tip().
 */
CBlockIndex* CWallet::ScanForWalletTransactions(CBlockIndex* pindexStart, bool fUpdate)
{
    int64_t nNow = GetTime();
    const CChainParams& chainParams = Params();

    CBlockIndex* pindex = pindexStart;
    CBlockIndex* ret = pindexStart;
    {
        LOCK2(cs_main, cs_wallet);
        fAbortRescan = false;
        fScanningWallet = true;

        // no need to read and scan block, if block was created before
        // our wallet birthday (as adjusted for block time variability)
        while (pindex && nTimeFirstKey && (pindex->GetBlockTime() < (nTimeFirstKey - TIMESTAMP_WINDOW)))
            pindex = chainActive.Next(pindex);

        ShowProgress(_("Rescanning..."), 0); // show rescan progress in GUI as dialog or on splashscreen, if -rescan on startup
        double dProgressStart = GuessVerificationProgress(chainParams.TxData(), pindex);
        double dProgressTip = GuessVerificationProgress(chainParams.TxData(), chainActive.Tip());
        while (pindex && !fAbortRescan)
        {
            if (pindex->nHeight % 100 == 0 && dProgressTip - dProgressStart > 0.0)
                ShowProgress(_("Rescanning..."), std::max(1, std::min(99, (int)((GuessVerificationProgress(chainParams.TxData(), pindex) - dProgressStart) / (dProgressTip - dProgressStart) * 100))));
            if (GetTime() >= nNow + 60) {
                nNow = GetTime();
                LogPrintf("Still rescanning. At block %d. Progress=%f\n", pindex->nHeight, GuessVerificationProgress(chainParams.TxData(), pindex));
            }

            CBlock block;
            if (ReadBlockFromDisk(block, pindex, Params().GetConsensus())) {
                for (size_t posInBlock = 0; posInBlock < block.vtx.size(); ++posInBlock) {
                    AddToWalletIfInvolvingMe(block.vtx[posInBlock], pindex, posInBlock, fUpdate);
                }
                if (!ret) {
                    ret = pindex;
                }
            } else {
                ret = nullptr;
            }
            pindex = chainActive.Next(pindex);
        }
        if (pindex && fAbortRescan) {
            LogPrintf("Rescan aborted at block %d. Progress=%f\n", pindex->nHeight, GuessVerificationProgress(chainParams.TxData(), pindex));
        }
        ShowProgress(_("Rescanning..."), 100); // hide progress dialog in GUI

        fScanningWallet = false;
    }
    return ret;
}

void CWallet::ReacceptWalletTransactions()
{
    // If transactions aren't being broadcasted, don't let them into local mempool either
    if (!fBroadcastTransactions)
        return;
    LOCK2(cs_main, cs_wallet);
    std::map<int64_t, CWalletTx*> mapSorted;

    // Sort pending wallet transactions based on their initial wallet insertion order
    BOOST_FOREACH(PAIRTYPE(const uint256, CWalletTx)& item, mapWallet)
    {
        const uint256& wtxid = item.first;
        CWalletTx& wtx = item.second;
        assert(wtx.GetHash() == wtxid);

        int nDepth = wtx.GetDepthInMainChain();

        if (!wtx.IsCoinBase() && (nDepth == 0 && !wtx.isAbandoned())) {
            mapSorted.insert(std::make_pair(wtx.nOrderPos, &wtx));
        }
    }

    // Try to add wallet transactions to memory pool
    BOOST_FOREACH(PAIRTYPE(const int64_t, CWalletTx*)& item, mapSorted)
    {
        CWalletTx& wtx = *(item.second);

        LOCK(mempool.cs);
        CValidationState state;
        wtx.AcceptToMemoryPool(maxTxFee, state);
    }
}

bool CWalletTx::RelayWalletTransaction(CConnman* connman)
{
    assert(pwallet->GetBroadcastTransactions());
    if (!IsCoinBase() && !isAbandoned() && GetDepthInMainChain() == 0)
    {
        CValidationState state;
        /* GetDepthInMainChain already catches known conflicts. */
        if (InMempool() || AcceptToMemoryPool(maxTxFee, state)) {
            LogPrintf("Relaying wtx %s\n", GetHash().ToString());
            if (connman) {
                CInv inv(MSG_TX, GetHash());
                connman->ForEachNode([&inv](CNode* pnode)
                {
                    pnode->PushInventory(inv);
                });
                return true;
            }
        }
    }
    return false;
}

std::set<uint256> CWalletTx::GetConflicts() const
{
    std::set<uint256> result;
    if (pwallet != NULL)
    {
        uint256 myHash = GetHash();
        result = pwallet->GetConflicts(myHash);
        result.erase(myHash);
    }
    return result;
}

CAmount CWalletTx::GetDebit(const isminefilter& filter, bool fExcludeNames) const
{
    if (tx->vin.empty())
        return 0;

    CAmount debit = 0;
    if(filter & ISMINE_SPENDABLE)
    {
        if (!fDebitCached)
        {
            nDebitCached = pwallet->GetDebit(*this, ISMINE_SPENDABLE, true);
            nDebitWithNamesCached = pwallet->GetDebit(*this, ISMINE_SPENDABLE, false);
            fDebitCached = true;
        }
        debit += (fExcludeNames ? nDebitCached : nDebitWithNamesCached);
    }
    if(filter & ISMINE_WATCH_ONLY)
    {
        if (!fWatchDebitCached)
        {
            nWatchDebitCached = pwallet->GetDebit(*this, ISMINE_WATCH_ONLY, true);
            nWatchDebitWithNamesCached = pwallet->GetDebit(*this, ISMINE_WATCH_ONLY, false);
            fWatchDebitCached = true;
        }
        debit += (fExcludeNames ? nWatchDebitCached : nWatchDebitWithNamesCached);
    }
    return debit;
}

CAmount CWalletTx::GetCredit(const isminefilter& filter) const
{
    // Must wait until coinbase is safely deep enough in the chain before valuing it
    if (IsCoinBase() && GetBlocksToMaturity() > 0)
        return 0;

    CAmount credit = 0;
    if (filter & ISMINE_SPENDABLE)
    {
        // GetBalance can assume transactions in mapWallet won't change
        if (fCreditCached)
            credit += nCreditCached;
        else
        {
            nCreditCached = pwallet->GetCredit(*this, ISMINE_SPENDABLE);
            fCreditCached = true;
            credit += nCreditCached;
        }
    }
    if (filter & ISMINE_WATCH_ONLY)
    {
        if (fWatchCreditCached)
            credit += nWatchCreditCached;
        else
        {
            nWatchCreditCached = pwallet->GetCredit(*this, ISMINE_WATCH_ONLY);
            fWatchCreditCached = true;
            credit += nWatchCreditCached;
        }
    }
    return credit;
}

CAmount CWalletTx::GetImmatureCredit(bool fUseCache) const
{
    if (IsCoinBase() && GetBlocksToMaturity() > 0 && IsInMainChain())
    {
        if (fUseCache && fImmatureCreditCached)
            return nImmatureCreditCached;
        nImmatureCreditCached = pwallet->GetCredit(*this, ISMINE_SPENDABLE);
        fImmatureCreditCached = true;
        return nImmatureCreditCached;
    }

    return 0;
}

CAmount CWalletTx::GetAvailableCredit(bool fUseCache) const
{
    if (pwallet == 0)
        return 0;

    // Must wait until coinbase is safely deep enough in the chain before valuing it
    if (IsCoinBase() && GetBlocksToMaturity() > 0)
        return 0;

    if (fUseCache && fAvailableCreditCached)
        return nAvailableCreditCached;

    CAmount nCredit = 0;
    uint256 hashTx = GetHash();
    for (unsigned int i = 0; i < tx->vout.size(); i++)
    {
        if (!pwallet->IsSpent(hashTx, i))
        {
            const CTxOut &txout = tx->vout[i];
            nCredit += pwallet->GetCredit(txout, ISMINE_SPENDABLE);
            if (!MoneyRange(nCredit))
                throw std::runtime_error("CWalletTx::GetAvailableCredit() : value out of range");
        }
    }

    nAvailableCreditCached = nCredit;
    fAvailableCreditCached = true;
    return nCredit;
}

CAmount CWalletTx::GetImmatureWatchOnlyCredit(const bool& fUseCache) const
{
    if (IsCoinBase() && GetBlocksToMaturity() > 0 && IsInMainChain())
    {
        if (fUseCache && fImmatureWatchCreditCached)
            return nImmatureWatchCreditCached;
        nImmatureWatchCreditCached = pwallet->GetCredit(*this, ISMINE_WATCH_ONLY);
        fImmatureWatchCreditCached = true;
        return nImmatureWatchCreditCached;
    }

    return 0;
}

CAmount CWalletTx::GetAvailableWatchOnlyCredit(const bool& fUseCache) const
{
    if (pwallet == 0)
        return 0;

    // Must wait until coinbase is safely deep enough in the chain before valuing it
    if (IsCoinBase() && GetBlocksToMaturity() > 0)
        return 0;

    if (fUseCache && fAvailableWatchCreditCached)
        return nAvailableWatchCreditCached;

    CAmount nCredit = 0;
    for (unsigned int i = 0; i < tx->vout.size(); i++)
    {
        if (!pwallet->IsSpent(GetHash(), i))
        {
            const CTxOut &txout = tx->vout[i];
            nCredit += pwallet->GetCredit(txout, ISMINE_WATCH_ONLY);
            if (!MoneyRange(nCredit))
                throw std::runtime_error("CWalletTx::GetAvailableCredit() : value out of range");
        }
    }

    nAvailableWatchCreditCached = nCredit;
    fAvailableWatchCreditCached = true;
    return nCredit;
}

CAmount CWalletTx::GetChange() const
{
    if (fChangeCached)
        return nChangeCached;
    nChangeCached = pwallet->GetChange(*this);
    fChangeCached = true;
    return nChangeCached;
}

bool CWalletTx::InMempool() const
{
    LOCK(mempool.cs);
    return mempool.exists(GetHash());
}

bool CWalletTx::IsTrusted() const
{
    // Quick answer in most cases
    if (!CheckFinalTx(*this))
        return false;
    int nDepth = GetDepthInMainChain();
    if (nDepth >= 1)
        return true;
    if (nDepth < 0)
        return false;
    if (!bSpendZeroConfChange || !IsFromMe(ISMINE_ALL)) // using wtx's cached debit
        return false;

    // Don't trust unconfirmed transactions from us unless they are in the mempool.
    if (!InMempool())
        return false;

    // Trusted if all inputs are from us and are in the mempool:
    BOOST_FOREACH(const CTxIn& txin, tx->vin)
    {
        // Transactions not sent by us: not trusted
        const CWalletTx* parent = pwallet->GetWalletTx(txin.prevout.hash);
        if (parent == NULL)
            return false;
        const CTxOut& parentOut = parent->tx->vout[txin.prevout.n];
        if (pwallet->IsMine(parentOut) != ISMINE_SPENDABLE)
            return false;
    }
    return true;
}

bool CWalletTx::IsEquivalentTo(const CWalletTx& _tx) const
{
        CMutableTransaction tx1 = *this->tx;
        CMutableTransaction tx2 = *_tx.tx;
        for (unsigned int i = 0; i < tx1.vin.size(); i++) tx1.vin[i].scriptSig = CScript();
        for (unsigned int i = 0; i < tx2.vin.size(); i++) tx2.vin[i].scriptSig = CScript();
        return CTransaction(tx1) == CTransaction(tx2);
}

std::vector<uint256> CWallet::ResendWalletTransactionsBefore(int64_t nTime, CConnman* connman)
{
    std::vector<uint256> result;

    LOCK(cs_wallet);
    // Sort them in chronological order
    std::multimap<unsigned int, CWalletTx*> mapSorted;
    BOOST_FOREACH(PAIRTYPE(const uint256, CWalletTx)& item, mapWallet)
    {
        CWalletTx& wtx = item.second;
        // Don't rebroadcast if newer than nTime:
        if (wtx.nTimeReceived > nTime)
            continue;
        mapSorted.insert(std::make_pair(wtx.nTimeReceived, &wtx));
    }
    BOOST_FOREACH(PAIRTYPE(const unsigned int, CWalletTx*)& item, mapSorted)
    {
        CWalletTx& wtx = *item.second;
        if (wtx.RelayWalletTransaction(connman))
            result.push_back(wtx.GetHash());
    }
    return result;
}

void CWallet::ResendWalletTransactions(int64_t nBestBlockTime, CConnman* connman)
{
    // Do this infrequently and randomly to avoid giving away
    // that these are our transactions.
    if (GetTime() < nNextResend || !fBroadcastTransactions)
        return;
    bool fFirst = (nNextResend == 0);
    nNextResend = GetTime() + GetRand(30 * 60);
    if (fFirst)
        return;

    // Only do it if there's been a new block since last time
    if (nBestBlockTime < nLastResend)
        return;
    nLastResend = GetTime();

    // Rebroadcast unconfirmed txes older than 5 minutes before the last
    // block was found:
    std::vector<uint256> relayed = ResendWalletTransactionsBefore(nBestBlockTime-5*60, connman);
    if (!relayed.empty())
        LogPrintf("%s: rebroadcast %u unconfirmed transactions\n", __func__, relayed.size());
}

/** @} */ // end of mapWallet




/** @defgroup Actions
 *
 * @{
 */


CAmount CWallet::GetBalance() const
{
    CAmount nTotal = 0;
    {
        LOCK2(cs_main, cs_wallet);
        for (std::map<uint256, CWalletTx>::const_iterator it = mapWallet.begin(); it != mapWallet.end(); ++it)
        {
            const CWalletTx* pcoin = &(*it).second;
            if (pcoin->IsTrusted())
                nTotal += pcoin->GetAvailableCredit();
        }
    }

    return nTotal;
}

CAmount CWallet::GetUnconfirmedBalance() const
{
    CAmount nTotal = 0;
    {
        LOCK2(cs_main, cs_wallet);
        for (std::map<uint256, CWalletTx>::const_iterator it = mapWallet.begin(); it != mapWallet.end(); ++it)
        {
            const CWalletTx* pcoin = &(*it).second;
            if (!pcoin->IsTrusted() && pcoin->GetDepthInMainChain() == 0 && pcoin->InMempool())
                nTotal += pcoin->GetAvailableCredit();
        }
    }
    return nTotal;
}

CAmount CWallet::GetImmatureBalance() const
{
    CAmount nTotal = 0;
    {
        LOCK2(cs_main, cs_wallet);
        for (std::map<uint256, CWalletTx>::const_iterator it = mapWallet.begin(); it != mapWallet.end(); ++it)
        {
            const CWalletTx* pcoin = &(*it).second;
            nTotal += pcoin->GetImmatureCredit();
        }
    }
    return nTotal;
}

CAmount CWallet::GetWatchOnlyBalance() const
{
    CAmount nTotal = 0;
    {
        LOCK2(cs_main, cs_wallet);
        for (std::map<uint256, CWalletTx>::const_iterator it = mapWallet.begin(); it != mapWallet.end(); ++it)
        {
            const CWalletTx* pcoin = &(*it).second;
            if (pcoin->IsTrusted())
                nTotal += pcoin->GetAvailableWatchOnlyCredit();
        }
    }

    return nTotal;
}

CAmount CWallet::GetUnconfirmedWatchOnlyBalance() const
{
    CAmount nTotal = 0;
    {
        LOCK2(cs_main, cs_wallet);
        for (std::map<uint256, CWalletTx>::const_iterator it = mapWallet.begin(); it != mapWallet.end(); ++it)
        {
            const CWalletTx* pcoin = &(*it).second;
            if (!pcoin->IsTrusted() && pcoin->GetDepthInMainChain() == 0 && pcoin->InMempool())
                nTotal += pcoin->GetAvailableWatchOnlyCredit();
        }
    }
    return nTotal;
}

CAmount CWallet::GetImmatureWatchOnlyBalance() const
{
    CAmount nTotal = 0;
    {
        LOCK2(cs_main, cs_wallet);
        for (std::map<uint256, CWalletTx>::const_iterator it = mapWallet.begin(); it != mapWallet.end(); ++it)
        {
            const CWalletTx* pcoin = &(*it).second;
            nTotal += pcoin->GetImmatureWatchOnlyCredit();
        }
    }
    return nTotal;
}

// Calculate total balance in a different way from GetBalance. The biggest
// difference is that GetBalance sums up all unspent TxOuts paying to the
// wallet, while this sums up both spent and unspent TxOuts paying to the
// wallet, and then subtracts the values of TxIns spending from the wallet. This
// also has fewer restrictions on which unconfirmed transactions are considered
// trusted.
CAmount CWallet::GetLegacyBalance(const isminefilter& filter, int minDepth, const std::string* account) const
{
    LOCK2(cs_main, cs_wallet);

    CAmount balance = 0;
    for (const auto& entry : mapWallet) {
        const CWalletTx& wtx = entry.second;
        const int depth = wtx.GetDepthInMainChain();
        if (depth < 0 || !CheckFinalTx(*wtx.tx) || wtx.GetBlocksToMaturity() > 0) {
            continue;
        }

        // Loop through tx outputs and add incoming payments. For outgoing txs,
        // treat change outputs specially, as part of the amount debited.
        CAmount debit = wtx.GetDebit(filter);
        const bool outgoing = debit > 0;
        for (const CTxOut& out : wtx.tx->vout) {
            const CNameScript nameOp(out.scriptPubKey);
            if (nameOp.isNameOp())
                continue;
            if (outgoing && IsChange(out)) {
                debit -= out.nValue;
            } else if (IsMine(out) & filter && depth >= minDepth && (!account || *account == GetAccountName(out.scriptPubKey))) {
                balance += out.nValue;
            }
        }

        // For outgoing txs, subtract amount debited.
        if (outgoing && (!account || *account == wtx.strFromAccount)) {
            balance -= debit;
        }
    }

    if (account) {
        balance += CWalletDB(*dbw).GetAccountCreditDebit(*account);
    }

    return balance;
}

void CWallet::AvailableCoins(std::vector<COutput> &vCoins, bool fOnlySafe, const CCoinControl *coinControl, const CAmount &nMinimumAmount, const CAmount &nMaximumAmount, const CAmount &nMinimumSumAmount, const uint64_t &nMaximumCount, const int &nMinDepth, const int &nMaxDepth) const
{
    vCoins.clear();

    {
        LOCK2(cs_main, cs_wallet);

        CAmount nTotal = 0;

        for (std::map<uint256, CWalletTx>::const_iterator it = mapWallet.begin(); it != mapWallet.end(); ++it)
        {
            const uint256& wtxid = it->first;
            const CWalletTx* pcoin = &(*it).second;

            if (!CheckFinalTx(*pcoin))
                continue;

            if (pcoin->IsCoinBase() && pcoin->GetBlocksToMaturity() > 0)
                continue;

            int nDepth = pcoin->GetDepthInMainChain();
            if (nDepth < 0)
                continue;

            // We should not consider coins which aren't at least in our mempool
            // It's possible for these to be conflicted via ancestors which we may never be able to detect
            if (nDepth == 0 && !pcoin->InMempool())
                continue;

            bool safeTx = pcoin->IsTrusted();

            // We should not consider coins from transactions that are replacing
            // other transactions.
            //
            // Example: There is a transaction A which is replaced by bumpfee
            // transaction B. In this case, we want to prevent creation of
            // a transaction B' which spends an output of B.
            //
            // Reason: If transaction A were initially confirmed, transactions B
            // and B' would no longer be valid, so the user would have to create
            // a new transaction C to replace B'. However, in the case of a
            // one-block reorg, transactions B' and C might BOTH be accepted,
            // when the user only wanted one of them. Specifically, there could
            // be a 1-block reorg away from the chain where transactions A and C
            // were accepted to another chain where B, B', and C were all
            // accepted.
            if (nDepth == 0 && pcoin->mapValue.count("replaces_txid")) {
                safeTx = false;
            }

            // Similarly, we should not consider coins from transactions that
            // have been replaced. In the example above, we would want to prevent
            // creation of a transaction A' spending an output of A, because if
            // transaction B were initially confirmed, conflicting with A and
            // A', we wouldn't want to the user to create a transaction D
            // intending to replace A', but potentially resulting in a scenario
            // where A, A', and D could all be accepted (instead of just B and
            // D, or just A and A' like the user would want).
            if (nDepth == 0 && pcoin->mapValue.count("replaced_by_txid")) {
                safeTx = false;
            }

            if (fOnlySafe && !safeTx) {
                continue;
            }

            if (nDepth < nMinDepth || nDepth > nMaxDepth)
                continue;

            for (unsigned int i = 0; i < pcoin->tx->vout.size(); i++) {
                if (pcoin->tx->vout[i].nValue < nMinimumAmount || pcoin->tx->vout[i].nValue > nMaximumAmount)
                    continue;

                if (coinControl && coinControl->HasSelected() && !coinControl->fAllowOtherInputs && !coinControl->IsSelected(COutPoint((*it).first, i)))
                    continue;

                if (IsLockedCoin((*it).first, i))
                    continue;

                if (IsSpent(wtxid, i))
                    continue;

                isminetype mine = IsMine(pcoin->tx->vout[i]);
<<<<<<< HEAD
                if (!(IsSpent(wtxid, i)) && mine != ISMINE_NO &&
                    !IsLockedCoin((*it).first, i) && (pcoin->tx->vout[i].nValue > 0 || fIncludeZeroValue) &&
                    (!coinControl || !coinControl->HasSelected() || coinControl->fAllowOtherInputs || coinControl->IsSelected(COutPoint((*it).first, i)))
                    && !CNameScript::isNameScript(pcoin->tx->vout[i].scriptPubKey))
                        vCoins.push_back(COutput(pcoin, i, nDepth,
                                                 ((mine & ISMINE_SPENDABLE) != ISMINE_NO) ||
                                                  (coinControl && coinControl->fAllowWatchOnly && (mine & ISMINE_WATCH_SOLVABLE) != ISMINE_NO),
                                                 (mine & (ISMINE_SPENDABLE | ISMINE_WATCH_SOLVABLE)) != ISMINE_NO, safeTx));
=======

                if (mine == ISMINE_NO) {
                    continue;
                }

                bool fSpendableIn = ((mine & ISMINE_SPENDABLE) != ISMINE_NO) || (coinControl && coinControl->fAllowWatchOnly && (mine & ISMINE_WATCH_SOLVABLE) != ISMINE_NO);
                bool fSolvableIn = (mine & (ISMINE_SPENDABLE | ISMINE_WATCH_SOLVABLE)) != ISMINE_NO;

                vCoins.push_back(COutput(pcoin, i, nDepth, fSpendableIn, fSolvableIn, safeTx));

                // Checks the sum amount of all UTXO's.
                if (nMinimumSumAmount != MAX_MONEY) {
                    nTotal += pcoin->tx->vout[i].nValue;

                    if (nTotal >= nMinimumSumAmount) {
                        return;
                    }
                }

                // Checks the maximum number of UTXO's.
                if (nMaximumCount > 0 && vCoins.size() >= nMaximumCount) {
                    return;
                }
>>>>>>> d47b6abe
            }
        }
    }
}

static void ApproximateBestSubset(const std::vector<CInputCoin>& vValue, const CAmount& nTotalLower, const CAmount& nTargetValue,
                                  std::vector<char>& vfBest, CAmount& nBest, int iterations = 1000)
{
    std::vector<char> vfIncluded;

    vfBest.assign(vValue.size(), true);
    nBest = nTotalLower;

    FastRandomContext insecure_rand;

    for (int nRep = 0; nRep < iterations && nBest != nTargetValue; nRep++)
    {
        vfIncluded.assign(vValue.size(), false);
        CAmount nTotal = 0;
        bool fReachedTarget = false;
        for (int nPass = 0; nPass < 2 && !fReachedTarget; nPass++)
        {
            for (unsigned int i = 0; i < vValue.size(); i++)
            {
                //The solver here uses a randomized algorithm,
                //the randomness serves no real security purpose but is just
                //needed to prevent degenerate behavior and it is important
                //that the rng is fast. We do not use a constant random sequence,
                //because there may be some privacy improvement by making
                //the selection random.
                if (nPass == 0 ? insecure_rand.randbool() : !vfIncluded[i])
                {
                    nTotal += vValue[i].txout.nValue;
                    vfIncluded[i] = true;
                    if (nTotal >= nTargetValue)
                    {
                        fReachedTarget = true;
                        if (nTotal < nBest)
                        {
                            nBest = nTotal;
                            vfBest = vfIncluded;
                        }
                        nTotal -= vValue[i].txout.nValue;
                        vfIncluded[i] = false;
                    }
                }
            }
        }
    }
}

bool CWallet::SelectCoinsMinConf(const CAmount& nTargetValue, const int nConfMine, const int nConfTheirs, const uint64_t nMaxAncestors, std::vector<COutput> vCoins,
                                 std::set<CInputCoin>& setCoinsRet, CAmount& nValueRet) const
{
    setCoinsRet.clear();
    nValueRet = 0;

    // List of values less than target
    boost::optional<CInputCoin> coinLowestLarger;
    std::vector<CInputCoin> vValue;
    CAmount nTotalLower = 0;

    random_shuffle(vCoins.begin(), vCoins.end(), GetRandInt);

    BOOST_FOREACH(const COutput &output, vCoins)
    {
        if (!output.fSpendable)
            continue;

        const CWalletTx *pcoin = output.tx;

        if (output.nDepth < (pcoin->IsFromMe(ISMINE_ALL) ? nConfMine : nConfTheirs))
            continue;

        if (!mempool.TransactionWithinChainLimit(pcoin->GetHash(), nMaxAncestors))
            continue;

        int i = output.i;

        CInputCoin coin = CInputCoin(pcoin, i);

        if (coin.txout.nValue == nTargetValue)
        {
            setCoinsRet.insert(coin);
            nValueRet += coin.txout.nValue;
            return true;
        }
        else if (coin.txout.nValue < nTargetValue + MIN_CHANGE)
        {
            vValue.push_back(coin);
            nTotalLower += coin.txout.nValue;
        }
        else if (!coinLowestLarger || coin.txout.nValue < coinLowestLarger->txout.nValue)
        {
            coinLowestLarger = coin;
        }
    }

    if (nTotalLower == nTargetValue)
    {
        for (unsigned int i = 0; i < vValue.size(); ++i)
        {
            setCoinsRet.insert(vValue[i]);
            nValueRet += vValue[i].txout.nValue;
        }
        return true;
    }

    if (nTotalLower < nTargetValue)
    {
        if (!coinLowestLarger)
            return false;
        setCoinsRet.insert(coinLowestLarger.get());
        nValueRet += coinLowestLarger->txout.nValue;
        return true;
    }

    // Solve subset sum by stochastic approximation
    std::sort(vValue.begin(), vValue.end(), CompareValueOnly());
    std::reverse(vValue.begin(), vValue.end());
    std::vector<char> vfBest;
    CAmount nBest;

    ApproximateBestSubset(vValue, nTotalLower, nTargetValue, vfBest, nBest);
    if (nBest != nTargetValue && nTotalLower >= nTargetValue + MIN_CHANGE)
        ApproximateBestSubset(vValue, nTotalLower, nTargetValue + MIN_CHANGE, vfBest, nBest);

    // If we have a bigger coin and (either the stochastic approximation didn't find a good solution,
    //                                   or the next bigger coin is closer), return the bigger coin
    if (coinLowestLarger &&
        ((nBest != nTargetValue && nBest < nTargetValue + MIN_CHANGE) || coinLowestLarger->txout.nValue <= nBest))
    {
        setCoinsRet.insert(coinLowestLarger.get());
        nValueRet += coinLowestLarger->txout.nValue;
    }
    else {
        for (unsigned int i = 0; i < vValue.size(); i++)
            if (vfBest[i])
            {
                setCoinsRet.insert(vValue[i]);
                nValueRet += vValue[i].txout.nValue;
            }

        if (LogAcceptCategory(BCLog::SELECTCOINS)) {
            LogPrint(BCLog::SELECTCOINS, "SelectCoins() best subset: ");
            for (unsigned int i = 0; i < vValue.size(); i++) {
                if (vfBest[i]) {
                    LogPrint(BCLog::SELECTCOINS, "%s ", FormatMoney(vValue[i].txout.nValue));
                }
            }
            LogPrint(BCLog::SELECTCOINS, "total %s\n", FormatMoney(nBest));
        }
    }

    return true;
}

bool CWallet::SelectCoins(const std::vector<COutput>& vAvailableCoins, const CAmount& nTargetValue, std::set<CInputCoin>& setCoinsRet, CAmount& nValueRet, const CCoinControl* coinControl) const
{
    std::vector<COutput> vCoins(vAvailableCoins);

    // coin control -> return all selected outputs (we want all selected to go into the transaction for sure)
    if (coinControl && coinControl->HasSelected() && !coinControl->fAllowOtherInputs)
    {
        BOOST_FOREACH(const COutput& out, vCoins)
        {
            if (!out.fSpendable)
                 continue;
            nValueRet += out.tx->tx->vout[out.i].nValue;
            setCoinsRet.insert(CInputCoin(out.tx, out.i));
        }
        return (nValueRet >= nTargetValue);
    }

    // calculate value from preset inputs and store them
    std::set<CInputCoin> setPresetCoins;
    CAmount nValueFromPresetInputs = 0;

    std::vector<COutPoint> vPresetInputs;
    if (coinControl)
        coinControl->ListSelected(vPresetInputs);
    BOOST_FOREACH(const COutPoint& outpoint, vPresetInputs)
    {
        std::map<uint256, CWalletTx>::const_iterator it = mapWallet.find(outpoint.hash);
        if (it != mapWallet.end())
        {
            const CWalletTx* pcoin = &it->second;
            // Clearly invalid input, fail
            if (pcoin->tx->vout.size() <= outpoint.n)
                return false;
            nValueFromPresetInputs += pcoin->tx->vout[outpoint.n].nValue;
            setPresetCoins.insert(CInputCoin(pcoin, outpoint.n));
        } else
            return false; // TODO: Allow non-wallet inputs
    }

    // remove preset inputs from vCoins
    for (std::vector<COutput>::iterator it = vCoins.begin(); it != vCoins.end() && coinControl && coinControl->HasSelected();)
    {
        if (setPresetCoins.count(CInputCoin(it->tx, it->i)))
            it = vCoins.erase(it);
        else
            ++it;
    }

    size_t nMaxChainLength = std::min(GetArg("-limitancestorcount", DEFAULT_ANCESTOR_LIMIT), GetArg("-limitdescendantcount", DEFAULT_DESCENDANT_LIMIT));
    bool fRejectLongChains = GetBoolArg("-walletrejectlongchains", DEFAULT_WALLET_REJECT_LONG_CHAINS);

    bool res = nTargetValue <= nValueFromPresetInputs ||
        SelectCoinsMinConf(nTargetValue - nValueFromPresetInputs, 1, 6, 0, vCoins, setCoinsRet, nValueRet) ||
        SelectCoinsMinConf(nTargetValue - nValueFromPresetInputs, 1, 1, 0, vCoins, setCoinsRet, nValueRet) ||
        (bSpendZeroConfChange && SelectCoinsMinConf(nTargetValue - nValueFromPresetInputs, 0, 1, 2, vCoins, setCoinsRet, nValueRet)) ||
        (bSpendZeroConfChange && SelectCoinsMinConf(nTargetValue - nValueFromPresetInputs, 0, 1, std::min((size_t)4, nMaxChainLength/3), vCoins, setCoinsRet, nValueRet)) ||
        (bSpendZeroConfChange && SelectCoinsMinConf(nTargetValue - nValueFromPresetInputs, 0, 1, nMaxChainLength/2, vCoins, setCoinsRet, nValueRet)) ||
        (bSpendZeroConfChange && SelectCoinsMinConf(nTargetValue - nValueFromPresetInputs, 0, 1, nMaxChainLength, vCoins, setCoinsRet, nValueRet)) ||
        (bSpendZeroConfChange && !fRejectLongChains && SelectCoinsMinConf(nTargetValue - nValueFromPresetInputs, 0, 1, std::numeric_limits<uint64_t>::max(), vCoins, setCoinsRet, nValueRet));

    // because SelectCoinsMinConf clears the setCoinsRet, we now add the possible inputs to the coinset
    setCoinsRet.insert(setPresetCoins.begin(), setPresetCoins.end());

    // add preset inputs to the total value selected
    nValueRet += nValueFromPresetInputs;

    return res;
}

bool CWallet::SignTransaction(CMutableTransaction &tx)
{
    AssertLockHeld(cs_wallet); // mapWallet

    // sign the new tx
    CTransaction txNewConst(tx);
    int nIn = 0;
    for (auto& input : tx.vin) {
        std::map<uint256, CWalletTx>::const_iterator mi = mapWallet.find(input.prevout.hash);
        if(mi == mapWallet.end() || input.prevout.n >= mi->second.tx->vout.size()) {
            return false;
        }
        const CScript& scriptPubKey = mi->second.tx->vout[input.prevout.n].scriptPubKey;
        const CAmount& amount = mi->second.tx->vout[input.prevout.n].nValue;
        SignatureData sigdata;
        if (!ProduceSignature(TransactionSignatureCreator(this, &txNewConst, nIn, amount, SIGHASH_ALL), scriptPubKey, sigdata)) {
            return false;
        }
        UpdateTransaction(tx, nIn, sigdata);
        nIn++;
    }
    return true;
}

bool CWallet::FundTransaction(CMutableTransaction& tx, CAmount& nFeeRet, bool overrideEstimatedFeeRate, const CFeeRate& specificFeeRate, int& nChangePosInOut, std::string& strFailReason, bool includeWatching, bool lockUnspents, const std::set<int>& setSubtractFeeFromOutputs, bool keepReserveKey, const CTxDestination& destChange)
{
    std::vector<CRecipient> vecSend;

    // Turn the txout set into a CRecipient vector
    for (size_t idx = 0; idx < tx.vout.size(); idx++)
    {
        const CTxOut& txOut = tx.vout[idx];
        CRecipient recipient = {txOut.scriptPubKey, txOut.nValue, setSubtractFeeFromOutputs.count(idx) == 1};
        vecSend.push_back(recipient);
    }

    CCoinControl coinControl;
    coinControl.destChange = destChange;
    coinControl.fAllowOtherInputs = true;
    coinControl.fAllowWatchOnly = includeWatching;
    coinControl.fOverrideFeeRate = overrideEstimatedFeeRate;
    coinControl.nFeeRate = specificFeeRate;

    BOOST_FOREACH(const CTxIn& txin, tx.vin)
        coinControl.Select(txin.prevout);

    CReserveKey reservekey(this);
    CWalletTx wtx;
    if (!CreateTransaction(vecSend, NULL, wtx, reservekey, nFeeRet, nChangePosInOut, strFailReason, &coinControl, false))
        return false;

    if (nChangePosInOut != -1)
        tx.vout.insert(tx.vout.begin() + nChangePosInOut, wtx.tx->vout[nChangePosInOut]);

    // Copy output sizes from new transaction; they may have had the fee subtracted from them
    for (unsigned int idx = 0; idx < tx.vout.size(); idx++)
        tx.vout[idx].nValue = wtx.tx->vout[idx].nValue;

    // Add new txins (keeping original txin scriptSig/order)
    BOOST_FOREACH(const CTxIn& txin, wtx.tx->vin)
    {
        if (!coinControl.IsSelected(txin.prevout))
        {
            tx.vin.push_back(txin);

            if (lockUnspents)
            {
              LOCK2(cs_main, cs_wallet);
              LockCoin(txin.prevout);
            }
        }
    }

    // optionally keep the change output key
    if (keepReserveKey)
        reservekey.KeepKey();

    return true;
}

bool
CWallet::FindValueInNameInput (const CTxIn& nameInput,
                               CAmount& value, const CWalletTx*& walletTx,
                               std::string& strFailReason) const
{
  walletTx = GetWalletTx (nameInput.prevout.hash);
  if (!walletTx)
    {
      strFailReason = _("Input tx not found in wallet");
      return false;
    }

  const CTxOut& output = walletTx->tx->vout[nameInput.prevout.n];
  if (IsMine (output) != ISMINE_SPENDABLE)
    {
      strFailReason = _("Input tx is not mine");
      return false;
    }

  if (!CNameScript::isNameScript (output.scriptPubKey))
    {
      strFailReason = _("Input tx is not a name operation");
      return false;
    }

  value = output.nValue;
  return true;

}

bool CWallet::CreateTransaction(const std::vector<CRecipient>& vecSend,
                                const CTxIn* withInput,
                                CWalletTx& wtxNew, CReserveKey& reservekey, CAmount& nFeeRet,
                                int& nChangePosInOut, std::string& strFailReason, const CCoinControl* coinControl, bool sign)
{
    /* Initialise nFeeRet here so that SendMoney doesn't see an uninitialised
       value in case we error out earlier.  */
    nFeeRet = 0;

    CAmount nValue = 0;
    int nChangePosRequest = nChangePosInOut;
    unsigned int nSubtractFeeFromAmount = 0;
    bool isNamecoin = false;
    for (const auto& recipient : vecSend)
    {
        if (nValue < 0 || recipient.nAmount < 0)
        {
            strFailReason = _("Transaction amounts must not be negative");
            return false;
        }
        nValue += recipient.nAmount;

        if (recipient.fSubtractFeeFromAmount)
            nSubtractFeeFromAmount++;

        if (CNameScript::isNameScript (recipient.scriptPubKey))
            isNamecoin = true;
    }
    if (vecSend.empty())
    {
        strFailReason = _("Transaction must have at least one recipient");
        return false;
    }

    /* If we have an input to include, find its value.  This value will be
       subtracted later on during coin selection, since the input is added
       additionally to the selected coins.  */
    CAmount nInputValue = 0;
    const CWalletTx* withInputTx = nullptr;
    if (withInput)
    {
        if (!FindValueInNameInput (*withInput, nInputValue, withInputTx,
                                   strFailReason))
            return false;
    }

    wtxNew.fTimeReceivedIsTxTime = true;
    wtxNew.BindWallet(this);
    CMutableTransaction txNew;
    if (isNamecoin)
        txNew.SetNamecoin();

    // Discourage fee sniping.
    //
    // For a large miner the value of the transactions in the best block and
    // the mempool can exceed the cost of deliberately attempting to mine two
    // blocks to orphan the current best block. By setting nLockTime such that
    // only the next block can include the transaction, we discourage this
    // practice as the height restricted and limited blocksize gives miners
    // considering fee sniping fewer options for pulling off this attack.
    //
    // A simple way to think about this is from the wallet's point of view we
    // always want the blockchain to move forward. By setting nLockTime this
    // way we're basically making the statement that we only want this
    // transaction to appear in the next block; we don't want to potentially
    // encourage reorgs by allowing transactions to appear at lower heights
    // than the next block in forks of the best chain.
    //
    // Of course, the subsidy is high enough, and transaction volume low
    // enough, that fee sniping isn't a problem yet, but by implementing a fix
    // now we ensure code won't be written that makes assumptions about
    // nLockTime that preclude a fix later.
    txNew.nLockTime = chainActive.Height();

    // Secondly occasionally randomly pick a nLockTime even further back, so
    // that transactions that are delayed after signing for whatever reason,
    // e.g. high-latency mix networks and some CoinJoin implementations, have
    // better privacy.
    if (GetRandInt(10) == 0)
        txNew.nLockTime = std::max(0, (int)txNew.nLockTime - GetRandInt(100));

    assert(txNew.nLockTime <= (unsigned int)chainActive.Height());
    assert(txNew.nLockTime < LOCKTIME_THRESHOLD);

    {
        std::set<CInputCoin> setCoins;
        LOCK2(cs_main, cs_wallet);
        {
            std::vector<COutput> vAvailableCoins;
            AvailableCoins(vAvailableCoins, true, coinControl);

            nFeeRet = 0;
            // Start with no fee and loop until there is enough fee
            while (true)
            {
                nChangePosInOut = nChangePosRequest;
                txNew.vin.clear();
                txNew.vout.clear();
                wtxNew.fFromMe = true;
                bool fFirst = true;

                CAmount nValueToSelect = nValue - nInputValue;
                if (nSubtractFeeFromAmount == 0)
                    nValueToSelect += nFeeRet;
                // vouts to the payees
                for (const auto& recipient : vecSend)
                {
                    CTxOut txout(recipient.nAmount, recipient.scriptPubKey);

                    if (recipient.fSubtractFeeFromAmount)
                    {
                        txout.nValue -= nFeeRet / nSubtractFeeFromAmount; // Subtract fee equally from each selected recipient

                        if (fFirst) // first receiver pays the remainder not divisible by output count
                        {
                            fFirst = false;
                            txout.nValue -= nFeeRet % nSubtractFeeFromAmount;
                        }
                    }

                    if (IsDust(txout, ::dustRelayFee))
                    {
                        if (recipient.fSubtractFeeFromAmount && nFeeRet > 0)
                        {
                            if (txout.nValue < 0)
                                strFailReason = _("The transaction amount is too small to pay the fee");
                            else
                                strFailReason = _("The transaction amount is too small to send after the fee has been deducted");
                        }
                        else
                            strFailReason = _("Transaction amount too small");
                        return false;
                    }
                    txNew.vout.push_back(txout);
                }

                // Choose coins to use
                CAmount nValueIn = 0;
                setCoins.clear();
                if (!SelectCoins(vAvailableCoins, nValueToSelect, setCoins, nValueIn, coinControl))
                {
                    strFailReason = _("Insufficient funds");
                    return false;
                }
                if (withInput)
                    setCoins.insert(CInputCoin(withInputTx, withInput->prevout.n));

                const CAmount nChange = nValueIn - nValueToSelect;
                if (nChange > 0)
                {
                    // Fill a vout to ourself
                    // TODO: pass in scriptChange instead of reservekey so
                    // change transaction isn't always pay-to-bitcoin-address
                    CScript scriptChange;

                    // coin control: send change to custom address
                    if (coinControl && !boost::get<CNoDestination>(&coinControl->destChange))
                        scriptChange = GetScriptForDestination(coinControl->destChange);

                    // no coin control: send change to newly generated address
                    else
                    {
                        // Note: We use a new key here to keep it from being obvious which side is the change.
                        //  The drawback is that by not reusing a previous key, the change may be lost if a
                        //  backup is restored, if the backup doesn't have the new private key for the change.
                        //  If we reused the old key, it would be possible to add code to look for and
                        //  rediscover unknown transactions that were written with keys of ours to recover
                        //  post-backup change.

                        // Reserve a new key pair from key pool
                        CPubKey vchPubKey;
                        bool ret;
                        ret = reservekey.GetReservedKey(vchPubKey, true);
                        if (!ret)
                        {
                            strFailReason = _("Keypool ran out, please call keypoolrefill first");
                            return false;
                        }

                        scriptChange = GetScriptForDestination(vchPubKey.GetID());
                    }

                    CTxOut newTxOut(nChange, scriptChange);

                    // We do not move dust-change to fees, because the sender would end up paying more than requested.
                    // This would be against the purpose of the all-inclusive feature.
                    // So instead we raise the change and deduct from the recipient.
                    if (nSubtractFeeFromAmount > 0 && IsDust(newTxOut, ::dustRelayFee))
                    {
                        CAmount nDust = GetDustThreshold(newTxOut, ::dustRelayFee) - newTxOut.nValue;
                        newTxOut.nValue += nDust; // raise change until no more dust
                        for (unsigned int i = 0; i < vecSend.size(); i++) // subtract from first recipient
                        {
                            if (vecSend[i].fSubtractFeeFromAmount)
                            {
                                txNew.vout[i].nValue -= nDust;
                                if (IsDust(txNew.vout[i], ::dustRelayFee))
                                {
                                    strFailReason = _("The transaction amount is too small to send after the fee has been deducted");
                                    return false;
                                }
                                break;
                            }
                        }
                    }

                    // Never create dust outputs; if we would, just
                    // add the dust to the fee.
                    if (IsDust(newTxOut, ::dustRelayFee))
                    {
                        nChangePosInOut = -1;
                        nFeeRet += nChange;
                        reservekey.ReturnKey();
                    }
                    else
                    {
                        if (nChangePosInOut == -1)
                        {
                            // Insert change txn at random position:
                            nChangePosInOut = GetRandInt(txNew.vout.size()+1);
                        }
                        else if ((unsigned int)nChangePosInOut > txNew.vout.size())
                        {
                            strFailReason = _("Change index out of range");
                            return false;
                        }

                        std::vector<CTxOut>::iterator position = txNew.vout.begin()+nChangePosInOut;
                        txNew.vout.insert(position, newTxOut);
                    }
                } else {
                    reservekey.ReturnKey();
                    nChangePosInOut = -1;
                }

                // Fill vin
                //
                // Note how the sequence number is set to non-maxint so that
                // the nLockTime set above actually works.
                //
                // BIP125 defines opt-in RBF as any nSequence < maxint-1, so
                // we use the highest possible value in that range (maxint-2)
                // to avoid conflicting with other possible uses of nSequence,
                // and in the spirit of "smallest possible change from prior
                // behavior."
                bool rbf = coinControl ? coinControl->signalRbf : fWalletRbf;
                for (const auto& coin : setCoins)
                    txNew.vin.push_back(CTxIn(coin.outpoint,CScript(),
                                              std::numeric_limits<unsigned int>::max() - (rbf ? 2 : 1)));

                // Fill in dummy signatures for fee calculation.
                if (!DummySignTx(txNew, setCoins)) {
                    strFailReason = _("Signing transaction failed");
                    return false;
                }

                unsigned int nBytes = GetVirtualTransactionSize(txNew);

                CTransaction txNewConst(txNew);

                // Remove scriptSigs to eliminate the fee calculation dummy signatures
                for (auto& vin : txNew.vin) {
                    vin.scriptSig = CScript();
                    vin.scriptWitness.SetNull();
                }

                // Allow to override the default confirmation target over the CoinControl instance
                int currentConfirmationTarget = nTxConfirmTarget;
                if (coinControl && coinControl->nConfirmTarget > 0)
                    currentConfirmationTarget = coinControl->nConfirmTarget;

                CAmount nFeeNeeded = GetMinimumFee(nBytes, currentConfirmationTarget, ::mempool, ::feeEstimator);
                if (coinControl && nFeeNeeded > 0 && coinControl->nMinimumTotalFee > nFeeNeeded) {
                    nFeeNeeded = coinControl->nMinimumTotalFee;
                }
                if (coinControl && coinControl->fOverrideFeeRate)
                    nFeeNeeded = coinControl->nFeeRate.GetFee(nBytes);

                // If we made it here and we aren't even able to meet the relay fee on the next pass, give up
                // because we must be at the maximum allowed fee.
                if (nFeeNeeded < ::minRelayTxFee.GetFee(nBytes))
                {
                    strFailReason = _("Transaction too large for fee policy");
                    return false;
                }

                if (nFeeRet >= nFeeNeeded) {
                    // Reduce fee to only the needed amount if we have change
                    // output to increase.  This prevents potential overpayment
                    // in fees if the coins selected to meet nFeeNeeded result
                    // in a transaction that requires less fee than the prior
                    // iteration.
                    // TODO: The case where nSubtractFeeFromAmount > 0 remains
                    // to be addressed because it requires returning the fee to
                    // the payees and not the change output.
                    // TODO: The case where there is no change output remains
                    // to be addressed so we avoid creating too small an output.
                    if (nFeeRet > nFeeNeeded && nChangePosInOut != -1 && nSubtractFeeFromAmount == 0) {
                        CAmount extraFeePaid = nFeeRet - nFeeNeeded;
                        std::vector<CTxOut>::iterator change_position = txNew.vout.begin()+nChangePosInOut;
                        change_position->nValue += extraFeePaid;
                        nFeeRet -= extraFeePaid;
                    }
                    break; // Done, enough fee included.
                }

                // Try to reduce change to include necessary fee
                if (nChangePosInOut != -1 && nSubtractFeeFromAmount == 0) {
                    CAmount additionalFeeNeeded = nFeeNeeded - nFeeRet;
                    std::vector<CTxOut>::iterator change_position = txNew.vout.begin()+nChangePosInOut;
                    // Only reduce change if remaining amount is still a large enough output.
                    if (change_position->nValue >= MIN_FINAL_CHANGE + additionalFeeNeeded) {
                        change_position->nValue -= additionalFeeNeeded;
                        nFeeRet += additionalFeeNeeded;
                        break; // Done, able to increase fee from change
                    }
                }

                // Include more fee and try again.
                nFeeRet = nFeeNeeded;
                continue;
            }
        }

        if (sign)
        {
            CTransaction txNewConst(txNew);
            int nIn = 0;
            for (const auto& coin : setCoins)
            {
                const CScript& scriptPubKey = coin.txout.scriptPubKey;
                SignatureData sigdata;

                if (!ProduceSignature(TransactionSignatureCreator(this, &txNewConst, nIn, coin.txout.nValue, SIGHASH_ALL), scriptPubKey, sigdata))
                {
                    strFailReason = _("Signing transaction failed");
                    return false;
                } else {
                    UpdateTransaction(txNew, nIn, sigdata);
                }

                nIn++;
            }
        }

        // Embed the constructed transaction data in wtxNew.
        wtxNew.SetTx(MakeTransactionRef(std::move(txNew)));

        // Limit size
        if (GetTransactionWeight(wtxNew) >= MAX_STANDARD_TX_WEIGHT)
        {
            strFailReason = _("Transaction too large");
            return false;
        }
    }

    if (GetBoolArg("-walletrejectlongchains", DEFAULT_WALLET_REJECT_LONG_CHAINS)) {
        // Lastly, ensure this tx will pass the mempool's chain limits
        LockPoints lp;
        CTxMemPoolEntry entry(wtxNew.tx, 0, 0, 0, false, 0, lp);
        CTxMemPool::setEntries setAncestors;
        size_t nLimitAncestors = GetArg("-limitancestorcount", DEFAULT_ANCESTOR_LIMIT);
        size_t nLimitAncestorSize = GetArg("-limitancestorsize", DEFAULT_ANCESTOR_SIZE_LIMIT)*1000;
        size_t nLimitDescendants = GetArg("-limitdescendantcount", DEFAULT_DESCENDANT_LIMIT);
        size_t nLimitDescendantSize = GetArg("-limitdescendantsize", DEFAULT_DESCENDANT_SIZE_LIMIT)*1000;
        std::string errString;
        if (!mempool.CalculateMemPoolAncestors(entry, setAncestors, nLimitAncestors, nLimitAncestorSize, nLimitDescendants, nLimitDescendantSize, errString)) {
            strFailReason = _("Transaction has too long of a mempool chain");
            return false;
        }
    }
    return true;
}

/**
 * Call after CreateTransaction unless you want to abort
 */
bool CWallet::CommitTransaction(CWalletTx& wtxNew, CReserveKey& reservekey, CConnman* connman, CValidationState& state)
{
    {
        LOCK2(cs_main, cs_wallet);
        LogPrintf("CommitTransaction:\n%s", wtxNew.tx->ToString());
        {
            // Take key pair from key pool so it won't be used again
            reservekey.KeepKey();

            // Add tx to wallet, because if it has change it's also ours,
            // otherwise just for transaction history.
            AddToWallet(wtxNew);

            // Notify that old coins are spent
            BOOST_FOREACH(const CTxIn& txin, wtxNew.tx->vin)
            {
                CWalletTx &coin = mapWallet[txin.prevout.hash];
                coin.BindWallet(this);
                NotifyTransactionChanged(this, coin.GetHash(), CT_UPDATED);
            }
        }

        // Track how many getdata requests our transaction gets
        mapRequestCount[wtxNew.GetHash()] = 0;

        if (fBroadcastTransactions)
        {
            // Broadcast
            if (!wtxNew.AcceptToMemoryPool(maxTxFee, state)) {
                LogPrintf("CommitTransaction(): Transaction cannot be broadcast immediately, %s\n", state.GetRejectReason());
                // TODO: if we expect the failure to be long term or permanent, instead delete wtx from the wallet and return failure.
            } else {
                wtxNew.RelayWalletTransaction(connman);
            }
        }
    }
    return true;
}

void CWallet::ListAccountCreditDebit(const std::string& strAccount, std::list<CAccountingEntry>& entries) {
    CWalletDB walletdb(*dbw);
    return walletdb.ListAccountCreditDebit(strAccount, entries);
}

bool CWallet::AddAccountingEntry(const CAccountingEntry& acentry)
{
    CWalletDB walletdb(*dbw);

    return AddAccountingEntry(acentry, &walletdb);
}

bool CWallet::AddAccountingEntry(const CAccountingEntry& acentry, CWalletDB *pwalletdb)
{
    if (!pwalletdb->WriteAccountingEntry_Backend(acentry))
        return false;

    laccentries.push_back(acentry);
    CAccountingEntry & entry = laccentries.back();
    wtxOrdered.insert(std::make_pair(entry.nOrderPos, TxPair((CWalletTx*)0, &entry)));

    return true;
}

CAmount CWallet::GetRequiredFee(unsigned int nTxBytes)
{
    return std::max(minTxFee.GetFee(nTxBytes), ::minRelayTxFee.GetFee(nTxBytes));
}

CAmount CWallet::GetMinimumFee(unsigned int nTxBytes, unsigned int nConfirmTarget, const CTxMemPool& pool, const CBlockPolicyEstimator& estimator, bool ignoreUserSetFee)
{
    // payTxFee is the user-set global for desired feerate
    CAmount nFeeNeeded = payTxFee.GetFee(nTxBytes);
    // User didn't set: use -txconfirmtarget to estimate...
    if (nFeeNeeded == 0 || ignoreUserSetFee) {
        int estimateFoundTarget = nConfirmTarget;
        nFeeNeeded = estimator.estimateSmartFee(nConfirmTarget, &estimateFoundTarget, pool).GetFee(nTxBytes);
        // ... unless we don't have enough mempool data for estimatefee, then use fallbackFee
        if (nFeeNeeded == 0)
            nFeeNeeded = fallbackFee.GetFee(nTxBytes);
    }
    // prevent user from paying a fee below minRelayTxFee or minTxFee
    nFeeNeeded = std::max(nFeeNeeded, GetRequiredFee(nTxBytes));
    // But always obey the maximum
    if (nFeeNeeded > maxTxFee)
        nFeeNeeded = maxTxFee;
    return nFeeNeeded;
}




DBErrors CWallet::LoadWallet(bool& fFirstRunRet)
{
    fFirstRunRet = false;
    DBErrors nLoadWalletRet = CWalletDB(*dbw,"cr+").LoadWallet(this);
    if (nLoadWalletRet == DB_NEED_REWRITE)
    {
        if (dbw->Rewrite("\x04pool"))
        {
            LOCK(cs_wallet);
            setKeyPool.clear();
            // Note: can't top-up keypool here, because wallet is locked.
            // User will be prompted to unlock wallet the next operation
            // that requires a new key.
        }
    }

    if (nLoadWalletRet != DB_LOAD_OK)
        return nLoadWalletRet;
    fFirstRunRet = !vchDefaultKey.IsValid();

    uiInterface.LoadWallet(this);

    return DB_LOAD_OK;
}

DBErrors CWallet::ZapSelectTx(std::vector<uint256>& vHashIn, std::vector<uint256>& vHashOut)
{
    AssertLockHeld(cs_wallet); // mapWallet
    vchDefaultKey = CPubKey();
    DBErrors nZapSelectTxRet = CWalletDB(*dbw,"cr+").ZapSelectTx(vHashIn, vHashOut);
    for (uint256 hash : vHashOut)
        mapWallet.erase(hash);

    if (nZapSelectTxRet == DB_NEED_REWRITE)
    {
        if (dbw->Rewrite("\x04pool"))
        {
            setKeyPool.clear();
            // Note: can't top-up keypool here, because wallet is locked.
            // User will be prompted to unlock wallet the next operation
            // that requires a new key.
        }
    }

    if (nZapSelectTxRet != DB_LOAD_OK)
        return nZapSelectTxRet;

    MarkDirty();

    return DB_LOAD_OK;

}

DBErrors CWallet::ZapWalletTx(std::vector<CWalletTx>& vWtx)
{
    vchDefaultKey = CPubKey();
    DBErrors nZapWalletTxRet = CWalletDB(*dbw,"cr+").ZapWalletTx(vWtx);
    if (nZapWalletTxRet == DB_NEED_REWRITE)
    {
        if (dbw->Rewrite("\x04pool"))
        {
            LOCK(cs_wallet);
            setKeyPool.clear();
            // Note: can't top-up keypool here, because wallet is locked.
            // User will be prompted to unlock wallet the next operation
            // that requires a new key.
        }
    }

    if (nZapWalletTxRet != DB_LOAD_OK)
        return nZapWalletTxRet;

    return DB_LOAD_OK;
}


bool CWallet::SetAddressBook(const CTxDestination& address, const std::string& strName, const std::string& strPurpose)
{
    bool fUpdated = false;
    {
        LOCK(cs_wallet); // mapAddressBook
        std::map<CTxDestination, CAddressBookData>::iterator mi = mapAddressBook.find(address);
        fUpdated = mi != mapAddressBook.end();
        mapAddressBook[address].name = strName;
        if (!strPurpose.empty()) /* update purpose only if requested */
            mapAddressBook[address].purpose = strPurpose;
    }
    NotifyAddressBookChanged(this, address, strName, ::IsMine(*this, address) != ISMINE_NO,
                             strPurpose, (fUpdated ? CT_UPDATED : CT_NEW) );
    if (!strPurpose.empty() && !CWalletDB(*dbw).WritePurpose(CBitcoinAddress(address).ToString(), strPurpose))
        return false;
    return CWalletDB(*dbw).WriteName(CBitcoinAddress(address).ToString(), strName);
}

bool CWallet::DelAddressBook(const CTxDestination& address)
{
    {
        LOCK(cs_wallet); // mapAddressBook

        // Delete destdata tuples associated with address
        std::string strAddress = CBitcoinAddress(address).ToString();
        BOOST_FOREACH(const PAIRTYPE(std::string, std::string) &item, mapAddressBook[address].destdata)
        {
            CWalletDB(*dbw).EraseDestData(strAddress, item.first);
        }
        mapAddressBook.erase(address);
    }

    NotifyAddressBookChanged(this, address, "", ::IsMine(*this, address) != ISMINE_NO, "", CT_DELETED);

    CWalletDB(*dbw).ErasePurpose(CBitcoinAddress(address).ToString());
    return CWalletDB(*dbw).EraseName(CBitcoinAddress(address).ToString());
}

const std::string& CWallet::GetAccountName(const CScript& scriptPubKey) const
{
    CTxDestination address;
    if (ExtractDestination(scriptPubKey, address) && !scriptPubKey.IsUnspendable()) {
        auto mi = mapAddressBook.find(address);
        if (mi != mapAddressBook.end()) {
            return mi->second.name;
        }
    }
    // A scriptPubKey that doesn't have an entry in the address book is
    // associated with the default account ("").
    const static std::string DEFAULT_ACCOUNT_NAME;
    return DEFAULT_ACCOUNT_NAME;
}

bool CWallet::SetDefaultKey(const CPubKey &vchPubKey)
{
    if (!CWalletDB(*dbw).WriteDefaultKey(vchPubKey))
        return false;
    vchDefaultKey = vchPubKey;
    return true;
}

/**
 * Mark old keypool keys as used,
 * and generate all new keys
 */
bool CWallet::NewKeyPool()
{
    {
        LOCK(cs_wallet);
        CWalletDB walletdb(*dbw);
        BOOST_FOREACH(int64_t nIndex, setKeyPool)
            walletdb.ErasePool(nIndex);
        setKeyPool.clear();

        if (!TopUpKeyPool()) {
            return false;
        }
        LogPrintf("CWallet::NewKeyPool rewrote keypool\n");
    }
    return true;
}

size_t CWallet::KeypoolCountExternalKeys()
{
    AssertLockHeld(cs_wallet); // setKeyPool

    // immediately return setKeyPool's size if HD or HD_SPLIT is disabled or not supported
    if (!IsHDEnabled() || !CanSupportFeature(FEATURE_HD_SPLIT))
        return setKeyPool.size();

    CWalletDB walletdb(*dbw);

    // count amount of external keys
    size_t amountE = 0;
    for(const int64_t& id : setKeyPool)
    {
        CKeyPool tmpKeypool;
        if (!walletdb.ReadPool(id, tmpKeypool))
            throw std::runtime_error(std::string(__func__) + ": read failed");
        amountE += !tmpKeypool.fInternal;
    }

    return amountE;
}

bool CWallet::TopUpKeyPool(unsigned int kpSize)
{
    {
        LOCK(cs_wallet);

        if (IsLocked())
            return false;

        // Top up key pool
        unsigned int nTargetSize;
        if (kpSize > 0)
            nTargetSize = kpSize;
        else
            nTargetSize = std::max(GetArg("-keypool", DEFAULT_KEYPOOL_SIZE), (int64_t) 0);

        // count amount of available keys (internal, external)
        // make sure the keypool of external and internal keys fits the user selected target (-keypool)
        int64_t amountExternal = KeypoolCountExternalKeys();
        int64_t amountInternal = setKeyPool.size() - amountExternal;
        int64_t missingExternal = std::max(std::max((int64_t) nTargetSize, (int64_t) 1) - amountExternal, (int64_t) 0);
        int64_t missingInternal = std::max(std::max((int64_t) nTargetSize, (int64_t) 1) - amountInternal, (int64_t) 0);

        if (!IsHDEnabled() || !CanSupportFeature(FEATURE_HD_SPLIT))
        {
            // don't create extra internal keys
            missingInternal = 0;
        }
        bool internal = false;
        CWalletDB walletdb(*dbw);
        for (int64_t i = missingInternal + missingExternal; i--;)
        {
            int64_t nEnd = 1;
            if (i < missingInternal)
                internal = true;
            if (!setKeyPool.empty())
                nEnd = *(--setKeyPool.end()) + 1;
            if (!walletdb.WritePool(nEnd, CKeyPool(GenerateNewKey(internal), internal)))
                throw std::runtime_error(std::string(__func__) + ": writing generated key failed");
            setKeyPool.insert(nEnd);
            LogPrintf("keypool added key %d, size=%u, internal=%d\n", nEnd, setKeyPool.size(), internal);
        }
    }
    return true;
}

void CWallet::ReserveKeyFromKeyPool(int64_t& nIndex, CKeyPool& keypool, bool internal)
{
    nIndex = -1;
    keypool.vchPubKey = CPubKey();
    {
        LOCK(cs_wallet);

        if (!IsLocked())
            TopUpKeyPool();

        // Get the oldest key
        if(setKeyPool.empty())
            return;

        CWalletDB walletdb(*dbw);

        // try to find a key that matches the internal/external filter
        for(const int64_t& id : setKeyPool)
        {
            CKeyPool tmpKeypool;
            if (!walletdb.ReadPool(id, tmpKeypool))
                throw std::runtime_error(std::string(__func__) + ": read failed");
            if (!HaveKey(tmpKeypool.vchPubKey.GetID()))
                throw std::runtime_error(std::string(__func__) + ": unknown key in key pool");
            if (!IsHDEnabled() || !CanSupportFeature(FEATURE_HD_SPLIT) || tmpKeypool.fInternal == internal)
            {
                nIndex = id;
                keypool = tmpKeypool;
                setKeyPool.erase(id);
                assert(keypool.vchPubKey.IsValid());
                LogPrintf("keypool reserve %d\n", nIndex);
                return;
            }
        }
    }
}

void CWallet::KeepKey(int64_t nIndex)
{
    // Remove from key pool
    CWalletDB walletdb(*dbw);
    walletdb.ErasePool(nIndex);
    LogPrintf("keypool keep %d\n", nIndex);
}

void CWallet::ReturnKey(int64_t nIndex)
{
    // Return to key pool
    {
        LOCK(cs_wallet);
        setKeyPool.insert(nIndex);
    }
    LogPrintf("keypool return %d\n", nIndex);
}

bool CWallet::GetKeyFromPool(CPubKey& result, bool internal)
{
    int64_t nIndex = 0;
    CKeyPool keypool;
    {
        LOCK(cs_wallet);
        ReserveKeyFromKeyPool(nIndex, keypool, internal);
        if (nIndex == -1)
        {
            if (IsLocked()) return false;
            result = GenerateNewKey(internal);
            return true;
        }
        KeepKey(nIndex);
        result = keypool.vchPubKey;
    }
    return true;
}

int64_t CWallet::GetOldestKeyPoolTime()
{
    LOCK(cs_wallet);

    // if the keypool is empty, return <NOW>
    if (setKeyPool.empty())
        return GetTime();

    CKeyPool keypool;
    CWalletDB walletdb(*dbw);

    if (IsHDEnabled() && CanSupportFeature(FEATURE_HD_SPLIT))
    {
        // if HD & HD Chain Split is enabled, response max(oldest-internal-key, oldest-external-key)
        int64_t now = GetTime();
        int64_t oldest_external = now, oldest_internal = now;

        for(const int64_t& id : setKeyPool)
        {
            if (!walletdb.ReadPool(id, keypool)) {
                throw std::runtime_error(std::string(__func__) + ": read failed");
            }
            if (keypool.fInternal && keypool.nTime < oldest_internal) {
                oldest_internal = keypool.nTime;
            }
            else if (!keypool.fInternal && keypool.nTime < oldest_external) {
                oldest_external = keypool.nTime;
            }
            if (oldest_internal != now && oldest_external != now) {
                break;
            }
        }
        return std::max(oldest_internal, oldest_external);
    }
    // load oldest key from keypool, get time and return
    int64_t nIndex = *(setKeyPool.begin());
    if (!walletdb.ReadPool(nIndex, keypool))
        throw std::runtime_error(std::string(__func__) + ": read oldest key in keypool failed");
    assert(keypool.vchPubKey.IsValid());
    return keypool.nTime;
}

std::map<CTxDestination, CAmount> CWallet::GetAddressBalances()
{
    std::map<CTxDestination, CAmount> balances;

    {
        LOCK(cs_wallet);
        BOOST_FOREACH(PAIRTYPE(uint256, CWalletTx) walletEntry, mapWallet)
        {
            CWalletTx *pcoin = &walletEntry.second;

            if (!pcoin->IsTrusted())
                continue;

            if (pcoin->IsCoinBase() && pcoin->GetBlocksToMaturity() > 0)
                continue;

            int nDepth = pcoin->GetDepthInMainChain();
            if (nDepth < (pcoin->IsFromMe(ISMINE_ALL) ? 0 : 1))
                continue;

            for (unsigned int i = 0; i < pcoin->tx->vout.size(); i++)
            {
                CTxDestination addr;
                if (!IsMine(pcoin->tx->vout[i]))
                    continue;
                if(!ExtractDestination(pcoin->tx->vout[i].scriptPubKey, addr))
                    continue;

                CAmount n = IsSpent(walletEntry.first, i) ? 0 : pcoin->tx->vout[i].nValue;

                if (!balances.count(addr))
                    balances[addr] = 0;
                balances[addr] += n;
            }
        }
    }

    return balances;
}

std::set< std::set<CTxDestination> > CWallet::GetAddressGroupings()
{
    AssertLockHeld(cs_wallet); // mapWallet
    std::set< std::set<CTxDestination> > groupings;
    std::set<CTxDestination> grouping;

    BOOST_FOREACH(PAIRTYPE(uint256, CWalletTx) walletEntry, mapWallet)
    {
        CWalletTx *pcoin = &walletEntry.second;

        if (pcoin->tx->vin.size() > 0)
        {
            bool any_mine = false;
            // group all input addresses with each other
            BOOST_FOREACH(CTxIn txin, pcoin->tx->vin)
            {
                CTxDestination address;
                if(!IsMine(txin)) /* If this input isn't mine, ignore it */
                    continue;
                if(!ExtractDestination(mapWallet[txin.prevout.hash].tx->vout[txin.prevout.n].scriptPubKey, address))
                    continue;
                grouping.insert(address);
                any_mine = true;
            }

            // group change with input addresses
            if (any_mine)
            {
               BOOST_FOREACH(CTxOut txout, pcoin->tx->vout)
                   if (IsChange(txout))
                   {
                       CTxDestination txoutAddr;
                       if(!ExtractDestination(txout.scriptPubKey, txoutAddr))
                           continue;
                       grouping.insert(txoutAddr);
                   }
            }
            if (grouping.size() > 0)
            {
                groupings.insert(grouping);
                grouping.clear();
            }
        }

        // group lone addrs by themselves
        for (unsigned int i = 0; i < pcoin->tx->vout.size(); i++)
            if (IsMine(pcoin->tx->vout[i]))
            {
                CTxDestination address;
                if(!ExtractDestination(pcoin->tx->vout[i].scriptPubKey, address))
                    continue;
                grouping.insert(address);
                groupings.insert(grouping);
                grouping.clear();
            }
    }

    std::set< std::set<CTxDestination>* > uniqueGroupings; // a set of pointers to groups of addresses
    std::map< CTxDestination, std::set<CTxDestination>* > setmap;  // map addresses to the unique group containing it
    BOOST_FOREACH(std::set<CTxDestination> _grouping, groupings)
    {
        // make a set of all the groups hit by this new group
        std::set< std::set<CTxDestination>* > hits;
        std::map< CTxDestination, std::set<CTxDestination>* >::iterator it;
        BOOST_FOREACH(CTxDestination address, _grouping)
            if ((it = setmap.find(address)) != setmap.end())
                hits.insert((*it).second);

        // merge all hit groups into a new single group and delete old groups
        std::set<CTxDestination>* merged = new std::set<CTxDestination>(_grouping);
        BOOST_FOREACH(std::set<CTxDestination>* hit, hits)
        {
            merged->insert(hit->begin(), hit->end());
            uniqueGroupings.erase(hit);
            delete hit;
        }
        uniqueGroupings.insert(merged);

        // update setmap
        BOOST_FOREACH(CTxDestination element, *merged)
            setmap[element] = merged;
    }

    std::set< std::set<CTxDestination> > ret;
    BOOST_FOREACH(std::set<CTxDestination>* uniqueGrouping, uniqueGroupings)
    {
        ret.insert(*uniqueGrouping);
        delete uniqueGrouping;
    }

    return ret;
}

std::set<CTxDestination> CWallet::GetAccountAddresses(const std::string& strAccount) const
{
    LOCK(cs_wallet);
    std::set<CTxDestination> result;
    BOOST_FOREACH(const PAIRTYPE(CTxDestination, CAddressBookData)& item, mapAddressBook)
    {
        const CTxDestination& address = item.first;
        const std::string& strName = item.second.name;
        if (strName == strAccount)
            result.insert(address);
    }
    return result;
}

bool CReserveKey::GetReservedKey(CPubKey& pubkey, bool internal)
{
    if (nIndex == -1)
    {
        CKeyPool keypool;
        pwallet->ReserveKeyFromKeyPool(nIndex, keypool, internal);
        if (nIndex != -1)
            vchPubKey = keypool.vchPubKey;
        else {
            return false;
        }
    }
    assert(vchPubKey.IsValid());
    pubkey = vchPubKey;
    return true;
}

void CReserveKey::KeepKey()
{
    if (nIndex != -1)
        pwallet->KeepKey(nIndex);
    nIndex = -1;
    vchPubKey = CPubKey();
}

void CReserveKey::ReturnKey()
{
    if (nIndex != -1)
        pwallet->ReturnKey(nIndex);
    nIndex = -1;
    vchPubKey = CPubKey();
}

void CWallet::GetAllReserveKeys(std::set<CKeyID>& setAddress) const
{
    setAddress.clear();

    CWalletDB walletdb(*dbw);

    LOCK2(cs_main, cs_wallet);
    BOOST_FOREACH(const int64_t& id, setKeyPool)
    {
        CKeyPool keypool;
        if (!walletdb.ReadPool(id, keypool))
            throw std::runtime_error(std::string(__func__) + ": read failed");
        assert(keypool.vchPubKey.IsValid());
        CKeyID keyID = keypool.vchPubKey.GetID();
        if (!HaveKey(keyID))
            throw std::runtime_error(std::string(__func__) + ": unknown key in key pool");
        setAddress.insert(keyID);
    }
}

void CWallet::GetScriptForMining(std::shared_ptr<CReserveScript> &script)
{
    std::shared_ptr<CReserveKey> rKey = std::make_shared<CReserveKey>(this);
    CPubKey pubkey;
    if (!rKey->GetReservedKey(pubkey))
        return;

    script = rKey;
    script->reserveScript = CScript() << ToByteVector(pubkey) << OP_CHECKSIG;
}

void CWallet::LockCoin(const COutPoint& output)
{
    AssertLockHeld(cs_wallet); // setLockedCoins
    setLockedCoins.insert(output);
}

void CWallet::UnlockCoin(const COutPoint& output)
{
    AssertLockHeld(cs_wallet); // setLockedCoins
    setLockedCoins.erase(output);
}

void CWallet::UnlockAllCoins()
{
    AssertLockHeld(cs_wallet); // setLockedCoins
    setLockedCoins.clear();
}

bool CWallet::IsLockedCoin(uint256 hash, unsigned int n) const
{
    AssertLockHeld(cs_wallet); // setLockedCoins
    COutPoint outpt(hash, n);

    return (setLockedCoins.count(outpt) > 0);
}

void CWallet::ListLockedCoins(std::vector<COutPoint>& vOutpts)
{
    AssertLockHeld(cs_wallet); // setLockedCoins
    for (std::set<COutPoint>::iterator it = setLockedCoins.begin();
         it != setLockedCoins.end(); it++) {
        COutPoint outpt = (*it);
        vOutpts.push_back(outpt);
    }
}

/** @} */ // end of Actions

class CAffectedKeysVisitor : public boost::static_visitor<void> {
private:
    const CKeyStore &keystore;
    std::vector<CKeyID> &vKeys;

public:
    CAffectedKeysVisitor(const CKeyStore &keystoreIn, std::vector<CKeyID> &vKeysIn) : keystore(keystoreIn), vKeys(vKeysIn) {}

    void Process(const CScript &script) {
        txnouttype type;
        std::vector<CTxDestination> vDest;
        int nRequired;
        if (ExtractDestinations(script, type, vDest, nRequired)) {
            BOOST_FOREACH(const CTxDestination &dest, vDest)
                boost::apply_visitor(*this, dest);
        }
    }

    void operator()(const CKeyID &keyId) {
        if (keystore.HaveKey(keyId))
            vKeys.push_back(keyId);
    }

    void operator()(const CScriptID &scriptId) {
        CScript script;
        if (keystore.GetCScript(scriptId, script))
            Process(script);
    }

    void operator()(const CNoDestination &none) {}
};

void CWallet::GetKeyBirthTimes(std::map<CTxDestination, int64_t> &mapKeyBirth) const {
    AssertLockHeld(cs_wallet); // mapKeyMetadata
    mapKeyBirth.clear();

    // get birth times for keys with metadata
    for (const auto& entry : mapKeyMetadata) {
        if (entry.second.nCreateTime) {
            mapKeyBirth[entry.first] = entry.second.nCreateTime;
        }
    }

    // map in which we'll infer heights of other keys
    CBlockIndex *pindexMax = chainActive[std::max(0, chainActive.Height() - 144)]; // the tip can be reorganized; use a 144-block safety margin
    std::map<CKeyID, CBlockIndex*> mapKeyFirstBlock;
    std::set<CKeyID> setKeys;
    GetKeys(setKeys);
    BOOST_FOREACH(const CKeyID &keyid, setKeys) {
        if (mapKeyBirth.count(keyid) == 0)
            mapKeyFirstBlock[keyid] = pindexMax;
    }
    setKeys.clear();

    // if there are no such keys, we're done
    if (mapKeyFirstBlock.empty())
        return;

    // find first block that affects those keys, if there are any left
    std::vector<CKeyID> vAffected;
    for (std::map<uint256, CWalletTx>::const_iterator it = mapWallet.begin(); it != mapWallet.end(); it++) {
        // iterate over all wallet transactions...
        const CWalletTx &wtx = (*it).second;
        BlockMap::const_iterator blit = mapBlockIndex.find(wtx.hashBlock);
        if (blit != mapBlockIndex.end() && chainActive.Contains(blit->second)) {
            // ... which are already in a block
            int nHeight = blit->second->nHeight;
            BOOST_FOREACH(const CTxOut &txout, wtx.tx->vout) {
                // iterate over all their outputs
                CAffectedKeysVisitor(*this, vAffected).Process(txout.scriptPubKey);
                BOOST_FOREACH(const CKeyID &keyid, vAffected) {
                    // ... and all their affected keys
                    std::map<CKeyID, CBlockIndex*>::iterator rit = mapKeyFirstBlock.find(keyid);
                    if (rit != mapKeyFirstBlock.end() && nHeight < rit->second->nHeight)
                        rit->second = blit->second;
                }
                vAffected.clear();
            }
        }
    }

    // Extract block timestamps for those keys
    for (std::map<CKeyID, CBlockIndex*>::const_iterator it = mapKeyFirstBlock.begin(); it != mapKeyFirstBlock.end(); it++)
        mapKeyBirth[it->first] = it->second->GetBlockTime() - TIMESTAMP_WINDOW; // block times can be 2h off
}

/**
 * Compute smart timestamp for a transaction being added to the wallet.
 *
 * Logic:
 * - If sending a transaction, assign its timestamp to the current time.
 * - If receiving a transaction outside a block, assign its timestamp to the
 *   current time.
 * - If receiving a block with a future timestamp, assign all its (not already
 *   known) transactions' timestamps to the current time.
 * - If receiving a block with a past timestamp, before the most recent known
 *   transaction (that we care about), assign all its (not already known)
 *   transactions' timestamps to the same timestamp as that most-recent-known
 *   transaction.
 * - If receiving a block with a past timestamp, but after the most recent known
 *   transaction, assign all its (not already known) transactions' timestamps to
 *   the block time.
 *
 * For more information see CWalletTx::nTimeSmart,
 * https://bitcointalk.org/?topic=54527, or
 * https://github.com/bitcoin/bitcoin/pull/1393.
 */
unsigned int CWallet::ComputeTimeSmart(const CWalletTx& wtx) const
{
    unsigned int nTimeSmart = wtx.nTimeReceived;
    if (!wtx.hashUnset()) {
        if (mapBlockIndex.count(wtx.hashBlock)) {
            int64_t latestNow = wtx.nTimeReceived;
            int64_t latestEntry = 0;

            // Tolerate times up to the last timestamp in the wallet not more than 5 minutes into the future
            int64_t latestTolerated = latestNow + 300;
            const TxItems& txOrdered = wtxOrdered;
            for (auto it = txOrdered.rbegin(); it != txOrdered.rend(); ++it) {
                CWalletTx* const pwtx = it->second.first;
                if (pwtx == &wtx) {
                    continue;
                }
                CAccountingEntry* const pacentry = it->second.second;
                int64_t nSmartTime;
                if (pwtx) {
                    nSmartTime = pwtx->nTimeSmart;
                    if (!nSmartTime) {
                        nSmartTime = pwtx->nTimeReceived;
                    }
                } else {
                    nSmartTime = pacentry->nTime;
                }
                if (nSmartTime <= latestTolerated) {
                    latestEntry = nSmartTime;
                    if (nSmartTime > latestNow) {
                        latestNow = nSmartTime;
                    }
                    break;
                }
            }

            int64_t blocktime = mapBlockIndex[wtx.hashBlock]->GetBlockTime();
            nTimeSmart = std::max(latestEntry, std::min(blocktime, latestNow));
        } else {
            LogPrintf("%s: found %s in block %s not in index\n", __func__, wtx.GetHash().ToString(), wtx.hashBlock.ToString());
        }
    }
    return nTimeSmart;
}

bool CWallet::AddDestData(const CTxDestination &dest, const std::string &key, const std::string &value)
{
    if (boost::get<CNoDestination>(&dest))
        return false;

    mapAddressBook[dest].destdata.insert(std::make_pair(key, value));
    return CWalletDB(*dbw).WriteDestData(CBitcoinAddress(dest).ToString(), key, value);
}

bool CWallet::EraseDestData(const CTxDestination &dest, const std::string &key)
{
    if (!mapAddressBook[dest].destdata.erase(key))
        return false;
    return CWalletDB(*dbw).EraseDestData(CBitcoinAddress(dest).ToString(), key);
}

bool CWallet::LoadDestData(const CTxDestination &dest, const std::string &key, const std::string &value)
{
    mapAddressBook[dest].destdata.insert(std::make_pair(key, value));
    return true;
}

bool CWallet::GetDestData(const CTxDestination &dest, const std::string &key, std::string *value) const
{
    std::map<CTxDestination, CAddressBookData>::const_iterator i = mapAddressBook.find(dest);
    if(i != mapAddressBook.end())
    {
        CAddressBookData::StringMap::const_iterator j = i->second.destdata.find(key);
        if(j != i->second.destdata.end())
        {
            if(value)
                *value = j->second;
            return true;
        }
    }
    return false;
}

std::string CWallet::GetWalletHelpString(bool showDebug)
{
    std::string strUsage = HelpMessageGroup(_("Wallet options:"));
    strUsage += HelpMessageOpt("-disablewallet", _("Do not load the wallet and disable wallet RPC calls"));
    strUsage += HelpMessageOpt("-keypool=<n>", strprintf(_("Set key pool size to <n> (default: %u)"), DEFAULT_KEYPOOL_SIZE));
    strUsage += HelpMessageOpt("-fallbackfee=<amt>", strprintf(_("A fee rate (in %s/kB) that will be used when fee estimation has insufficient data (default: %s)"),
                                                               CURRENCY_UNIT, FormatMoney(DEFAULT_FALLBACK_FEE)));
    strUsage += HelpMessageOpt("-mintxfee=<amt>", strprintf(_("Fees (in %s/kB) smaller than this are considered zero fee for transaction creation (default: %s)"),
                                                            CURRENCY_UNIT, FormatMoney(DEFAULT_TRANSACTION_MINFEE)));
    strUsage += HelpMessageOpt("-paytxfee=<amt>", strprintf(_("Fee (in %s/kB) to add to transactions you send (default: %s)"),
                                                            CURRENCY_UNIT, FormatMoney(payTxFee.GetFeePerK())));
    strUsage += HelpMessageOpt("-rescan", _("Rescan the block chain for missing wallet transactions on startup"));
    strUsage += HelpMessageOpt("-salvagewallet", _("Attempt to recover private keys from a corrupt wallet on startup"));
    strUsage += HelpMessageOpt("-spendzeroconfchange", strprintf(_("Spend unconfirmed change when sending transactions (default: %u)"), DEFAULT_SPEND_ZEROCONF_CHANGE));
    strUsage += HelpMessageOpt("-txconfirmtarget=<n>", strprintf(_("If paytxfee is not set, include enough fee so transactions begin confirmation on average within n blocks (default: %u)"), DEFAULT_TX_CONFIRM_TARGET));
    strUsage += HelpMessageOpt("-usehd", _("Use hierarchical deterministic key generation (HD) after BIP32. Only has effect during wallet creation/first start") + " " + strprintf(_("(default: %u)"), DEFAULT_USE_HD_WALLET));
    strUsage += HelpMessageOpt("-walletrbf", strprintf(_("Send transactions with full-RBF opt-in enabled (default: %u)"), DEFAULT_WALLET_RBF));
    strUsage += HelpMessageOpt("-upgradewallet", _("Upgrade wallet to latest format on startup"));
    strUsage += HelpMessageOpt("-wallet=<file>", _("Specify wallet file (within data directory)") + " " + strprintf(_("(default: %s)"), DEFAULT_WALLET_DAT));
    strUsage += HelpMessageOpt("-walletbroadcast", _("Make the wallet broadcast transactions") + " " + strprintf(_("(default: %u)"), DEFAULT_WALLETBROADCAST));
    strUsage += HelpMessageOpt("-walletnotify=<cmd>", _("Execute command when a wallet transaction changes (%s in cmd is replaced by TxID)"));
    strUsage += HelpMessageOpt("-zapwallettxes=<mode>", _("Delete all wallet transactions and only recover those parts of the blockchain through -rescan on startup") +
                               " " + _("(1 = keep tx meta data e.g. account owner and payment request information, 2 = drop tx meta data)"));

    if (showDebug)
    {
        strUsage += HelpMessageGroup(_("Wallet debugging/testing options:"));

        strUsage += HelpMessageOpt("-dblogsize=<n>", strprintf("Flush wallet database activity from memory to disk log every <n> megabytes (default: %u)", DEFAULT_WALLET_DBLOGSIZE));
        strUsage += HelpMessageOpt("-flushwallet", strprintf("Run a thread to flush wallet periodically (default: %u)", DEFAULT_FLUSHWALLET));
        strUsage += HelpMessageOpt("-privdb", strprintf("Sets the DB_PRIVATE flag in the wallet db environment (default: %u)", DEFAULT_WALLET_PRIVDB));
        strUsage += HelpMessageOpt("-walletrejectlongchains", strprintf(_("Wallet will not create transactions that violate mempool chain limits (default: %u)"), DEFAULT_WALLET_REJECT_LONG_CHAINS));
    }

    return strUsage;
}

CWallet* CWallet::CreateWalletFromFile(const std::string walletFile)
{
    // needed to restore wallet transaction meta data after -zapwallettxes
    std::vector<CWalletTx> vWtx;

    if (GetBoolArg("-zapwallettxes", false)) {
        uiInterface.InitMessage(_("Zapping all transactions from wallet..."));

        std::unique_ptr<CWalletDBWrapper> dbw(new CWalletDBWrapper(&bitdb, walletFile));
        CWallet *tempWallet = new CWallet(std::move(dbw));
        DBErrors nZapWalletRet = tempWallet->ZapWalletTx(vWtx);
        if (nZapWalletRet != DB_LOAD_OK) {
            InitError(strprintf(_("Error loading %s: Wallet corrupted"), walletFile));
            return NULL;
        }

        delete tempWallet;
        tempWallet = NULL;
    }

    uiInterface.InitMessage(_("Loading wallet..."));

    int64_t nStart = GetTimeMillis();
    bool fFirstRun = true;
    std::unique_ptr<CWalletDBWrapper> dbw(new CWalletDBWrapper(&bitdb, walletFile));
    CWallet *walletInstance = new CWallet(std::move(dbw));
    DBErrors nLoadWalletRet = walletInstance->LoadWallet(fFirstRun);
    if (nLoadWalletRet != DB_LOAD_OK)
    {
        if (nLoadWalletRet == DB_CORRUPT) {
            InitError(strprintf(_("Error loading %s: Wallet corrupted"), walletFile));
            return NULL;
        }
        else if (nLoadWalletRet == DB_NONCRITICAL_ERROR)
        {
            InitWarning(strprintf(_("Error reading %s! All keys read correctly, but transaction data"
                                         " or address book entries might be missing or incorrect."),
                walletFile));
        }
        else if (nLoadWalletRet == DB_TOO_NEW) {
            InitError(strprintf(_("Error loading %s: Wallet requires newer version of %s"), walletFile, _(PACKAGE_NAME)));
            return NULL;
        }
        else if (nLoadWalletRet == DB_NEED_REWRITE)
        {
            InitError(strprintf(_("Wallet needed to be rewritten: restart %s to complete"), _(PACKAGE_NAME)));
            return NULL;
        }
        else {
            InitError(strprintf(_("Error loading %s"), walletFile));
            return NULL;
        }
    }

    if (GetBoolArg("-upgradewallet", fFirstRun))
    {
        int nMaxVersion = GetArg("-upgradewallet", 0);
        if (nMaxVersion == 0) // the -upgradewallet without argument case
        {
            LogPrintf("Performing wallet upgrade to %i\n", FEATURE_LATEST);
            nMaxVersion = CLIENT_VERSION;
            walletInstance->SetMinVersion(FEATURE_LATEST); // permanently upgrade the wallet immediately
        }
        else
            LogPrintf("Allowing wallet upgrade up to %i\n", nMaxVersion);
        if (nMaxVersion < walletInstance->GetVersion())
        {
            InitError(_("Cannot downgrade wallet"));
            return NULL;
        }
        walletInstance->SetMaxVersion(nMaxVersion);
    }

    if (fFirstRun)
    {
        // Create new keyUser and set as default key
        if (GetBoolArg("-usehd", DEFAULT_USE_HD_WALLET) && !walletInstance->IsHDEnabled()) {

            // ensure this wallet.dat can only be opened by clients supporting HD with chain split
            walletInstance->SetMinVersion(FEATURE_HD_SPLIT);

            // generate a new master key
            CPubKey masterPubKey = walletInstance->GenerateNewHDMasterKey();
            if (!walletInstance->SetHDMasterKey(masterPubKey))
                throw std::runtime_error(std::string(__func__) + ": Storing master key failed");
        }
        CPubKey newDefaultKey;
        if (walletInstance->GetKeyFromPool(newDefaultKey, false)) {
            walletInstance->SetDefaultKey(newDefaultKey);
            if (!walletInstance->SetAddressBook(walletInstance->vchDefaultKey.GetID(), "", "receive")) {
                InitError(_("Cannot write default address") += "\n");
                return NULL;
            }
        }

        walletInstance->SetBestChain(chainActive.GetLocator());
    }
    else if (IsArgSet("-usehd")) {
        bool useHD = GetBoolArg("-usehd", DEFAULT_USE_HD_WALLET);
        if (walletInstance->IsHDEnabled() && !useHD) {
            InitError(strprintf(_("Error loading %s: You can't disable HD on a already existing HD wallet"), walletFile));
            return NULL;
        }
        if (!walletInstance->IsHDEnabled() && useHD) {
            InitError(strprintf(_("Error loading %s: You can't enable HD on a already existing non-HD wallet"), walletFile));
            return NULL;
        }
    }

    LogPrintf(" wallet      %15dms\n", GetTimeMillis() - nStart);

    RegisterValidationInterface(walletInstance);

    CBlockIndex *pindexRescan = chainActive.Genesis();
    if (!GetBoolArg("-rescan", false))
    {
        CWalletDB walletdb(*walletInstance->dbw);
        CBlockLocator locator;
        if (walletdb.ReadBestBlock(locator))
            pindexRescan = FindForkInGlobalIndex(chainActive, locator);
    }
    if (chainActive.Tip() && chainActive.Tip() != pindexRescan)
    {
        //We can't rescan beyond non-pruned blocks, stop and throw an error
        //this might happen if a user uses a old wallet within a pruned node
        // or if he ran -disablewallet for a longer time, then decided to re-enable
        if (fPruneMode)
        {
            CBlockIndex *block = chainActive.Tip();
            while (block && block->pprev && (block->pprev->nStatus & BLOCK_HAVE_DATA) && block->pprev->nTx > 0 && pindexRescan != block)
                block = block->pprev;

            if (pindexRescan != block) {
                InitError(_("Prune: last wallet synchronisation goes beyond pruned data. You need to -reindex (download the whole blockchain again in case of pruned node)"));
                return NULL;
            }
        }

        uiInterface.InitMessage(_("Rescanning..."));
        LogPrintf("Rescanning last %i blocks (from block %i)...\n", chainActive.Height() - pindexRescan->nHeight, pindexRescan->nHeight);
        nStart = GetTimeMillis();
        walletInstance->ScanForWalletTransactions(pindexRescan, true);
        LogPrintf(" rescan      %15dms\n", GetTimeMillis() - nStart);
        walletInstance->SetBestChain(chainActive.GetLocator());
        CWalletDB::IncrementUpdateCounter();

        // Restore wallet transaction metadata after -zapwallettxes=1
        if (GetBoolArg("-zapwallettxes", false) && GetArg("-zapwallettxes", "1") != "2")
        {
            CWalletDB walletdb(*walletInstance->dbw);

            BOOST_FOREACH(const CWalletTx& wtxOld, vWtx)
            {
                uint256 hash = wtxOld.GetHash();
                std::map<uint256, CWalletTx>::iterator mi = walletInstance->mapWallet.find(hash);
                if (mi != walletInstance->mapWallet.end())
                {
                    const CWalletTx* copyFrom = &wtxOld;
                    CWalletTx* copyTo = &mi->second;
                    copyTo->mapValue = copyFrom->mapValue;
                    copyTo->vOrderForm = copyFrom->vOrderForm;
                    copyTo->nTimeReceived = copyFrom->nTimeReceived;
                    copyTo->nTimeSmart = copyFrom->nTimeSmart;
                    copyTo->fFromMe = copyFrom->fFromMe;
                    copyTo->strFromAccount = copyFrom->strFromAccount;
                    copyTo->nOrderPos = copyFrom->nOrderPos;
                    walletdb.WriteTx(*copyTo);
                }
            }
        }
    }
    walletInstance->SetBroadcastTransactions(GetBoolArg("-walletbroadcast", DEFAULT_WALLETBROADCAST));

    {
        LOCK(walletInstance->cs_wallet);
        LogPrintf("setKeyPool.size() = %u\n",      walletInstance->GetKeyPoolSize());
        LogPrintf("mapWallet.size() = %u\n",       walletInstance->mapWallet.size());
        LogPrintf("mapAddressBook.size() = %u\n",  walletInstance->mapAddressBook.size());
    }

    return walletInstance;
}

bool CWallet::InitLoadWallet()
{
    if (GetBoolArg("-disablewallet", DEFAULT_DISABLE_WALLET)) {
        pwalletMain = NULL;
        LogPrintf("Wallet disabled!\n");
        return true;
    }

    std::string walletFile = GetArg("-wallet", DEFAULT_WALLET_DAT);

    if (boost::filesystem::path(walletFile).filename() != walletFile) {
        return InitError(_("-wallet parameter must only specify a filename (not a path)"));
    } else if (SanitizeString(walletFile, SAFE_CHARS_FILENAME) != walletFile) {
        return InitError(_("Invalid characters in -wallet filename"));
    }

    CWallet * const pwallet = CreateWalletFromFile(walletFile);
    if (!pwallet) {
        return false;
    }
    pwalletMain = pwallet;

    return true;
}

std::atomic<bool> CWallet::fFlushScheduled(false);

void CWallet::postInitProcess(CScheduler& scheduler)
{
    // Add wallet transactions that aren't already in a block to mempool
    // Do this here as mempool requires genesis block to be loaded
    ReacceptWalletTransactions();

    // Run a thread to flush wallet periodically
    if (!CWallet::fFlushScheduled.exchange(true)) {
        scheduler.scheduleEvery(MaybeCompactWalletDB, 500);
    }
}

bool CWallet::ParameterInteraction()
{
    if (GetBoolArg("-disablewallet", DEFAULT_DISABLE_WALLET))
        return true;

    if (GetBoolArg("-blocksonly", DEFAULT_BLOCKSONLY) && SoftSetBoolArg("-walletbroadcast", false)) {
        LogPrintf("%s: parameter interaction: -blocksonly=1 -> setting -walletbroadcast=0\n", __func__);
    }

    if (GetBoolArg("-salvagewallet", false) && SoftSetBoolArg("-rescan", true)) {
        // Rewrite just private keys: rescan to find transactions
        LogPrintf("%s: parameter interaction: -salvagewallet=1 -> setting -rescan=1\n", __func__);
    }

    // -zapwallettx implies a rescan
    if (GetBoolArg("-zapwallettxes", false) && SoftSetBoolArg("-rescan", true)) {
        LogPrintf("%s: parameter interaction: -zapwallettxes=<mode> -> setting -rescan=1\n", __func__);
    }

    if (GetBoolArg("-sysperms", false))
        return InitError("-sysperms is not allowed in combination with enabled wallet functionality");
    if (GetArg("-prune", 0) && GetBoolArg("-rescan", false))
        return InitError(_("Rescans are not possible in pruned mode. You will need to use -reindex which will download the whole blockchain again."));

    if (::minRelayTxFee.GetFeePerK() > HIGH_TX_FEE_PER_KB)
        InitWarning(AmountHighWarn("-minrelaytxfee") + " " +
                    _("The wallet will avoid paying less than the minimum relay fee."));

    if (IsArgSet("-mintxfee"))
    {
        CAmount n = 0;
        if (!ParseMoney(GetArg("-mintxfee", ""), n) || 0 == n)
            return InitError(AmountErrMsg("mintxfee", GetArg("-mintxfee", "")));
        if (n > HIGH_TX_FEE_PER_KB)
            InitWarning(AmountHighWarn("-mintxfee") + " " +
                        _("This is the minimum transaction fee you pay on every transaction."));
        CWallet::minTxFee = CFeeRate(n);
    }
    if (IsArgSet("-fallbackfee"))
    {
        CAmount nFeePerK = 0;
        if (!ParseMoney(GetArg("-fallbackfee", ""), nFeePerK))
            return InitError(strprintf(_("Invalid amount for -fallbackfee=<amount>: '%s'"), GetArg("-fallbackfee", "")));
        if (nFeePerK > HIGH_TX_FEE_PER_KB)
            InitWarning(AmountHighWarn("-fallbackfee") + " " +
                        _("This is the transaction fee you may pay when fee estimates are not available."));
        CWallet::fallbackFee = CFeeRate(nFeePerK);
    }
    if (IsArgSet("-paytxfee"))
    {
        CAmount nFeePerK = 0;
        if (!ParseMoney(GetArg("-paytxfee", ""), nFeePerK))
            return InitError(AmountErrMsg("paytxfee", GetArg("-paytxfee", "")));
        if (nFeePerK > HIGH_TX_FEE_PER_KB)
            InitWarning(AmountHighWarn("-paytxfee") + " " +
                        _("This is the transaction fee you will pay if you send a transaction."));

        payTxFee = CFeeRate(nFeePerK, 1000);
        if (payTxFee < ::minRelayTxFee)
        {
            return InitError(strprintf(_("Invalid amount for -paytxfee=<amount>: '%s' (must be at least %s)"),
                                       GetArg("-paytxfee", ""), ::minRelayTxFee.ToString()));
        }
    }
    if (IsArgSet("-maxtxfee"))
    {
        CAmount nMaxFee = 0;
        if (!ParseMoney(GetArg("-maxtxfee", ""), nMaxFee))
            return InitError(AmountErrMsg("maxtxfee", GetArg("-maxtxfee", "")));
        if (nMaxFee > HIGH_MAX_TX_FEE)
            InitWarning(_("-maxtxfee is set very high! Fees this large could be paid on a single transaction."));
        maxTxFee = nMaxFee;
        if (CFeeRate(maxTxFee, 1000) < ::minRelayTxFee)
        {
            return InitError(strprintf(_("Invalid amount for -maxtxfee=<amount>: '%s' (must be at least the minrelay fee of %s to prevent stuck transactions)"),
                                       GetArg("-maxtxfee", ""), ::minRelayTxFee.ToString()));
        }
    }
    nTxConfirmTarget = GetArg("-txconfirmtarget", DEFAULT_TX_CONFIRM_TARGET);
    bSpendZeroConfChange = GetBoolArg("-spendzeroconfchange", DEFAULT_SPEND_ZEROCONF_CHANGE);
    fWalletRbf = GetBoolArg("-walletrbf", DEFAULT_WALLET_RBF);

    return true;
}

bool CWallet::BackupWallet(const std::string& strDest)
{
    return dbw->Backup(strDest);
}

CKeyPool::CKeyPool()
{
    nTime = GetTime();
    fInternal = false;
}

CKeyPool::CKeyPool(const CPubKey& vchPubKeyIn, bool internalIn)
{
    nTime = GetTime();
    vchPubKey = vchPubKeyIn;
    fInternal = internalIn;
}

CWalletKey::CWalletKey(int64_t nExpires)
{
    nTimeCreated = (nExpires ? GetTime() : 0);
    nTimeExpires = nExpires;
}<|MERGE_RESOLUTION|>--- conflicted
+++ resolved
@@ -2099,22 +2099,14 @@
                     continue;
 
                 isminetype mine = IsMine(pcoin->tx->vout[i]);
-<<<<<<< HEAD
-                if (!(IsSpent(wtxid, i)) && mine != ISMINE_NO &&
-                    !IsLockedCoin((*it).first, i) && (pcoin->tx->vout[i].nValue > 0 || fIncludeZeroValue) &&
-                    (!coinControl || !coinControl->HasSelected() || coinControl->fAllowOtherInputs || coinControl->IsSelected(COutPoint((*it).first, i)))
-                    && !CNameScript::isNameScript(pcoin->tx->vout[i].scriptPubKey))
-                        vCoins.push_back(COutput(pcoin, i, nDepth,
-                                                 ((mine & ISMINE_SPENDABLE) != ISMINE_NO) ||
-                                                  (coinControl && coinControl->fAllowWatchOnly && (mine & ISMINE_WATCH_SOLVABLE) != ISMINE_NO),
-                                                 (mine & (ISMINE_SPENDABLE | ISMINE_WATCH_SOLVABLE)) != ISMINE_NO, safeTx));
-=======
 
                 if (mine == ISMINE_NO) {
                     continue;
                 }
 
                 bool fSpendableIn = ((mine & ISMINE_SPENDABLE) != ISMINE_NO) || (coinControl && coinControl->fAllowWatchOnly && (mine & ISMINE_WATCH_SOLVABLE) != ISMINE_NO);
+                if (CNameScript::isNameScript(pcoin->tx->vout[i].scriptPubKey))
+                    fSpendableIn = false;
                 bool fSolvableIn = (mine & (ISMINE_SPENDABLE | ISMINE_WATCH_SOLVABLE)) != ISMINE_NO;
 
                 vCoins.push_back(COutput(pcoin, i, nDepth, fSpendableIn, fSolvableIn, safeTx));
@@ -2132,7 +2124,6 @@
                 if (nMaximumCount > 0 && vCoins.size() >= nMaximumCount) {
                     return;
                 }
->>>>>>> d47b6abe
             }
         }
     }
