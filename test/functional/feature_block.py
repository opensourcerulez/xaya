--- conflicted
+++ resolved
@@ -749,28 +749,8 @@
         self.sync_blocks([b60], True)
         self.save_spendable_output()
 
-<<<<<<< HEAD
         # Xaya has BIP34 from the start and thus no BIP30 checks.  The test for
         # BIP30 that is here in upstream code is removed.
-=======
-        # Test BIP30
-        #
-        # -> b39 (11) -> b42 (12) -> b43 (13) -> b53 (14) -> b55 (15) -> b57 (16) -> b60 (17)
-        #                                                                                    \-> b61 (18)
-        #
-        # Blocks are not allowed to contain a transaction whose id matches that of an earlier,
-        # not-fully-spent transaction in the same chain. To test, make identical coinbases;
-        # the second one should be rejected.
-        #
-        self.log.info("Reject a block with a transaction with a duplicate hash of a previous transaction (BIP30)")
-        self.move_tip(60)
-        b61 = self.next_block(61, spend=out[18])
-        b61.vtx[0].vin[0].scriptSig = b60.vtx[0].vin[0].scriptSig  # Equalize the coinbases
-        b61.vtx[0].rehash()
-        b61 = self.update_block(61, [])
-        assert_equal(b60.vtx[0].serialize(), b61.vtx[0].serialize())
-        self.sync_blocks([b61], success=False, reject_code=16, reject_reason=b'bad-txns-BIP30', reconnect=True)
->>>>>>> 1c9e1260
 
         # Test tx.isFinal is properly rejected (not an exhaustive tx.isFinal test, that should be in data-driven transaction tests)
         #
