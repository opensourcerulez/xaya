--- conflicted
+++ resolved
@@ -50,11 +50,7 @@
         self.nodes[0].assert_start_raises_init_error(['-datadir=' + new_data_dir], 'Error: Specified data directory "' + new_data_dir + '" does not exist.')
 
         # Check that using non-existent datadir in conf file fails
-<<<<<<< HEAD
-        conf_file = os.path.join(default_data_dir, "xaya.conf")
-=======
         conf_file = os.path.join(default_data_dir, config_file)
->>>>>>> 25ad914f
 
         # datadir needs to be set before [regtest] section
         conf_file_contents = open(conf_file, encoding='utf8').read()
