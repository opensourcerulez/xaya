#!/usr/bin/env python3
# Copyright (c) 2015-2018 The Bitcoin Core developers
# Distributed under the MIT software license, see the accompanying
# file COPYING or http://www.opensource.org/licenses/mit-license.php.
"""Test BIP66 (DER SIG).

Test that the DERSIG soft-fork activates at (regtest) height 1251.
"""

from test_framework.blocktools import create_coinbase, create_block, create_transaction
from test_framework.messages import msg_block
from test_framework.mininode import mininode_lock, P2PInterface
from test_framework.script import CScript
from test_framework.test_framework import BitcoinTestFramework
from test_framework.util import (
    assert_equal,
    bytes_to_hex_str,
    wait_until,
)

DERSIG_HEIGHT = 1251

# Reject codes that we might receive in this test
REJECT_INVALID = 16
REJECT_OBSOLETE = 17
REJECT_NONSTANDARD = 64

# A canonical signature consists of:
# <30> <total len> <02> <len R> <R> <02> <len S> <S> <hashtype>
def unDERify(tx):
    """
    Make the signature in vin 0 of a tx non-DER-compliant,
    by adding padding after the S-value.
    """
    scriptSig = CScript(tx.vin[0].scriptSig)
    newscript = []
    for i in scriptSig:
        if (len(newscript) == 0):
            newscript.append(i[0:-1] + b'\0' + i[-1:])
        else:
            newscript.append(i)
    tx.vin[0].scriptSig = CScript(newscript)



class BIP66Test(BitcoinTestFramework):
    def set_test_params(self):
        self.num_nodes = 1
        self.extra_args = [['-whitelist=127.0.0.1', '-par=1', '-enablebip61']]  # Use only one script thread to get the exact reject reason for testing
        self.setup_clean_chain = True

    def run_test(self):
        self.nodes[0].add_p2p_connection(P2PInterface())

        self.log.info("Mining %d blocks", DERSIG_HEIGHT - 2)
        self.coinbase_txids = [self.nodes[0].getblock(b)['tx'][0] for b in self.nodes[0].generate(DERSIG_HEIGHT - 2)]
        self.nodeaddress = self.nodes[0].getnewaddress()

        self.log.info("Test that a transaction with non-DER signature can still appear in a block")

        spendtx = create_transaction(self.nodes[0], self.coinbase_txids[0],
                self.nodeaddress, amount=1.0)
        unDERify(spendtx)
        spendtx.rehash()

        tip = self.nodes[0].getbestblockhash()
        block_time = self.nodes[0].getblockheader(tip)['mediantime'] + 1
        block = create_block(int(tip, 16), create_coinbase(DERSIG_HEIGHT - 1), block_time)
        block.set_base_version(2)
        block.vtx.append(spendtx)
        block.hashMerkleRoot = block.calc_merkle_root()
        block.rehash()
        block.solve()

        self.nodes[0].p2p.send_and_ping(msg_block(block))
        assert_equal(self.nodes[0].getbestblockhash(), block.hash)

        self.log.info("Test that blocks must now be at least version 3")
        tip = block.sha256
        block_time += 1
        block = create_block(tip, create_coinbase(DERSIG_HEIGHT), block_time)
        block.set_base_version(2)
        block.rehash()
        block.solve()

<<<<<<< HEAD
        wait_until(lambda: "reject" in self.nodes[0].p2p.last_message.keys(), lock=mininode_lock)
        with mininode_lock:
            assert_equal(self.nodes[0].p2p.last_message["reject"].code, REJECT_OBSOLETE)
            assert_equal(self.nodes[0].p2p.last_message["reject"].reason, b'bad-version(0x00010002)')
            assert_equal(self.nodes[0].p2p.last_message["reject"].data, block.sha256)
            del self.nodes[0].p2p.last_message["reject"]
=======
        with self.nodes[0].assert_debug_log(expected_msgs=['{}, bad-version(0x00000002)'.format(block.hash)]):
            self.nodes[0].p2p.send_and_ping(msg_block(block))
            assert_equal(int(self.nodes[0].getbestblockhash(), 16), tip)
            self.nodes[0].p2p.sync_with_ping()
>>>>>>> 8f464549

        self.log.info("Test that transactions with non-DER signatures cannot appear in a block")
        block.set_base_version(3)

        spendtx = create_transaction(self.nodes[0], self.coinbase_txids[1],
                self.nodeaddress, amount=1.0)
        unDERify(spendtx)
        spendtx.rehash()

        # First we show that this tx is valid except for DERSIG by getting it
        # rejected from the mempool for exactly that reason.
        assert_equal(
            [{'txid': spendtx.hash, 'allowed': False, 'reject-reason': '64: non-mandatory-script-verify-flag (Non-canonical DER signature)'}],
            self.nodes[0].testmempoolaccept(rawtxs=[bytes_to_hex_str(spendtx.serialize())], allowhighfees=True)
        )

        # Now we verify that a block with this transaction is also invalid.
        block.vtx.append(spendtx)
        block.hashMerkleRoot = block.calc_merkle_root()
        block.rehash()
        block.solve()

        with self.nodes[0].assert_debug_log(expected_msgs=['CheckInputs on {} failed with non-mandatory-script-verify-flag (Non-canonical DER signature)'.format(block.vtx[-1].hash)]):
            self.nodes[0].p2p.send_and_ping(msg_block(block))
            assert_equal(int(self.nodes[0].getbestblockhash(), 16), tip)
            self.nodes[0].p2p.sync_with_ping()

        wait_until(lambda: "reject" in self.nodes[0].p2p.last_message.keys(), lock=mininode_lock)
        with mininode_lock:
            assert self.nodes[0].p2p.last_message["reject"].code in [REJECT_INVALID, REJECT_NONSTANDARD]
            assert_equal(self.nodes[0].p2p.last_message["reject"].data, block.sha256)
            assert b'Non-canonical DER signature' in self.nodes[0].p2p.last_message["reject"].reason

        self.log.info("Test that a version 3 block with a DERSIG-compliant transaction is accepted")
        block.vtx[1] = create_transaction(self.nodes[0], self.coinbase_txids[1], self.nodeaddress, amount=1.0)
        block.hashMerkleRoot = block.calc_merkle_root()
        block.rehash()
        block.solve()

        self.nodes[0].p2p.send_and_ping(msg_block(block))
        assert_equal(int(self.nodes[0].getbestblockhash(), 16), block.sha256)

if __name__ == '__main__':
    BIP66Test().main()<|MERGE_RESOLUTION|>--- conflicted
+++ resolved
@@ -83,19 +83,10 @@
         block.rehash()
         block.solve()
 
-<<<<<<< HEAD
-        wait_until(lambda: "reject" in self.nodes[0].p2p.last_message.keys(), lock=mininode_lock)
-        with mininode_lock:
-            assert_equal(self.nodes[0].p2p.last_message["reject"].code, REJECT_OBSOLETE)
-            assert_equal(self.nodes[0].p2p.last_message["reject"].reason, b'bad-version(0x00010002)')
-            assert_equal(self.nodes[0].p2p.last_message["reject"].data, block.sha256)
-            del self.nodes[0].p2p.last_message["reject"]
-=======
-        with self.nodes[0].assert_debug_log(expected_msgs=['{}, bad-version(0x00000002)'.format(block.hash)]):
+        with self.nodes[0].assert_debug_log(expected_msgs=['{}, bad-version(0x00010002)'.format(block.hash)]):
             self.nodes[0].p2p.send_and_ping(msg_block(block))
             assert_equal(int(self.nodes[0].getbestblockhash(), 16), tip)
             self.nodes[0].p2p.sync_with_ping()
->>>>>>> 8f464549
 
         self.log.info("Test that transactions with non-DER signatures cannot appear in a block")
         block.set_base_version(3)
