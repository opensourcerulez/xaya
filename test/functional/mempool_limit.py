#!/usr/bin/env python3
# Copyright (c) 2014-2017 The Bitcoin Core developers
# Distributed under the MIT software license, see the accompanying
# file COPYING or http://www.opensource.org/licenses/mit-license.php.
"""Test mempool limiting together/eviction with the wallet."""

from test_framework.test_framework import BitcoinTestFramework
from test_framework.util import *

class MempoolLimitTest(BitcoinTestFramework):
    def set_test_params(self):
        self.setup_clean_chain = True
        self.num_nodes = 1
        self.extra_args = [["-maxmempool=5", "-spendzeroconfchange=0"]]

    def run_test(self):
        txouts = gen_return_txouts()
        relayfee = self.nodes[0].getnetworkinfo()['relayfee']

        self.log.info('Check that mempoolminfee is minrelytxfee')
        assert_equal(self.nodes[0].getmempoolinfo()['minrelaytxfee'], Decimal('0.00100000'))
        assert_equal(self.nodes[0].getmempoolinfo()['mempoolminfee'], Decimal('0.00100000'))

        txids = []
        utxos = create_confirmed_utxos(relayfee, self.nodes[0], 91)

        self.log.info('Create a mempool tx that will be evicted')
        us0 = utxos.pop()
        inputs = [{ "txid" : us0["txid"], "vout" : us0["vout"]}]
        outputs = {self.nodes[0].getnewaddress() : 0.001}
        tx = self.nodes[0].createrawtransaction(inputs, outputs)
        self.nodes[0].settxfee(relayfee) # specifically fund this tx with low fee
        txF = self.nodes[0].fundrawtransaction(tx)
        self.nodes[0].settxfee(0) # return to automatic fee selection
        txFS = self.nodes[0].signrawtransactionwithwallet(txF['hex'])
        txid = self.nodes[0].sendrawtransaction(txFS['hex'])

        relayfee = self.nodes[0].getnetworkinfo()['relayfee']
        base_fee = relayfee*100
        for i in range (3):
            txids.append([])
            txids[i] = create_lots_of_big_transactions(self.nodes[0], txouts, utxos[30*i:30*i+30], 30, (i+1)*base_fee)

        self.log.info('The tx should be evicted by now')
        assert(txid not in self.nodes[0].getrawmempool())
        txdata = self.nodes[0].gettransaction(txid)
        assert(txdata['confirmations'] ==  0) #confirmation should still be 0

        self.log.info('Check that mempoolminfee is larger than minrelytxfee')
        assert_equal(self.nodes[0].getmempoolinfo()['minrelaytxfee'], Decimal('0.00100000'))
        assert_greater_than(self.nodes[0].getmempoolinfo()['mempoolminfee'], Decimal('0.00100000'))

        self.log.info('Create a mempool tx that will not pass mempoolminfee')
        us0 = utxos.pop()
        inputs = [{ "txid" : us0["txid"], "vout" : us0["vout"]}]
        outputs = {self.nodes[0].getnewaddress() : 0.001}
        tx = self.nodes[0].createrawtransaction(inputs, outputs)
        # specifically fund this tx with a fee < mempoolminfee, >= than minrelaytxfee
        txF = self.nodes[0].fundrawtransaction(tx, {'feeRate': relayfee})
<<<<<<< HEAD
        txFS = self.nodes[0].signrawtransaction(txF['hex'])
        assert_raises_rpc_error(-26, "mempool min fee not met", self.nodes[0].sendrawtransaction, txFS['hex'])
=======
        txFS = self.nodes[0].signrawtransactionwithwallet(txF['hex'])
        assert_raises_rpc_error(-26, "mempool min fee not met, 166 < 411 (code 66)", self.nodes[0].sendrawtransaction, txFS['hex'])
>>>>>>> 66e148e0

if __name__ == '__main__':
    MempoolLimitTest().main()<|MERGE_RESOLUTION|>--- conflicted
+++ resolved
@@ -57,13 +57,8 @@
         tx = self.nodes[0].createrawtransaction(inputs, outputs)
         # specifically fund this tx with a fee < mempoolminfee, >= than minrelaytxfee
         txF = self.nodes[0].fundrawtransaction(tx, {'feeRate': relayfee})
-<<<<<<< HEAD
-        txFS = self.nodes[0].signrawtransaction(txF['hex'])
+        txFS = self.nodes[0].signrawtransactionwithwallet(txF['hex'])
         assert_raises_rpc_error(-26, "mempool min fee not met", self.nodes[0].sendrawtransaction, txFS['hex'])
-=======
-        txFS = self.nodes[0].signrawtransactionwithwallet(txF['hex'])
-        assert_raises_rpc_error(-26, "mempool min fee not met, 166 < 411 (code 66)", self.nodes[0].sendrawtransaction, txFS['hex'])
->>>>>>> 66e148e0
 
 if __name__ == '__main__':
     MempoolLimitTest().main()