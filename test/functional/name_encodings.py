#!/usr/bin/env python3
# Copyright (c) 2018 Daniel Kraft
# Distributed under the MIT/X11 software license, see the accompanying
# file COPYING or http://www.opensource.org/licenses/mit-license.php.

# Tests the name/value encoding options in the RPC interface.

from test_framework.names import NameTestFramework, val
from test_framework.util import *

from decimal import Decimal


def strToHex (string):
  return bytes_to_hex_str (string.encode ('utf8'))


class NameEncodingsTest (NameTestFramework):

  # A basic name that is valid as ASCII and used for tests with differently
  # encoded values.
  name = "d/test"

  # A basic value that is valid as ASCII and used for tests where the
  # name is encoded.
  value = val ("test-value")

  # Running counter.  This is used to compute a suffix for registered names
  # to make sure they do not clash with names of previous tests.
  nameCounter = 0

  # Keep track of the currently set encodings.
  nameEncoding = 'ascii'
  valueEncoding = 'ascii'

  def set_test_params (self):
    # We need -namehistory for the test, so use node 1.  Thus we have to
    # have two nodes here.
    self.setup_name_test ([[]] * 2)

  def setEncodings (self, nameEnc='ascii', valueEnc='ascii'):
    args = ["-nameencoding=%s" % nameEnc, "-valueencoding=%s" % valueEnc]
    self.restart_node (1, extra_args=args)

    self.nameEncoding = nameEnc
    self.valueEncoding = valueEnc

  def uniqueName (self, baseName, enc='ascii'):
    """
    Uses the running nameCounter to change the baseName into a unique
    name by adding some suffix (depending on the encoding).  The suffix
    will be valid for the encoding, so that a valid name stays valid and
    an invalid name is still invalid (due to the baseName itself).
    """

    suff = "%09d" % self.nameCounter
    if enc == 'hex':
      suff = strToHex (suff)

    self.nameCounter += 1

    return baseName + suff

  def nameRawTx (self, nameInp, nameOp):
    """
    Constructs, signs and sends a raw transaction using namerawtransaction
    with the given (if any) previous name input.

    Returned are the result of namerawtransaction (for name_new), to which the
    final txid and name vout are added.
    """

    ins = []
    if nameInp is not None:
      ins.append ({"txid": nameInp['txid'], "vout": nameInp['vout']})
    addr = self.node.getnewaddress ()
    out = {addr: Decimal ('0.01')}

    rawTx = self.node.createrawtransaction (ins, out)
    nameOpData = self.node.namerawtransaction (rawTx, 0, nameOp)

    rawTx = self.node.fundrawtransaction (nameOpData['hex'])['hex']
    vout = self.rawtxOutputIndex (1, rawTx, addr)
    assert vout is not None

    signed = self.node.signrawtransactionwithwallet (rawTx)
    assert signed['complete']
    txid = self.node.sendrawtransaction (signed['hex'])

    nameOpData['txid'] = txid
    nameOpData['vout'] = vout
    return nameOpData

  def verifyAndMinePendingUpdate (self, name, value, txid):
    """
    Verifies that there is a pending transaction that (first)updates
    name to value with the given txid.  The tx is mined as well, and then
    all the read-only RPCs are checked for it (name_show, name_list, ...).
    """

    data = self.node.name_pending (name)
    assert_equal (len (data), 1)
    assert_equal (data[0]['name_encoding'], self.nameEncoding)
    assert_equal (data[0]['name'], name)
    assert_equal (data[0]['value_encoding'], self.valueEncoding)
    assert_equal (data[0]['value'], value)
    assert_equal (data[0]['txid'], txid)

    self.node.generate (1)
    data = self.node.name_show (name)
    assert_equal (data['name_encoding'], self.nameEncoding)
    assert_equal (data['name'], name)
    assert_equal (data['value_encoding'], self.valueEncoding)
    assert_equal (data['value'], value)
    assert_equal (data['txid'], txid)

    assert_equal (self.node.name_history (name)[-1], data)
    assert_equal (self.node.name_scan (name, 1)[0], data)
    assert_equal (self.node.name_list (name)[0], data)

  def validName (self, baseName, encoding):
    """
    Runs tests asserting that the given string is valid as name in the
    given encoding.
    """

    self.setEncodings (nameEnc=encoding)

    name = self.uniqueName (baseName, encoding)
    txid = self.node.name_register (name, self.value)
    self.verifyAndMinePendingUpdate (name, self.value, txid)

    txid = self.node.name_update (name, self.value)
    self.verifyAndMinePendingUpdate (name, self.value, txid)

    self.node.sendtoname (name, 1)

    # Redo the whole life-cycle now also with raw transactions (with a new
    # unique name).
    name = self.uniqueName (baseName, encoding)

    register = self.nameRawTx (None, {
      "op": "name_register",
      "name": name,
      "value": self.value,
    })
    self.verifyAndMinePendingUpdate (name, self.value, register['txid'])

    upd = self.nameRawTx (register, {
      "op": "name_update",
      "name": name,
      "value": self.value,
    })
    self.verifyAndMinePendingUpdate (name, self.value, upd['txid'])

  def validValue (self, value, encoding):
    """
    Runs tests asserting that the given string is valid as value in the
    given encoding.
    """

    self.setEncodings (valueEnc=encoding)

    name = self.uniqueName (self.name, encoding)
    txid = self.node.name_register (name, value)
    self.verifyAndMinePendingUpdate (name, value, txid)

    txid = self.node.name_update (name, value)
    self.verifyAndMinePendingUpdate (name, value, txid)

    # Redo the whole life-cycle now also with raw transactions (with a new
    # unique name).
    name = self.uniqueName (self.name, encoding)

    register = self.nameRawTx (None, {
      "op": "name_register",
      "name": name,
      "value": value,
    })
    self.verifyAndMinePendingUpdate (name, value, register['txid'])

    upd = self.nameRawTx (register, {
      "op": "name_update",
      "name": name,
      "value": value,
    })
    self.verifyAndMinePendingUpdate (name, value, upd['txid'])

  def invalidName (self, name, encoding):
    """
    Runs tests to check that the various RPC methods treat the given name
    as invalid in the encoding.
    """

    self.setEncodings (nameEnc=encoding)

    assert_raises_rpc_error (-1000, "Name/value is invalid",
                             self.node.name_register, name, self.value)
    assert_raises_rpc_error (-1000, "Name/value is invalid",
                             self.node.name_update, name, self.value)

    assert_raises_rpc_error (-1000, "Name/value is invalid",
                             self.node.name_pending, name)
    assert_raises_rpc_error (-1000, "Name/value is invalid",
                             self.node.name_show, name)
    assert_raises_rpc_error (-1000, "Name/value is invalid",
                             self.node.name_history, name)
    assert_raises_rpc_error (-1000, "Name/value is invalid",
                             self.node.name_scan, name)
    assert_raises_rpc_error (-1000, "Name/value is invalid",
                             self.node.name_list, name)

    assert_raises_rpc_error (-1000, "Name/value is invalid",
                             self.node.sendtoname, name, 1)

    nameReg = {
      "op": "name_register",
      "name": name,
      "value": self.value,
    }
    assert_raises_rpc_error (-1000, "Name/value is invalid",
                             self.nameRawTx, None, nameReg)
    nameUpd = {
      "op": "name_update",
      "name": name,
      "value": self.value,
    }
    assert_raises_rpc_error (-1000, "Name/value is invalid",
                             self.nameRawTx, None, nameUpd)

  def invalidValue (self, value, encoding):
    """
    Runs tests to check that the various RPC methods treat the given value
    as invalid in the encoding.
    """

    self.setEncodings (valueEnc=encoding)

    assert_raises_rpc_error (-1000, "Name/value is invalid",
                             self.node.name_register, self.name, value)
    assert_raises_rpc_error (-1000, "Name/value is invalid",
                             self.node.name_update, self.name, value)

    nameReg = {
      "op": "name_register",
      "name": self.name,
      "value": value,
    }
    assert_raises_rpc_error (-1000, "Name/value is invalid",
                             self.nameRawTx, None, nameReg)
    nameUpd = {
      "op": "name_update",
      "name": self.name,
      "value": value,
    }
    assert_raises_rpc_error (-1000, "Name/value is invalid",
                             self.nameRawTx, None, nameUpd)

  def run_test (self):
    self.node = self.nodes[1]

    # Note:  The tests here are mainly important to verify that strings
    # are encoded/decoded at all.  The different possibilities for valid
    # and invalid strings in detail are tested already in the unit test.
    # But since we have the utility methods available, we might just as well
    # call them with different values instead of just once or twice.

    self.log.info ("Testing valid names...")
    self.validName ("d/abc", "ascii")
<<<<<<< HEAD
    self.validName ("d/äöü", "utf8")
    self.validName (strToHex ("d/x"), "hex")

    self.log.info ("Testing valid values...")
    self.validValue ('{"foo":"bar"}', "ascii")
    self.validValue ('{"foo":"\x20äöü\\n"}', "utf8")
    self.validValue (strToHex ('{"foo":"\x20\x7f"}'), "hex")
=======
    self.validName ("d/\x00äöü\n", "utf8")
    self.validName ("0011ff", "hex")
    self.validName ("", "hex")

    self.log.info ("Testing valid values...")
    self.validValue ('{"foo":"bar"}', "ascii")
    self.validValue ('{"foo":"\x00äöü\n"}', "utf8")
    self.validValue (strToHex ('{"foo":"\x00\xff"}'), "hex")
    self.validValue ('', "hex")
>>>>>>> 3961b001

    self.log.info ("Testing invalid names...")
    self.invalidName ("d/\n", "ascii")
    self.invalidName ("d/äöü", "ascii")
    self.invalidName ("d/\xff", "ascii")
    # We cannot actually test invalid UTF-8 on the "input side", because a
    # string with arbitrary bytes gets UTF-8 encoded when sending to JSON RPC.
    self.invalidName ("d", "hex")
    self.invalidName ("xx", "hex")

    self.log.info ("Testing invalid values...")
    self.invalidValue ('{"foo":"\n"}', "ascii")
    self.invalidValue ('{"foo":"äöü"}', "ascii")
    self.invalidValue ('{"foo":"\xff"}', "ascii")
    self.invalidValue ('d', "hex")
    self.invalidValue ('xx', "hex")

    self.test_outputSide ()
    self.test_walletTx ()
    self.test_rpcOption ()

  def test_outputSide (self):
    """
    Tests encodings purely on the output-side.  This test registers some
    names/values using hex encoding, and then verifies how those names look like
    when queried with another encoding.
    """

    self.log.info ("Different encodings on the output side...")

    nameAscii = self.uniqueName ("d/test", "ascii")
    valueAscii = "{}"
    nameHex = self.uniqueName (strToHex ("d/äöü"), "hex")
    valueHex = strToHex ('{"msg":"äöü"}')

    self.setEncodings (nameEnc="hex", valueEnc="hex")
    txidAscii = self.node.name_register (strToHex (nameAscii), valueHex)
    txidHex = self.node.name_register (nameHex, strToHex (valueAscii))
    self.node.generate (1)

    # Test name_show with ASCII encoding.
    self.setEncodings (nameEnc="ascii", valueEnc="ascii")
    data = self.node.name_show (nameAscii)
    assert_equal (data['name_encoding'], 'ascii')
    assert_equal (data['name'], nameAscii)
    assert 'name_error' not in data
    assert_equal (data['value_encoding'], 'ascii')
    assert 'value' not in data
    assert_equal (data['value_error'], 'invalid data for ascii')
    assert_equal (data['txid'], txidAscii)

    # Test the non-ASCII name in name_scan output.
    found = False
    for data in self.node.name_scan ():
      if data['txid'] != txidHex:
        continue
      assert not found
      found = True
      assert_equal (data['name_encoding'], 'ascii')
      assert 'name' not in data
      assert_equal (data['name_error'], 'invalid data for ascii')
      assert_equal (data['value_encoding'], 'ascii')
      assert_equal (data['value'], valueAscii)
      assert 'value_error' not in data
    assert found

    # Test script and transaction decoding.
    txAscii = self.node.getrawtransaction (txidAscii, 1)
    found = False
    for out in txAscii['vout']:
      if not 'nameOp' in out['scriptPubKey']:
        continue

      assert not found
      found = True

      op = out['scriptPubKey']['nameOp']
      assert_equal (op['op'], 'name_register')
      assert_equal (op['name_encoding'], 'ascii')
      assert_equal (op['name'], nameAscii)
      assert 'name_error' not in op
      assert_equal (op['value_encoding'], 'ascii')
      assert 'value' not in op
      assert_equal (op['value_error'], 'invalid data for ascii')

      script = self.node.decodescript (out['scriptPubKey']['hex'])
      assert_equal (script['nameOp'], op)
    assert found

  def testNameForWalletTx (self, baseName, enc, msgFmt):
    """
    Registers a name and then verifies that the value returned from
    gettransaction / listtransactions as "name operation" matches
    what we expect.

    The expected msgFmt is a format string where the actually used name
    is filled in for %s.
    """

    self.setEncodings (nameEnc=enc)
    name = self.uniqueName (baseName, enc)
    updMsg = msgFmt % name

    txid = self.node.name_register (name, self.value)
    self.node.generate (1)

    data = self.node.gettransaction (txid)
    assert_equal (len (data['details']), 1)
    assert_equal (data['details'][0]['name'], "update: %s" % updMsg)

    found = False
    for tx in self.node.listtransactions ():
      if tx['txid'] != txid:
        continue
      assert not found
      found = True
      assert_equal (tx['name'], "update: %s" % updMsg)
    assert found

  def test_walletTx (self):
    """
    Tests the name displayed in listtransactions / gettransaction in the
    wallet when it is a name update.
    """

    self.log.info ("Testing name update in wallet...")
    self.testNameForWalletTx ("d/test", "ascii", "'%s'")
    self.testNameForWalletTx (strToHex ("p/äöü"), "hex", "0x%s")

  def readRpcOption (self, nameAscii, nameUtf8, valueAscii, valueUtf8):
    """
    Tests overriding the name/value encoding through the "options" RPC
    argument for "read" methods.

    This is not a "standalone test" but rather called from test_rpcOption.
    This allows us to reuse the registered names/values from there.
    """

    self.log.info ("Testing options-override for read RPCs...")
    self.setEncodings ()

    # Type check for the encoding options.
    assert_raises_rpc_error (-3, "Expected type string",
                             self.node.name_scan, nameAscii, 1,
                             {"nameEncoding": 42})
    assert_raises_rpc_error (-3, "Expected type string",
                             self.node.name_scan, nameAscii, 1,
                             {"valueEncoding": 42})

    # name_scan
    assert_raises_rpc_error (-1000, "Name/value is invalid",
                             self.node.name_scan, nameUtf8, 1)

    res = self.node.name_scan (nameUtf8, 1, {"nameEncoding": "utf8"})
    assert_equal (len (res), 1)
    res = res[0]
    assert_equal (res['name_encoding'], 'utf8')
    assert_equal (res['name'], nameUtf8)
    assert_equal (res['value_encoding'], 'ascii')
    assert_equal (res['value'], valueAscii)

    res = self.node.name_scan (nameAscii, 1)
    assert_equal (len (res), 1)
    res = res[0]
    assert_equal (res['name_encoding'], 'ascii')
    assert_equal (res['name'], nameAscii)
    assert_equal (res['value_encoding'], 'ascii')
    assert 'value' not in res
    assert_equal (res['value_error'], 'invalid data for ascii')

    res = self.node.name_scan (nameAscii, 1, {"valueEncoding": "utf8"})
    assert_equal (len (res), 1)
    res = res[0]
    assert_equal (res['name_encoding'], 'ascii')
    assert_equal (res['name'], nameAscii)
    assert_equal (res['value_encoding'], 'utf8')
    assert_equal (res['value'], valueUtf8)

  def test_rpcOption (self):
    """
    Tests overriding the name/value encoding through the "options" RPC
    argument for "write" methods.

    The end of the function also calls a separate routine that verifies
    options overrides for "read" RPCs.
    """

    self.log.info ("Testing options-override for write RPCs...")

    # We set the default encodings to ASCII and then use a name/value
    # that is not valid in ASCII with overrides to utf8 for the test.
    self.setEncodings ()
    nameAscii = self.uniqueName ("d/abc", "ascii")
    nameUtf8 = self.uniqueName ("d/äöü", "utf8")
    valueAscii = "{}"
    valueUtf8 = '{"foo":"äöü"}'

<<<<<<< HEAD
    # Register the names and verify expected behaviour.
=======
    # Type check for the encoding options.
    assert_raises_rpc_error (-3, "Expected type string",
                             self.node.name_update, nameAscii, valueAscii,
                             {"nameEncoding": 42})
    assert_raises_rpc_error (-3, "Expected type string",
                             self.node.name_update, nameAscii, valueAscii,
                             {"valueEncoding": 42})

    # name_new both names, verify expected behaviour.
    newAscii = self.node.name_new (nameAscii)
    assert_raises_rpc_error (-1000, "Name/value is invalid",
                             self.node.name_new, nameUtf8)
    newUtf8 = self.node.name_new (nameUtf8, {"nameEncoding": "utf8"})
    self.node.generate (12)

    # firstupdate the names and verify expected behaviour.
>>>>>>> 3961b001
    assert_raises_rpc_error (-1000, "Name/value is invalid",
                             self.node.name_register, nameAscii, valueUtf8)
    self.node.name_register (nameAscii, valueUtf8, {"valueEncoding": "utf8"})
    assert_raises_rpc_error (-1000, "Name/value is invalid",
                             self.node.name_register, nameUtf8, valueAscii)
    self.node.name_register (nameUtf8, valueAscii, {"nameEncoding": "utf8"})
    self.node.generate (1)

    # update the names and verify also that.
    assert_raises_rpc_error (-1000, "Name/value is invalid",
                             self.node.name_update, nameAscii, valueUtf8)
    self.node.name_update (nameAscii, valueUtf8, {"valueEncoding": "utf8"})
    assert_raises_rpc_error (-1000, "Name/value is invalid",
                             self.node.name_update, nameUtf8, valueAscii)
    self.node.name_update (nameUtf8, valueAscii, {"nameEncoding": "utf8"})
    self.node.generate (1)

    # Verify using name_show just to make sure all worked as expected and did
    # not silently just do something wrong.  For this, we change the configured
    # encodings so that we can retrieve utf8 names and values.
    self.setEncodings (nameEnc="utf8", valueEnc="utf8")
    data = self.node.name_show (nameAscii)
    assert_equal (data["value"], valueUtf8)
    data = self.node.name_show (nameUtf8)
    assert_equal (data["value"], valueAscii)

    # Call tests for read-only RPCs.
    self.readRpcOption (nameAscii, nameUtf8, valueAscii, valueUtf8)


if __name__ == '__main__':
  NameEncodingsTest ().main ()<|MERGE_RESOLUTION|>--- conflicted
+++ resolved
@@ -267,7 +267,6 @@
 
     self.log.info ("Testing valid names...")
     self.validName ("d/abc", "ascii")
-<<<<<<< HEAD
     self.validName ("d/äöü", "utf8")
     self.validName (strToHex ("d/x"), "hex")
 
@@ -275,17 +274,6 @@
     self.validValue ('{"foo":"bar"}', "ascii")
     self.validValue ('{"foo":"\x20äöü\\n"}', "utf8")
     self.validValue (strToHex ('{"foo":"\x20\x7f"}'), "hex")
-=======
-    self.validName ("d/\x00äöü\n", "utf8")
-    self.validName ("0011ff", "hex")
-    self.validName ("", "hex")
-
-    self.log.info ("Testing valid values...")
-    self.validValue ('{"foo":"bar"}', "ascii")
-    self.validValue ('{"foo":"\x00äöü\n"}', "utf8")
-    self.validValue (strToHex ('{"foo":"\x00\xff"}'), "hex")
-    self.validValue ('', "hex")
->>>>>>> 3961b001
 
     self.log.info ("Testing invalid names...")
     self.invalidName ("d/\n", "ascii")
@@ -483,9 +471,6 @@
     valueAscii = "{}"
     valueUtf8 = '{"foo":"äöü"}'
 
-<<<<<<< HEAD
-    # Register the names and verify expected behaviour.
-=======
     # Type check for the encoding options.
     assert_raises_rpc_error (-3, "Expected type string",
                              self.node.name_update, nameAscii, valueAscii,
@@ -494,15 +479,7 @@
                              self.node.name_update, nameAscii, valueAscii,
                              {"valueEncoding": 42})
 
-    # name_new both names, verify expected behaviour.
-    newAscii = self.node.name_new (nameAscii)
-    assert_raises_rpc_error (-1000, "Name/value is invalid",
-                             self.node.name_new, nameUtf8)
-    newUtf8 = self.node.name_new (nameUtf8, {"nameEncoding": "utf8"})
-    self.node.generate (12)
-
-    # firstupdate the names and verify expected behaviour.
->>>>>>> 3961b001
+    # Register the names and verify expected behaviour.
     assert_raises_rpc_error (-1000, "Name/value is invalid",
                              self.node.name_register, nameAscii, valueUtf8)
     self.node.name_register (nameAscii, valueUtf8, {"valueEncoding": "utf8"})
