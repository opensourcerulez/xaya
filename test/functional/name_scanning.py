#!/usr/bin/env python3
# Copyright (c) 2014-2018 Daniel Kraft
# Distributed under the MIT/X11 software license, see the accompanying
# file COPYING or http://www.opensource.org/licenses/mit-license.php.

# RPC test for the name scanning functions (name_scan and name_filter).

from test_framework.names import NameTestFramework, val
from test_framework.util import *

class NameScanningTest (NameTestFramework):

  def set_test_params (self):
    self.setup_name_test ([[]] * 1)

  def run_test (self):
    self.node = self.nodes[0]

    # Mine a block so that we're no longer in initial download.
    self.node.generate (1)

    # Initially, all should be empty.
    assert_equal (self.node.name_scan (), [])
    assert_equal (self.node.name_scan ("foo", 10), [])
    assert_equal (self.node.name_filter (), [])
    assert_equal (self.node.name_filter ("", 0, 0, 0, "stat"),
                  {"blocks": 201,"count": 0})

    # Register some names with various data and heights.
    # Using both "aa" and "b" ensures that we can also check for the expected
    # comparison order between string length and lexicographic ordering.

<<<<<<< HEAD
    self.nodes[0].name_register ("x/a", val ("wrong value"))
    self.nodes[0].name_register ("x/aa", val ("value aa"))
    self.nodes[1].name_register ("x/b", val ("value b"))
    self.generate (3, 15)
    self.nodes[2].name_register ("x/c", val ("value c"))
    self.nodes[0].name_update ("x/a", val ("value a"))
    self.generate (3, 20)
=======
    newA = self.node.name_new ("a")
    newAA = self.node.name_new ("aa")
    newB = self.node.name_new ("b")
    newC = self.node.name_new ("c")
    self.node.generate (15)

    self.firstupdateName (0, "a", newA, "wrong value")
    self.firstupdateName (0, "aa", newAA, "value aa")
    self.firstupdateName (0, "b", newB, "value b")
    self.node.generate (15)
    self.firstupdateName (0, "c", newC, "value c")
    self.node.name_update ("a", "value a")
    self.node.generate (20)
>>>>>>> a439016b

    # Check the expected name_scan data values.
    scan = self.node.name_scan ()
    assert_equal (len (scan), 4)
    self.checkNameData (scan[0], "x/a", val ("value a"))
    self.checkNameData (scan[1], "x/b", val ("value b"))
    self.checkNameData (scan[2], "x/c", val ("value c"))
    self.checkNameData (scan[3], "x/aa", val ("value aa"))

    # Check for expected names in various name_scan calls.
<<<<<<< HEAD
    self.checkList (self.nodes[3].name_scan (), ["x/a", "x/b", "x/c", "x/aa"])
    self.checkList (self.nodes[3].name_scan ("", 0), [])
    self.checkList (self.nodes[3].name_scan ("", -1), [])
    self.checkList (self.nodes[3].name_scan ("x/b"), ["x/b", "x/c", "x/aa"])
    self.checkList (self.nodes[3].name_scan ("x/zz"), [])
    self.checkList (self.nodes[3].name_scan ("", 2), ["x/a", "x/b"])
    self.checkList (self.nodes[3].name_scan ("x/b", 1), ["x/b"])
=======
    self.checkList (self.node.name_scan (), ["a", "b", "c", "aa"])
    self.checkList (self.node.name_scan ("", 0), [])
    self.checkList (self.node.name_scan ("", -1), [])
    self.checkList (self.node.name_scan ("b"), ["b", "c", "aa"])
    self.checkList (self.node.name_scan ("zz"), [])
    self.checkList (self.node.name_scan ("", 2), ["a", "b"])
    self.checkList (self.node.name_scan ("b", 1), ["b"])
>>>>>>> a439016b

    # Check the expected name_filter data values.
    scan = self.node.name_scan ()
    assert_equal (len (scan), 4)
    self.checkNameData (scan[0], "x/a", val ("value a"))
    self.checkNameData (scan[1], "x/b", val ("value b"))
    self.checkNameData (scan[2], "x/c", val ("value c"))
    self.checkNameData (scan[3], "x/aa", val ("value aa"))

    # Check for expected names in various name_filter calls.
<<<<<<< HEAD
    height = self.nodes[3].getblockcount ()
    self.checkList (self.nodes[3].name_filter (), ["x/a", "x/b", "x/c", "x/aa"])
    self.checkList (self.nodes[3].name_filter ("[ac]"), ["x/a", "x/c", "x/aa"])
    self.checkList (self.nodes[3].name_filter ("", 10), [])
    self.checkList (self.nodes[3].name_filter ("", 30), ["x/a", "x/c"])
    self.checkList (self.nodes[3].name_filter ("", 0, 0, 0),
                    ["x/a", "x/b", "x/c", "x/aa"])
    self.checkList (self.nodes[3].name_filter ("", 0, 0, 1), ["x/a"])
    self.checkList (self.nodes[3].name_filter ("", 0, 1, 4),
                    ["x/b", "x/c", "x/aa"])
    self.checkList (self.nodes[3].name_filter ("", 0, 4, 4), [])
    assert_equal (self.nodes[3].name_filter ("", 30, 0, 0, "stat"),
=======
    height = self.node.getblockcount ()
    self.checkList (self.node.name_filter (), ["a", "b", "c", "aa"])
    self.checkList (self.node.name_filter ("[ac]"), ["a", "c", "aa"])
    self.checkList (self.node.name_filter ("", 10), [])
    self.checkList (self.node.name_filter ("", 30), ["a", "c"])
    self.checkList (self.node.name_filter ("", 0, 0, 0),
                    ["a", "b", "c", "aa"])
    self.checkList (self.node.name_filter ("", 0, 0, 1), ["a"])
    self.checkList (self.node.name_filter ("", 0, 1, 4), ["b", "c", "aa"])
    self.checkList (self.node.name_filter ("", 0, 4, 4), [])
    assert_equal (self.node.name_filter ("", 30, 0, 0, "stat"),
>>>>>>> a439016b
                  {"blocks": height, "count": 2})

    # Check test for "stat" argument.
    assert_raises_rpc_error (-8, "must be the literal string 'stat'",
                             self.node.name_filter, "", 0, 0, 0, "string")

    # Include a name with invalid UTF-8 to make sure it doesn't break
    # name_filter's regexp check.
    self.restart_node (0, extra_args=["-nameencoding=hex"])
    hexName = "642f00ff"
    new = self.node.name_new (hexName)
    self.node.generate (10)
    self.firstupdateName (0, hexName, new, "{}")
    self.node.generate (5)
    fullHexList = ['61', '62', '63', '6161', hexName]
    self.checkList (self.node.name_scan (), fullHexList)
    self.checkList (self.node.name_filter (), fullHexList)
    self.checkList (self.node.name_filter ("a"), ['61', '6161'])

  def checkList (self, data, names):
    """
    Check that the result in 'data' contains the names
    given in the array 'names'.
    """

    def walker (e):
      return e['name']
    dataNames = list (map (walker, data))

    assert_equal (dataNames, names)

if __name__ == '__main__':
  NameScanningTest ().main ()<|MERGE_RESOLUTION|>--- conflicted
+++ resolved
@@ -30,29 +30,13 @@
     # Using both "aa" and "b" ensures that we can also check for the expected
     # comparison order between string length and lexicographic ordering.
 
-<<<<<<< HEAD
-    self.nodes[0].name_register ("x/a", val ("wrong value"))
-    self.nodes[0].name_register ("x/aa", val ("value aa"))
-    self.nodes[1].name_register ("x/b", val ("value b"))
-    self.generate (3, 15)
-    self.nodes[2].name_register ("x/c", val ("value c"))
-    self.nodes[0].name_update ("x/a", val ("value a"))
-    self.generate (3, 20)
-=======
-    newA = self.node.name_new ("a")
-    newAA = self.node.name_new ("aa")
-    newB = self.node.name_new ("b")
-    newC = self.node.name_new ("c")
+    self.node.name_register ("x/a", val ("wrong value"))
+    self.node.name_register ("x/aa", val ("value aa"))
+    self.node.name_register ("x/b", val ("value b"))
     self.node.generate (15)
-
-    self.firstupdateName (0, "a", newA, "wrong value")
-    self.firstupdateName (0, "aa", newAA, "value aa")
-    self.firstupdateName (0, "b", newB, "value b")
-    self.node.generate (15)
-    self.firstupdateName (0, "c", newC, "value c")
-    self.node.name_update ("a", "value a")
+    self.node.name_register ("x/c", val ("value c"))
+    self.node.name_update ("x/a", val ("value a"))
     self.node.generate (20)
->>>>>>> a439016b
 
     # Check the expected name_scan data values.
     scan = self.node.name_scan ()
@@ -63,23 +47,13 @@
     self.checkNameData (scan[3], "x/aa", val ("value aa"))
 
     # Check for expected names in various name_scan calls.
-<<<<<<< HEAD
-    self.checkList (self.nodes[3].name_scan (), ["x/a", "x/b", "x/c", "x/aa"])
-    self.checkList (self.nodes[3].name_scan ("", 0), [])
-    self.checkList (self.nodes[3].name_scan ("", -1), [])
-    self.checkList (self.nodes[3].name_scan ("x/b"), ["x/b", "x/c", "x/aa"])
-    self.checkList (self.nodes[3].name_scan ("x/zz"), [])
-    self.checkList (self.nodes[3].name_scan ("", 2), ["x/a", "x/b"])
-    self.checkList (self.nodes[3].name_scan ("x/b", 1), ["x/b"])
-=======
-    self.checkList (self.node.name_scan (), ["a", "b", "c", "aa"])
+    self.checkList (self.node.name_scan (), ["x/a", "x/b", "x/c", "x/aa"])
     self.checkList (self.node.name_scan ("", 0), [])
     self.checkList (self.node.name_scan ("", -1), [])
-    self.checkList (self.node.name_scan ("b"), ["b", "c", "aa"])
-    self.checkList (self.node.name_scan ("zz"), [])
-    self.checkList (self.node.name_scan ("", 2), ["a", "b"])
-    self.checkList (self.node.name_scan ("b", 1), ["b"])
->>>>>>> a439016b
+    self.checkList (self.node.name_scan ("x/b"), ["x/b", "x/c", "x/aa"])
+    self.checkList (self.node.name_scan ("x/zz"), [])
+    self.checkList (self.node.name_scan ("", 2), ["x/a", "x/b"])
+    self.checkList (self.node.name_scan ("x/b", 1), ["x/b"])
 
     # Check the expected name_filter data values.
     scan = self.node.name_scan ()
@@ -90,50 +64,27 @@
     self.checkNameData (scan[3], "x/aa", val ("value aa"))
 
     # Check for expected names in various name_filter calls.
-<<<<<<< HEAD
-    height = self.nodes[3].getblockcount ()
-    self.checkList (self.nodes[3].name_filter (), ["x/a", "x/b", "x/c", "x/aa"])
-    self.checkList (self.nodes[3].name_filter ("[ac]"), ["x/a", "x/c", "x/aa"])
-    self.checkList (self.nodes[3].name_filter ("", 10), [])
-    self.checkList (self.nodes[3].name_filter ("", 30), ["x/a", "x/c"])
-    self.checkList (self.nodes[3].name_filter ("", 0, 0, 0),
+    height = self.node.getblockcount ()
+    self.checkList (self.node.name_filter (), ["x/a", "x/b", "x/c", "x/aa"])
+    self.checkList (self.node.name_filter ("[ac]"), ["x/a", "x/c", "x/aa"])
+    self.checkList (self.node.name_filter ("", 10), [])
+    self.checkList (self.node.name_filter ("", 30), ["x/a", "x/c"])
+    self.checkList (self.node.name_filter ("", 0, 0, 0),
                     ["x/a", "x/b", "x/c", "x/aa"])
-    self.checkList (self.nodes[3].name_filter ("", 0, 0, 1), ["x/a"])
-    self.checkList (self.nodes[3].name_filter ("", 0, 1, 4),
+    self.checkList (self.node.name_filter ("", 0, 0, 1), ["x/a"])
+    self.checkList (self.node.name_filter ("", 0, 1, 4),
                     ["x/b", "x/c", "x/aa"])
-    self.checkList (self.nodes[3].name_filter ("", 0, 4, 4), [])
-    assert_equal (self.nodes[3].name_filter ("", 30, 0, 0, "stat"),
-=======
-    height = self.node.getblockcount ()
-    self.checkList (self.node.name_filter (), ["a", "b", "c", "aa"])
-    self.checkList (self.node.name_filter ("[ac]"), ["a", "c", "aa"])
-    self.checkList (self.node.name_filter ("", 10), [])
-    self.checkList (self.node.name_filter ("", 30), ["a", "c"])
-    self.checkList (self.node.name_filter ("", 0, 0, 0),
-                    ["a", "b", "c", "aa"])
-    self.checkList (self.node.name_filter ("", 0, 0, 1), ["a"])
-    self.checkList (self.node.name_filter ("", 0, 1, 4), ["b", "c", "aa"])
     self.checkList (self.node.name_filter ("", 0, 4, 4), [])
     assert_equal (self.node.name_filter ("", 30, 0, 0, "stat"),
->>>>>>> a439016b
                   {"blocks": height, "count": 2})
 
     # Check test for "stat" argument.
     assert_raises_rpc_error (-8, "must be the literal string 'stat'",
                              self.node.name_filter, "", 0, 0, 0, "string")
 
-    # Include a name with invalid UTF-8 to make sure it doesn't break
-    # name_filter's regexp check.
-    self.restart_node (0, extra_args=["-nameencoding=hex"])
-    hexName = "642f00ff"
-    new = self.node.name_new (hexName)
-    self.node.generate (10)
-    self.firstupdateName (0, hexName, new, "{}")
-    self.node.generate (5)
-    fullHexList = ['61', '62', '63', '6161', hexName]
-    self.checkList (self.node.name_scan (), fullHexList)
-    self.checkList (self.node.name_filter (), fullHexList)
-    self.checkList (self.node.name_filter ("a"), ['61', '6161'])
+    # Upstream Namecoin tests here that a name with invalid UTF-8 doesn't
+    # break name_filter's regexp check.  In Xaya, this name is invalid,
+    # so we can't do this.
 
   def checkList (self, data, names):
     """
