--- conflicted
+++ resolved
@@ -98,19 +98,11 @@
         parser.add_option("--nocleanup", dest="nocleanup", default=False, action="store_true",
                           help="Leave chimaerads and test.* datadir on exit or error")
         parser.add_option("--noshutdown", dest="noshutdown", default=False, action="store_true",
-<<<<<<< HEAD
                           help="Don't stop chimaerads after the test execution")
-        parser.add_option("--srcdir", dest="srcdir", default=os.path.normpath(os.path.dirname(os.path.realpath(__file__)) + "/../../../src"),
+        parser.add_option("--srcdir", dest="srcdir", default=os.path.abspath(os.path.dirname(os.path.realpath(__file__)) + "/../../../src"),
                           help="Source directory containing chimaerad/chimaera-cli (default: %default)")
-        parser.add_option("--cachedir", dest="cachedir", default=os.path.normpath(os.path.dirname(os.path.realpath(__file__)) + "/../../cache"),
-                          help="Directory for caching pregenerated datadirs")
-=======
-                          help="Don't stop namecoinds after the test execution")
-        parser.add_option("--srcdir", dest="srcdir", default=os.path.abspath(os.path.dirname(os.path.realpath(__file__)) + "/../../../src"),
-                          help="Source directory containing namecoind/namecoin-cli (default: %default)")
         parser.add_option("--cachedir", dest="cachedir", default=os.path.abspath(os.path.dirname(os.path.realpath(__file__)) + "/../../cache"),
                           help="Directory for caching pregenerated datadirs (default: %default)")
->>>>>>> c2496821
         parser.add_option("--tmpdir", dest="tmpdir", help="Root directory for datadirs")
         parser.add_option("-l", "--loglevel", dest="loglevel", default="INFO",
                           help="log events at this level and higher to the console. Can be set to DEBUG, INFO, WARNING, ERROR or CRITICAL. Passing --loglevel DEBUG will output all logs to console. Note that logs at all levels are always written to the test_framework.log file in the temporary test directory.")
@@ -142,8 +134,8 @@
 
         config = configparser.ConfigParser()
         config.read_file(open(self.options.configfile))
-        self.options.bitcoind = os.getenv("BITCOIND", default=config["environment"]["BUILDDIR"] + '/src/namecoind' + config["environment"]["EXEEXT"])
-        self.options.bitcoincli = os.getenv("BITCOINCLI", default=config["environment"]["BUILDDIR"] + '/src/namecoin-cli' + config["environment"]["EXEEXT"])
+        self.options.bitcoind = os.getenv("BITCOIND", default=config["environment"]["BUILDDIR"] + '/src/chimaerad' + config["environment"]["EXEEXT"])
+        self.options.bitcoincli = os.getenv("BITCOINCLI", default=config["environment"]["BUILDDIR"] + '/src/chimaera-cli' + config["environment"]["EXEEXT"])
 
         # Set up temp directory and start logging
         if self.options.tmpdir:
@@ -418,11 +410,7 @@
             # Create cache directories, run bitcoinds:
             for i in range(MAX_NODES):
                 datadir = initialize_datadir(self.options.cachedir, i)
-<<<<<<< HEAD
-                args = [os.getenv("BITCOIND", "chimaerad"), "-datadir=" + datadir]
-=======
                 args = [self.options.bitcoind, "-datadir=" + datadir]
->>>>>>> c2496821
                 args.extend(base_node_args(i))
                 if i > 0:
                     args.append("-connect=127.0.0.1:" + str(p2p_port(0)))
