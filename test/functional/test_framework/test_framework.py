--- conflicted
+++ resolved
@@ -170,13 +170,9 @@
             if self.nodes:
                 self.stop_nodes()
         else:
-<<<<<<< HEAD
-            self.log.info("Note: chimaerads were not stopped and may still be running")
-=======
             for node in self.nodes:
                 node.cleanup_on_exit = False
             self.log.info("Note: namecoinds were not stopped and may still be running")
->>>>>>> c2d4156c
 
         if not self.options.nocleanup and not self.options.noshutdown and success != TestStatus.FAILED:
             self.log.info("Cleaning up {} on exit".format(self.options.tmpdir))
