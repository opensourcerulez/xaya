--- conflicted
+++ resolved
@@ -52,7 +52,7 @@
     those standards are violated, a ``TypeError`` is raised."""
 
     def __new__(cls, clsname, bases, dct):
-        if not clsname == 'BitcoinTestFramework':
+        if not clsname in ['BitcoinTestFramework', 'NameTestFramework']:
             if not ('run_test' in dct and 'set_test_params' in dct):
                 raise TypeError("BitcoinTestFramework subclasses must override "
                                 "'run_test' and 'set_test_params'")
@@ -170,13 +170,9 @@
             if self.nodes:
                 self.stop_nodes()
         else:
-<<<<<<< HEAD
-            self.log.info("Note: namecoinds were not stopped and may still be running")
-=======
             for node in self.nodes:
                 node.cleanup_on_exit = False
-            self.log.info("Note: bitcoinds were not stopped and may still be running")
->>>>>>> 105b3e2c
+            self.log.info("Note: namecoinds were not stopped and may still be running")
 
         if not self.options.nocleanup and not self.options.noshutdown and success != TestStatus.FAILED:
             self.log.info("Cleaning up {} on exit".format(self.options.tmpdir))
