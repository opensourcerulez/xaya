#!/usr/bin/env python3
# Copyright (c) 2014-2018 The Bitcoin Core developers
# Distributed under the MIT software license, see the accompanying
# file COPYING or http://www.opensource.org/licenses/mit-license.php.
"""Base class for RPC testing."""

import configparser
from enum import Enum
import logging
import argparse
import os
import pdb
import shutil
import sys
import tempfile
import time

from .authproxy import JSONRPCException
from . import coverage
from .test_node import TestNode
from .mininode import NetworkThread
from .util import (
    MAX_NODES,
    PortSeed,
    assert_equal,
    base_node_args,
    check_json_precision,
    connect_nodes_bi,
    disconnect_nodes,
    get_datadir_path,
    initialize_datadir,
    p2p_port,
    set_node_times,
    sync_blocks,
    sync_mempools,
)

class TestStatus(Enum):
    PASSED = 1
    FAILED = 2
    SKIPPED = 3

TEST_EXIT_PASSED = 0
TEST_EXIT_FAILED = 1
TEST_EXIT_SKIPPED = 77


class SkipTest(Exception):
    """This exception is raised to skip a test"""

    def __init__(self, message):
        self.message = message


class BitcoinTestMetaClass(type):
    """Metaclass for BitcoinTestFramework.

    Ensures that any attempt to register a subclass of `BitcoinTestFramework`
    adheres to a standard whereby the subclass overrides `set_test_params` and
    `run_test` but DOES NOT override either `__init__` or `main`. If any of
    those standards are violated, a ``TypeError`` is raised."""

    def __new__(cls, clsname, bases, dct):
        if not clsname in ['BitcoinTestFramework', 'NameTestFramework']:
            if not ('run_test' in dct and 'set_test_params' in dct):
                raise TypeError("BitcoinTestFramework subclasses must override "
                                "'run_test' and 'set_test_params'")
            if '__init__' in dct or 'main' in dct:
                raise TypeError("BitcoinTestFramework subclasses may not override "
                                "'__init__' or 'main'")

        return super().__new__(cls, clsname, bases, dct)


class BitcoinTestFramework(metaclass=BitcoinTestMetaClass):
    """Base class for a bitcoin test script.

    Individual bitcoin test scripts should subclass this class and override the set_test_params() and run_test() methods.

    Individual tests can also override the following methods to customize the test setup:

    - add_options()
    - setup_chain()
    - setup_network()
    - setup_nodes()

    The __init__() and main() methods should not be overridden.

    This class also contains various public and private helper methods."""

    def __init__(self):
        """Sets test framework defaults. Do not override this method. Instead, override the set_test_params() method"""
        self.setup_clean_chain = False
        self.nodes = []
        self.network_thread = None
        self.mocktime = 0
        self.rpc_timewait = 60  # Wait for up to 60 seconds for the RPC server to respond
        self.supports_cli = False
        self.bind_to_localhost_only = True
        self.set_test_params()

        assert hasattr(self, "num_nodes"), "Test must set self.num_nodes in set_test_params()"

    def main(self):
        """Main function. This should not be overridden by the subclass test scripts."""

        parser = argparse.ArgumentParser(usage="%(prog)s [options]")
        parser.add_argument("--nocleanup", dest="nocleanup", default=False, action="store_true",
                            help="Leave namecoinds and test.* datadir on exit or error")
        parser.add_argument("--noshutdown", dest="noshutdown", default=False, action="store_true",
                            help="Don't stop namecoinds after the test execution")
        parser.add_argument("--cachedir", dest="cachedir", default=os.path.abspath(os.path.dirname(os.path.realpath(__file__)) + "/../../cache"),
                            help="Directory for caching pregenerated datadirs (default: %(default)s)")
        parser.add_argument("--tmpdir", dest="tmpdir", help="Root directory for datadirs")
        parser.add_argument("-l", "--loglevel", dest="loglevel", default="INFO",
                            help="log events at this level and higher to the console. Can be set to DEBUG, INFO, WARNING, ERROR or CRITICAL. Passing --loglevel DEBUG will output all logs to console. Note that logs at all levels are always written to the test_framework.log file in the temporary test directory.")
        parser.add_argument("--tracerpc", dest="trace_rpc", default=False, action="store_true",
                            help="Print out all RPC calls as they are made")
        parser.add_argument("--portseed", dest="port_seed", default=os.getpid(), type=int,
                            help="The seed to use for assigning port numbers (default: current process id)")
        parser.add_argument("--coveragedir", dest="coveragedir",
                            help="Write tested RPC commands into this directory")
        parser.add_argument("--configfile", dest="configfile",
                            default=os.path.abspath(os.path.dirname(os.path.realpath(__file__)) + "/../../config.ini"),
                            help="Location of the test framework config file (default: %(default)s)")
        parser.add_argument("--pdbonfailure", dest="pdbonfailure", default=False, action="store_true",
                            help="Attach a python debugger if test fails")
        parser.add_argument("--usecli", dest="usecli", default=False, action="store_true",
                            help="use namecoin-cli instead of RPC for all commands")
        self.add_options(parser)
        self.options = parser.parse_args()

        PortSeed.n = self.options.port_seed

        check_json_precision()

        self.options.cachedir = os.path.abspath(self.options.cachedir)

        config = configparser.ConfigParser()
        config.read_file(open(self.options.configfile))
        self.options.bitcoind = os.getenv("BITCOIND", default=config["environment"]["BUILDDIR"] + '/src/namecoind' + config["environment"]["EXEEXT"])
        self.options.bitcoincli = os.getenv("BITCOINCLI", default=config["environment"]["BUILDDIR"] + '/src/namecoin-cli' + config["environment"]["EXEEXT"])

        os.environ['PATH'] = os.pathsep.join([
            os.path.join(config['environment']['BUILDDIR'], 'src'),
            os.path.join(config['environment']['BUILDDIR'], 'src', 'qt'),
            os.environ['PATH']
        ])

        # Set up temp directory and start logging
        if self.options.tmpdir:
            self.options.tmpdir = os.path.abspath(self.options.tmpdir)
            os.makedirs(self.options.tmpdir, exist_ok=False)
        else:
            self.options.tmpdir = tempfile.mkdtemp(prefix="test")
        self._start_logging()

        self.log.debug('Setting up network thread')
        self.network_thread = NetworkThread()
        self.network_thread.start()

        success = TestStatus.FAILED

        try:
            if self.options.usecli and not self.supports_cli:
                raise SkipTest("--usecli specified but test does not support using CLI")
            self.skip_test_if_missing_module()
            self.setup_chain()
            self.setup_network()
            self.import_deterministic_coinbase_privkeys()
            self.run_test()
            success = TestStatus.PASSED
        except JSONRPCException as e:
            self.log.exception("JSONRPC error")
        except SkipTest as e:
            self.log.warning("Test Skipped: %s" % e.message)
            success = TestStatus.SKIPPED
        except AssertionError as e:
            self.log.exception("Assertion failed")
        except KeyError as e:
            self.log.exception("Key error")
        except Exception as e:
            self.log.exception("Unexpected exception caught during testing")
        except KeyboardInterrupt as e:
            self.log.warning("Exiting after keyboard interrupt")

        if success == TestStatus.FAILED and self.options.pdbonfailure:
            print("Testcase failed. Attaching python debugger. Enter ? for help")
            pdb.set_trace()

        self.log.debug('Closing down network thread')
        self.network_thread.close()
        if not self.options.noshutdown:
            self.log.info("Stopping nodes")
            if self.nodes:
                self.stop_nodes()
        else:
            for node in self.nodes:
                node.cleanup_on_exit = False
            self.log.info("Note: namecoinds were not stopped and may still be running")

        if not self.options.nocleanup and not self.options.noshutdown and success != TestStatus.FAILED:
            self.log.info("Cleaning up {} on exit".format(self.options.tmpdir))
            cleanup_tree_on_exit = True
        else:
            self.log.warning("Not cleaning up dir %s" % self.options.tmpdir)
            cleanup_tree_on_exit = False

        if success == TestStatus.PASSED:
            self.log.info("Tests successful")
            exit_code = TEST_EXIT_PASSED
        elif success == TestStatus.SKIPPED:
            self.log.info("Test skipped")
            exit_code = TEST_EXIT_SKIPPED
        else:
            self.log.error("Test failed. Test logging available at %s/test_framework.log", self.options.tmpdir)
            self.log.error("Hint: Call {} '{}' to consolidate all logs".format(os.path.normpath(os.path.dirname(os.path.realpath(__file__)) + "/../combine_logs.py"), self.options.tmpdir))
            exit_code = TEST_EXIT_FAILED
        logging.shutdown()
        if cleanup_tree_on_exit:
            shutil.rmtree(self.options.tmpdir)
        sys.exit(exit_code)

    # Methods to override in subclass test scripts.
    def set_test_params(self):
        """Tests must this method to change default values for number of nodes, topology, etc"""
        raise NotImplementedError

    def add_options(self, parser):
        """Override this method to add command-line options to the test"""
        pass

    def skip_test_if_missing_module(self):
        """Override this method to skip a test if a module is not compiled"""
        pass

    def setup_chain(self):
        """Override this method to customize blockchain setup"""
        self.log.info("Initializing test directory " + self.options.tmpdir)
        if self.setup_clean_chain:
            self._initialize_chain_clean()
        else:
            self._initialize_chain()

    def setup_network(self):
        """Override this method to customize test network topology"""
        self.setup_nodes()

        # Connect the nodes as a "chain".  This allows us
        # to split the network between nodes 1 and 2 to get
        # two halves that can work on competing chains.
        for i in range(self.num_nodes - 1):
            connect_nodes_bi(self.nodes, i, i + 1)
        self.sync_all()

    def setup_nodes(self):
        """Override this method to customize test node setup"""
        extra_args = None
        if hasattr(self, "extra_args"):
            extra_args = self.extra_args
        self.add_nodes(self.num_nodes, extra_args)
        self.start_nodes()

    def import_deterministic_coinbase_privkeys(self):
        if self.setup_clean_chain:
            return

        for n in self.nodes:
            try:
                n.getwalletinfo()
            except JSONRPCException as e:
                assert str(e).startswith('Method not found')
                continue

            n.importprivkey(n.get_deterministic_priv_key().key)

    def run_test(self):
        """Tests must override this method to define test logic"""
        raise NotImplementedError

    # Public helper methods. These can be accessed by the subclass test scripts.

    def add_nodes(self, num_nodes, extra_args=None, *, rpchost=None, binary=None):
        """Instantiate TestNode objects"""
        if self.bind_to_localhost_only:
            extra_confs = [["bind=127.0.0.1"]] * num_nodes
        else:
            extra_confs = [[]] * num_nodes
        if extra_args is None:
            extra_args = [[]] * num_nodes
        if binary is None:
            binary = [self.options.bitcoind] * num_nodes
        assert_equal(len(extra_confs), num_nodes)
        assert_equal(len(extra_args), num_nodes)
        assert_equal(len(binary), num_nodes)
        for i in range(num_nodes):
            self.nodes.append(TestNode(i, get_datadir_path(self.options.tmpdir, i), rpchost=rpchost, timewait=self.rpc_timewait, bitcoind=binary[i], bitcoin_cli=self.options.bitcoincli, mocktime=self.mocktime, coverage_dir=self.options.coveragedir, extra_conf=extra_confs[i], extra_args=extra_args[i], use_cli=self.options.usecli))

    def start_node(self, i, *args, **kwargs):
        """Start a bitcoind"""

        node = self.nodes[i]

        node.start(*args, **kwargs)
        node.wait_for_rpc_connection()

        if self.options.coveragedir is not None:
            coverage.write_all_rpc_commands(self.options.coveragedir, node.rpc)

    def start_nodes(self, extra_args=None, *args, **kwargs):
        """Start multiple bitcoinds"""

        if extra_args is None:
            extra_args = [None] * self.num_nodes
        assert_equal(len(extra_args), self.num_nodes)
        try:
            for i, node in enumerate(self.nodes):
                node.start(extra_args[i], *args, **kwargs)
            for node in self.nodes:
                node.wait_for_rpc_connection()
        except:
            # If one node failed to start, stop the others
            self.stop_nodes()
            raise

        if self.options.coveragedir is not None:
            for node in self.nodes:
                coverage.write_all_rpc_commands(self.options.coveragedir, node.rpc)

    def stop_node(self, i, expected_stderr=''):
        """Stop a bitcoind test node"""
        self.nodes[i].stop_node(expected_stderr)
        self.nodes[i].wait_until_stopped()

    def stop_nodes(self):
        """Stop multiple bitcoind test nodes"""
        for node in self.nodes:
            # Issue RPC to stop nodes
            node.stop_node()

        for node in self.nodes:
            # Wait for nodes to stop
            node.wait_until_stopped()

    def restart_node(self, i, extra_args=None):
        """Stop and start a test node"""
        self.stop_node(i)
        self.start_node(i, extra_args)

    def wait_for_node_exit(self, i, timeout):
        self.nodes[i].process.wait(timeout)

    def split_network(self):
        """
        Split the network of four nodes into nodes 0/1 and 2/3.
        """
        disconnect_nodes(self.nodes[1], 2)
        disconnect_nodes(self.nodes[2], 1)
        self.sync_all([self.nodes[:2], self.nodes[2:]])

    def join_network(self):
        """
        Join the (previously split) network halves together.
        """
        connect_nodes_bi(self.nodes, 1, 2)

        # Only sync blocks after re-joining the network, since the mempools
        # might conflict.
        sync_blocks(self.nodes)

    def sync_all(self, node_groups=None):
        if not node_groups:
            node_groups = [self.nodes]

        for group in node_groups:
            sync_blocks(group)
            sync_mempools(group)

    def enable_mocktime(self):
        """Enable mocktime for the script.

        mocktime may be needed for scripts that use the cached version of the
        blockchain.  If the cached version of the blockchain is used without
        mocktime then the mempools will not sync due to IBD.

        For backward compatibility of the python scripts with previous
        versions of the cache, this helper function sets mocktime to Jan 1,
        2014 + (201 * 10 * 60)"""
        self.mocktime = 1388534400 + (201 * 10 * 60)

    def disable_mocktime(self):
        self.mocktime = 0

    # Private helper methods. These should not be accessed by the subclass test scripts.

    def _start_logging(self):
        # Add logger and logging handlers
        self.log = logging.getLogger('TestFramework')
        self.log.setLevel(logging.DEBUG)
        # Create file handler to log all messages
        fh = logging.FileHandler(self.options.tmpdir + '/test_framework.log', encoding='utf-8')
        fh.setLevel(logging.DEBUG)
        # Create console handler to log messages to stderr. By default this logs only error messages, but can be configured with --loglevel.
        ch = logging.StreamHandler(sys.stdout)
        # User can provide log level as a number or string (eg DEBUG). loglevel was caught as a string, so try to convert it to an int
        ll = int(self.options.loglevel) if self.options.loglevel.isdigit() else self.options.loglevel.upper()
        ch.setLevel(ll)
        # Format logs the same as bitcoind's debug.log with microprecision (so log files can be concatenated and sorted)
        formatter = logging.Formatter(fmt='%(asctime)s.%(msecs)03d000Z %(name)s (%(levelname)s): %(message)s', datefmt='%Y-%m-%dT%H:%M:%S')
        formatter.converter = time.gmtime
        fh.setFormatter(formatter)
        ch.setFormatter(formatter)
        # add the handlers to the logger
        self.log.addHandler(fh)
        self.log.addHandler(ch)

        if self.options.trace_rpc:
            rpc_logger = logging.getLogger("BitcoinRPC")
            rpc_logger.setLevel(logging.DEBUG)
            rpc_handler = logging.StreamHandler(sys.stdout)
            rpc_handler.setLevel(logging.DEBUG)
            rpc_logger.addHandler(rpc_handler)

    def _initialize_chain(self):
        """Initialize a pre-mined blockchain for use by the test.

        Create a cache of a 200-block-long chain (with wallet) for MAX_NODES
        Afterward, create num_nodes copies from the cache."""

        assert self.num_nodes <= MAX_NODES
        create_cache = False
        for i in range(MAX_NODES):
            if not os.path.isdir(get_datadir_path(self.options.cachedir, i)):
                create_cache = True
                break

        if create_cache:
            self.log.debug("Creating data directories from cached datadir")

            # find and delete old cache directories if any exist
            for i in range(MAX_NODES):
                if os.path.isdir(get_datadir_path(self.options.cachedir, i)):
                    shutil.rmtree(get_datadir_path(self.options.cachedir, i))

            # Create cache directories, run bitcoinds:
            for i in range(MAX_NODES):
                datadir = initialize_datadir(self.options.cachedir, i)
<<<<<<< HEAD
                args = [self.options.bitcoind, "-datadir=" + datadir]
                args.extend(base_node_args(i))
=======
                args = [self.options.bitcoind, "-datadir=" + datadir, '-disablewallet']
>>>>>>> 610ee7bf
                if i > 0:
                    args.append("-connect=127.0.0.1:" + str(p2p_port(0)))
                self.nodes.append(TestNode(i, get_datadir_path(self.options.cachedir, i), extra_conf=["bind=127.0.0.1"], extra_args=[], rpchost=None, timewait=self.rpc_timewait, bitcoind=self.options.bitcoind, bitcoin_cli=self.options.bitcoincli, mocktime=self.mocktime, coverage_dir=None))
                self.nodes[i].args = args
                self.start_node(i)

            # Wait for RPC connections to be ready
            for node in self.nodes:
                node.wait_for_rpc_connection()

            # Create a 200-block-long chain; each of the 4 first nodes
            # gets 25 mature blocks and 25 immature.
            # Note: To preserve compatibility with older versions of
            # initialize_chain, only 4 nodes will generate coins.
            #
            # blocks are created with timestamps 10 minutes apart
            # starting from 2010 minutes in the past
            self.enable_mocktime()
            block_time = self.mocktime - (201 * 10 * 60)
            for i in range(2):
                for peer in range(4):
                    for j in range(25):
                        set_node_times(self.nodes, block_time)
                        self.nodes[peer].generatetoaddress(1, self.nodes[peer].get_deterministic_priv_key().address)
                        block_time += 10 * 60
                    # Must sync before next peer starts generating blocks
                    sync_blocks(self.nodes)

            # Shut them down, and clean up cache directories:
            self.stop_nodes()
            self.nodes = []
            self.disable_mocktime()

            def cache_path(n, *paths):
                return os.path.join(get_datadir_path(self.options.cachedir, n), "regtest", *paths)

            for i in range(MAX_NODES):
                os.rmdir(cache_path(i, 'wallets'))  # Remove empty wallets dir
                for entry in os.listdir(cache_path(i)):
                    if entry not in ['chainstate', 'blocks']:
                        os.remove(cache_path(i, entry))

        for i in range(self.num_nodes):
            from_dir = get_datadir_path(self.options.cachedir, i)
            to_dir = get_datadir_path(self.options.tmpdir, i)
            shutil.copytree(from_dir, to_dir)
            initialize_datadir(self.options.tmpdir, i)  # Overwrite port/rpcport in bitcoin.conf

    def _initialize_chain_clean(self):
        """Initialize empty blockchain for use by the test.

        Create an empty blockchain and num_nodes wallets.
        Useful if a test case wants complete control over initialization."""
        for i in range(self.num_nodes):
            initialize_datadir(self.options.tmpdir, i)

    def skip_if_no_py3_zmq(self):
        """Attempt to import the zmq package and skip the test if the import fails."""
        try:
            import zmq  # noqa
        except ImportError:
            raise SkipTest("python3-zmq module not available.")

    def skip_if_no_bitcoind_zmq(self):
        """Skip the running test if bitcoind has not been compiled with zmq support."""
        if not self.is_zmq_compiled():
            raise SkipTest("bitcoind has not been built with zmq enabled.")

    def skip_if_no_wallet(self):
        """Skip the running test if wallet has not been compiled."""
        if not self.is_wallet_compiled():
            raise SkipTest("wallet has not been compiled.")

    def skip_if_no_cli(self):
        """Skip the running test if bitcoin-cli has not been compiled."""
        if not self.is_cli_compiled():
            raise SkipTest("bitcoin-cli has not been compiled.")

    def is_cli_compiled(self):
        """Checks whether bitcoin-cli was compiled."""
        config = configparser.ConfigParser()
        config.read_file(open(self.options.configfile))

        return config["components"].getboolean("ENABLE_UTILS")

    def is_wallet_compiled(self):
        """Checks whether the wallet module was compiled."""
        config = configparser.ConfigParser()
        config.read_file(open(self.options.configfile))

        return config["components"].getboolean("ENABLE_WALLET")

    def is_zmq_compiled(self):
        """Checks whether the zmq module was compiled."""
        config = configparser.ConfigParser()
        config.read_file(open(self.options.configfile))

        return config["components"].getboolean("ENABLE_ZMQ")<|MERGE_RESOLUTION|>--- conflicted
+++ resolved
@@ -445,12 +445,8 @@
             # Create cache directories, run bitcoinds:
             for i in range(MAX_NODES):
                 datadir = initialize_datadir(self.options.cachedir, i)
-<<<<<<< HEAD
-                args = [self.options.bitcoind, "-datadir=" + datadir]
+                args = [self.options.bitcoind, "-datadir=" + datadir, '-disablewallet']
                 args.extend(base_node_args(i))
-=======
-                args = [self.options.bitcoind, "-datadir=" + datadir, '-disablewallet']
->>>>>>> 610ee7bf
                 if i > 0:
                     args.append("-connect=127.0.0.1:" + str(p2p_port(0)))
                 self.nodes.append(TestNode(i, get_datadir_path(self.options.cachedir, i), extra_conf=["bind=127.0.0.1"], extra_args=[], rpchost=None, timewait=self.rpc_timewait, bitcoind=self.options.bitcoind, bitcoin_cli=self.options.bitcoincli, mocktime=self.mocktime, coverage_dir=None))
