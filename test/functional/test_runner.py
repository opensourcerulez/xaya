#!/usr/bin/env python3
# Copyright (c) 2014-2017 The Bitcoin Core developers
# Distributed under the MIT software license, see the accompanying
# file COPYING or http://www.opensource.org/licenses/mit-license.php.
"""Run regression test suite.

This module calls down into individual test cases via subprocess. It will
forward all unrecognized arguments onto the individual test scripts.

Functional tests are disabled on Windows by default. Use --force to run them anyway.

For a description of arguments recognized by test scripts, see
`test/functional/test_framework/test_framework.py:BitcoinTestFramework.main`.

"""

import argparse
from collections import deque
import configparser
import datetime
import os
import time
import shutil
import signal
import sys
import subprocess
import tempfile
import re
import logging

# Formatting. Default colors to empty strings.
BOLD, BLUE, RED, GREY = ("", ""), ("", ""), ("", ""), ("", "")
try:
    # Make sure python thinks it can write unicode to its stdout
    "\u2713".encode("utf_8").decode(sys.stdout.encoding)
    TICK = "✓ "
    CROSS = "✖ "
    CIRCLE = "○ "
except UnicodeDecodeError:
    TICK = "P "
    CROSS = "x "
    CIRCLE = "o "

if os.name == 'posix':
    # primitive formatting on supported
    # terminal via ANSI escape sequences:
    BOLD = ('\033[0m', '\033[1m')
    BLUE = ('\033[0m', '\033[0;34m')
    RED = ('\033[0m', '\033[0;31m')
    GREY = ('\033[0m', '\033[1;30m')

TEST_EXIT_PASSED = 0
TEST_EXIT_SKIPPED = 77

BASE_SCRIPTS= [
    # Scripts that are run by the travis build process.
    # Longest test should go first, to favor running tests in parallel
    'wallet-hd.py',
    'walletbackup.py',
    # vv Tests less than 5m vv
    'p2p-fullblocktest.py',
    'fundrawtransaction.py',
    'p2p-compactblocks.py',
    # FIXME: Reenable and possibly fix once the BIP9 mining is activated.
    #'segwit.py',
    # vv Tests less than 2m vv
    'wallet.py',
    'wallet-accounts.py',
    # FIXME: Reenable and possibly fix once the BIP9 mining is activated.
    #'p2p-segwit.py',
    'wallet-dump.py',
    'listtransactions.py',
    # vv Tests less than 60s vv
    'sendheaders.py',
    'zapwallettxes.py',
    'importmulti.py',
    'mempool_limit.py',
    'merkle_blocks.py',
    'receivedby.py',
    'abandonconflict.py',
    # FIXME: Enable once we activate BIP9.
    #'bip68-112-113-p2p.py',
    'rawtransactions.py',
    'reindex.py',
    # vv Tests less than 30s vv
    'keypool-topup.py',
    'zmq_test.py',
    'bitcoin_cli.py',
    'mempool_resurrect_test.py',
    'txn_doublespend.py --mineblock',
    'txn_clone.py',
    'getchaintips.py',
    'rest.py',
    'mempool_spendcoinbase.py',
    'mempool_reorg.py',
    'mempool_persist.py',
    'multiwallet.py',
    'httpbasics.py',
    'multi_rpc.py',
    'proxy_test.py',
    'signrawtransactions.py',
    'disconnect_ban.py',
    'decodescript.py',
    'blockchain.py',
    'deprecated_rpc.py',
    'disablewallet.py',
    'net.py',
    'keypool.py',
    'p2p-mempool.py',
    'prioritise_transaction.py',
    'invalidblockrequest.py',
    'invalidtxrequest.py',
    # FIXME: Reenable and possibly fix once the BIP9 mining is activated.
    #'p2p-versionbits-warning.py',
    'preciousblock.py',
    'importprunedfunds.py',
    'signmessages.py',
    # FIXME: Reenable and possibly fix once the BIP9 mining is activated.
    #'nulldummy.py',
    'import-rescan.py',
    'mining.py',
    'bumpfee.py',
    'rpcnamedargs.py',
    'listsinceblock.py',
    'p2p-leaktests.py',
    'wallet-encryption.py',
    'bipdersig-p2p.py',
    'bip65-cltv-p2p.py',
    'uptime.py',
    'resendwallettransactions.py',
    'minchainwork.py',
    'p2p-fingerprint.py',
    'uacomment.py',
    'p2p-acceptblock.py',
    'feature_logging.py',
    'node_network_limited.py',
    'conf_args.py',
<<<<<<< HEAD

    # auxpow tests
    'auxpow_mining.py',
=======
    # Don't append tests at the end to avoid merge conflicts
    # Put them in a random line within the section that fits their approximate run-time
>>>>>>> 56910285
]

EXTENDED_SCRIPTS = [
    # These tests are not run by the travis build process.
    # Longest test should go first, to favor running tests in parallel
    'pruning.py',
    # vv Tests less than 20m vv
    'smartfees.py',
    # vv Tests less than 5m vv
    'maxuploadtarget.py',
    'mempool_packages.py',
    'dbcrash.py',
    # vv Tests less than 2m vv
    'bip68-sequence.py',
    'getblocktemplate_longpoll.py',
    'p2p-timeouts.py',
    # vv Tests less than 60s vv
    'bip9-softforks.py',
    'p2p-feefilter.py',
    'rpcbind_test.py',
    # vv Tests less than 30s vv
    'assumevalid.py',
    'example_test.py',
    'txn_doublespend.py',
    'txn_clone.py --mineblock',
    'notifications.py',
    'invalidateblock.py',
    'replace-by-fee.py',
]

# Tests that are currently being skipped (e. g., because of BIP9).
SKIPPED = [
    'p2p-segwit.py',
    'segwit.py',
    'bip68-112-113-p2p.py',
    'p2p-versionbits-warning.py',
    'nulldummy.py',
]

# Place EXTENDED_SCRIPTS first since it has the 3 longest running tests
ALL_SCRIPTS = EXTENDED_SCRIPTS + BASE_SCRIPTS

NON_SCRIPTS = [
    # These are python files that live in the functional tests directory, but are not test scripts.
    "combine_logs.py",
    "create_cache.py",
    "test_runner.py",
]

def main():
    # Parse arguments and pass through unrecognised args
    parser = argparse.ArgumentParser(add_help=False,
                                     usage='%(prog)s [test_runner.py options] [script options] [scripts]',
                                     description=__doc__,
                                     epilog='''
    Help text and arguments for individual test script:''',
                                     formatter_class=argparse.RawTextHelpFormatter)
    parser.add_argument('--combinedlogslen', '-c', type=int, default=0, help='print a combined log (of length n lines) from all test nodes and test framework to the console on failure.')
    parser.add_argument('--coverage', action='store_true', help='generate a basic coverage report for the RPC interface')
    parser.add_argument('--exclude', '-x', help='specify a comma-separated-list of scripts to exclude.')
    parser.add_argument('--extended', action='store_true', help='run the extended test suite in addition to the basic tests')
    parser.add_argument('--force', '-f', action='store_true', help='run tests even on platforms where they are disabled by default (e.g. windows).')
    parser.add_argument('--help', '-h', '-?', action='store_true', help='print help text and exit')
    parser.add_argument('--jobs', '-j', type=int, default=4, help='how many test scripts to run in parallel. Default=4.')
    parser.add_argument('--keepcache', '-k', action='store_true', help='the default behavior is to flush the cache directory on startup. --keepcache retains the cache from the previous testrun.')
    parser.add_argument('--quiet', '-q', action='store_true', help='only print results summary and failure logs')
    parser.add_argument('--tmpdirprefix', '-t', default=tempfile.gettempdir(), help="Root directory for datadirs")
    args, unknown_args = parser.parse_known_args()

    # args to be passed on always start with two dashes; tests are the remaining unknown args
    tests = [arg for arg in unknown_args if arg[:2] != "--"]
    passon_args = [arg for arg in unknown_args if arg[:2] == "--"]

    # Read config generated by configure.
    config = configparser.ConfigParser()
    configfile = os.path.abspath(os.path.dirname(__file__)) + "/../config.ini"
    config.read_file(open(configfile))

    passon_args.append("--configfile=%s" % configfile)

    # Set up logging
    logging_level = logging.INFO if args.quiet else logging.DEBUG
    logging.basicConfig(format='%(message)s', level=logging_level)

    # Create base test directory
    tmpdir = "%s/bitcoin_test_runner_%s" % (args.tmpdirprefix, datetime.datetime.now().strftime("%Y%m%d_%H%M%S"))
    os.makedirs(tmpdir)

    logging.debug("Temporary test directory at %s" % tmpdir)

    enable_wallet = config["components"].getboolean("ENABLE_WALLET")
    enable_utils = config["components"].getboolean("ENABLE_UTILS")
    enable_bitcoind = config["components"].getboolean("ENABLE_BITCOIND")

    if config["environment"]["EXEEXT"] == ".exe" and not args.force:
        # https://github.com/bitcoin/bitcoin/commit/d52802551752140cf41f0d9a225a43e84404d3e9
        # https://github.com/bitcoin/bitcoin/pull/5677#issuecomment-136646964
        print("Tests currently disabled on Windows by default. Use --force option to enable")
        sys.exit(0)

    if not (enable_wallet and enable_utils and enable_bitcoind):
        print("No functional tests to run. Wallet, utils, and bitcoind must all be enabled")
        print("Rerun `configure` with -enable-wallet, -with-utils and -with-daemon and rerun make")
        sys.exit(0)

    # Build list of tests
    if tests:
        # Individual tests have been specified. Run specified tests that exist
        # in the ALL_SCRIPTS list. Accept the name with or without .py extension.
        tests = [re.sub("\.py$", "", t) + ".py" for t in tests]
        test_list = []
        for t in tests:
            if t in ALL_SCRIPTS:
                test_list.append(t)
            else:
                print("{}WARNING!{} Test '{}' not found in full test list.".format(BOLD[1], BOLD[0], t))
    else:
        # No individual tests have been specified.
        # Run all base tests, and optionally run extended tests.
        test_list = BASE_SCRIPTS
        if args.extended:
            # place the EXTENDED_SCRIPTS first since the three longest ones
            # are there and the list is shorter
            test_list = EXTENDED_SCRIPTS + test_list

    # Remove the test cases that the user has explicitly asked to exclude.
    if args.exclude:
        tests_excl = [re.sub("\.py$", "", t) + ".py" for t in args.exclude.split(',')]
        for exclude_test in tests_excl:
            if exclude_test in test_list:
                test_list.remove(exclude_test)
            else:
                print("{}WARNING!{} Test '{}' not found in current test list.".format(BOLD[1], BOLD[0], exclude_test))

    if not test_list:
        print("No valid test scripts specified. Check that your test is in one "
              "of the test lists in test_runner.py, or run test_runner.py with no arguments to run all tests")
        sys.exit(0)

    if args.help:
        # Print help for test_runner.py, then print help of the first script (with args removed) and exit.
        parser.print_help()
        subprocess.check_call([(config["environment"]["SRCDIR"] + '/test/functional/' + test_list[0].split()[0])] + ['-h'])
        sys.exit(0)

    check_script_list(config["environment"]["SRCDIR"])

    if not args.keepcache:
        shutil.rmtree("%s/test/cache" % config["environment"]["BUILDDIR"], ignore_errors=True)

    run_tests(test_list, config["environment"]["SRCDIR"], config["environment"]["BUILDDIR"], config["environment"]["EXEEXT"], tmpdir, args.jobs, args.coverage, passon_args, args.combinedlogslen)

def run_tests(test_list, src_dir, build_dir, exeext, tmpdir, jobs=1, enable_coverage=False, args=[], combined_logs_len=0):
    # Warn if bitcoind is already running (unix only)
    try:
        if subprocess.check_output(["pidof", "bitcoind"]) is not None:
            print("%sWARNING!%s There is already a bitcoind process running on this system. Tests may fail unexpectedly due to resource contention!" % (BOLD[1], BOLD[0]))
    except (OSError, subprocess.SubprocessError):
        pass

    # Warn if there is a cache directory
    cache_dir = "%s/test/cache" % build_dir
    if os.path.isdir(cache_dir):
        print("%sWARNING!%s There is a cache directory here: %s. If tests fail unexpectedly, try deleting the cache directory." % (BOLD[1], BOLD[0], cache_dir))

    #Set env vars
    if "BITCOIND" not in os.environ:
        os.environ["BITCOIND"] = build_dir + '/src/bitcoind' + exeext
        os.environ["BITCOINCLI"] = build_dir + '/src/bitcoin-cli' + exeext

    tests_dir = src_dir + '/test/functional/'

    flags = ["--srcdir={}/src".format(build_dir)] + args
    flags.append("--cachedir=%s" % cache_dir)

    if enable_coverage:
        coverage = RPCCoverage()
        flags.append(coverage.flag)
        logging.debug("Initializing coverage directory at %s" % coverage.dir)
    else:
        coverage = None

    if len(test_list) > 1 and jobs > 1:
        # Populate cache
        try:
            subprocess.check_output([tests_dir + 'create_cache.py'] + flags + ["--tmpdir=%s/cache" % tmpdir])
        except Exception as e:
            print(e.output)
            raise e

    #Run Tests
    job_queue = TestHandler(jobs, tests_dir, tmpdir, test_list, flags)
    time0 = time.time()
    test_results = []

    max_len_name = len(max(test_list, key=len))

    for _ in range(len(test_list)):
        test_result, testdir, stdout, stderr = job_queue.get_next()
        test_results.append(test_result)

        if test_result.status == "Passed":
            logging.debug("\n%s%s%s passed, Duration: %s s" % (BOLD[1], test_result.name, BOLD[0], test_result.time))
        elif test_result.status == "Skipped":
            logging.debug("\n%s%s%s skipped" % (BOLD[1], test_result.name, BOLD[0]))
        else:
            print("\n%s%s%s failed, Duration: %s s\n" % (BOLD[1], test_result.name, BOLD[0], test_result.time))
            print(BOLD[1] + 'stdout:\n' + BOLD[0] + stdout + '\n')
            print(BOLD[1] + 'stderr:\n' + BOLD[0] + stderr + '\n')
            if combined_logs_len and os.path.isdir(testdir):
                # Print the final `combinedlogslen` lines of the combined logs
                print('{}Combine the logs and print the last {} lines ...{}'.format(BOLD[1], combined_logs_len, BOLD[0]))
                print('\n============')
                print('{}Combined log for {}:{}'.format(BOLD[1], testdir, BOLD[0]))
                print('============\n')
                combined_logs, _ = subprocess.Popen([os.path.join(tests_dir, 'combine_logs.py'), '-c', testdir], universal_newlines=True, stdout=subprocess.PIPE).communicate()
                print("\n".join(deque(combined_logs.splitlines(), combined_logs_len)))

    print_results(test_results, max_len_name, (int(time.time() - time0)))

    if coverage:
        coverage.report_rpc_coverage()

        logging.debug("Cleaning up coverage data")
        coverage.cleanup()

    # Clear up the temp directory if all subdirectories are gone
    if not os.listdir(tmpdir):
        os.rmdir(tmpdir)

    all_passed = all(map(lambda test_result: test_result.was_successful, test_results))

    sys.exit(not all_passed)

def print_results(test_results, max_len_name, runtime):
    results = "\n" + BOLD[1] + "%s | %s | %s\n\n" % ("TEST".ljust(max_len_name), "STATUS   ", "DURATION") + BOLD[0]

    test_results.sort(key=lambda result: result.name.lower())
    all_passed = True
    time_sum = 0

    for test_result in test_results:
        all_passed = all_passed and test_result.was_successful
        time_sum += test_result.time
        test_result.padding = max_len_name
        results += str(test_result)

    status = TICK + "Passed" if all_passed else CROSS + "Failed"
    results += BOLD[1] + "\n%s | %s | %s s (accumulated) \n" % ("ALL".ljust(max_len_name), status.ljust(9), time_sum) + BOLD[0]
    results += "Runtime: %s s\n" % (runtime)
    print(results)

class TestHandler:
    """
    Trigger the test scripts passed in via the list.
    """

    def __init__(self, num_tests_parallel, tests_dir, tmpdir, test_list=None, flags=None):
        assert(num_tests_parallel >= 1)
        self.num_jobs = num_tests_parallel
        self.tests_dir = tests_dir
        self.tmpdir = tmpdir
        self.test_list = test_list
        self.flags = flags
        self.num_running = 0
        # In case there is a graveyard of zombie bitcoinds, we can apply a
        # pseudorandom offset to hopefully jump over them.
        # (625 is PORT_RANGE/MAX_NODES)
        self.portseed_offset = int(time.time() * 1000) % 625
        self.jobs = []

    def get_next(self):
        while self.num_running < self.num_jobs and self.test_list:
            # Add tests
            self.num_running += 1
            t = self.test_list.pop(0)
            portseed = len(self.test_list) + self.portseed_offset
            portseed_arg = ["--portseed={}".format(portseed)]
            log_stdout = tempfile.SpooledTemporaryFile(max_size=2**16)
            log_stderr = tempfile.SpooledTemporaryFile(max_size=2**16)
            test_argv = t.split()
            testdir = "{}/{}_{}".format(self.tmpdir, re.sub(".py$", "", test_argv[0]), portseed)
            tmpdir_arg = ["--tmpdir={}".format(testdir)]
            self.jobs.append((t,
                              time.time(),
                              subprocess.Popen([self.tests_dir + test_argv[0]] + test_argv[1:] + self.flags + portseed_arg + tmpdir_arg,
                                               universal_newlines=True,
                                               stdout=log_stdout,
                                               stderr=log_stderr),
                              testdir,
                              log_stdout,
                              log_stderr))
        if not self.jobs:
            raise IndexError('pop from empty list')
        while True:
            # Return first proc that finishes
            time.sleep(.5)
            for j in self.jobs:
                (name, time0, proc, testdir, log_out, log_err) = j
                if os.getenv('TRAVIS') == 'true' and int(time.time() - time0) > 20 * 60:
                    # In travis, timeout individual tests after 20 minutes (to stop tests hanging and not
                    # providing useful output.
                    proc.send_signal(signal.SIGINT)
                if proc.poll() is not None:
                    log_out.seek(0), log_err.seek(0)
                    [stdout, stderr] = [l.read().decode('utf-8') for l in (log_out, log_err)]
                    log_out.close(), log_err.close()
                    if proc.returncode == TEST_EXIT_PASSED and stderr == "":
                        status = "Passed"
                    elif proc.returncode == TEST_EXIT_SKIPPED:
                        status = "Skipped"
                    else:
                        status = "Failed"
                    self.num_running -= 1
                    self.jobs.remove(j)

                    return TestResult(name, status, int(time.time() - time0)), testdir, stdout, stderr
            print('.', end='', flush=True)

class TestResult():
    def __init__(self, name, status, time):
        self.name = name
        self.status = status
        self.time = time
        self.padding = 0

    def __repr__(self):
        if self.status == "Passed":
            color = BLUE
            glyph = TICK
        elif self.status == "Failed":
            color = RED
            glyph = CROSS
        elif self.status == "Skipped":
            color = GREY
            glyph = CIRCLE

        return color[1] + "%s | %s%s | %s s\n" % (self.name.ljust(self.padding), glyph, self.status.ljust(7), self.time) + color[0]

    @property
    def was_successful(self):
        return self.status != "Failed"


def check_script_list(src_dir):
    """Check scripts directory.

    Check that there are no scripts in the functional tests directory which are
    not being run by pull-tester.py."""
    script_dir = src_dir + '/test/functional/'
    python_files = set([t for t in os.listdir(script_dir) if t[-3:] == ".py"])
    missed_tests = list(python_files - set(map(lambda x: x.split()[0], ALL_SCRIPTS + NON_SCRIPTS + SKIPPED)))
    if len(missed_tests) != 0:
        print("%sWARNING!%s The following scripts are not being run: %s. Check the test lists in test_runner.py." % (BOLD[1], BOLD[0], str(missed_tests)))
        if os.getenv('TRAVIS') == 'true':
            # On travis this warning is an error to prevent merging incomplete commits into master
            sys.exit(1)

class RPCCoverage():
    """
    Coverage reporting utilities for test_runner.

    Coverage calculation works by having each test script subprocess write
    coverage files into a particular directory. These files contain the RPC
    commands invoked during testing, as well as a complete listing of RPC
    commands per `bitcoin-cli help` (`rpc_interface.txt`).

    After all tests complete, the commands run are combined and diff'd against
    the complete list to calculate uncovered RPC commands.

    See also: test/functional/test_framework/coverage.py

    """
    def __init__(self):
        self.dir = tempfile.mkdtemp(prefix="coverage")
        self.flag = '--coveragedir=%s' % self.dir

    def report_rpc_coverage(self):
        """
        Print out RPC commands that were unexercised by tests.

        """
        uncovered = self._get_uncovered_rpc_commands()

        if uncovered:
            print("Uncovered RPC commands:")
            print("".join(("  - %s\n" % i) for i in sorted(uncovered)))
        else:
            print("All RPC commands covered.")

    def cleanup(self):
        return shutil.rmtree(self.dir)

    def _get_uncovered_rpc_commands(self):
        """
        Return a set of currently untested RPC commands.

        """
        # This is shared from `test/functional/test-framework/coverage.py`
        reference_filename = 'rpc_interface.txt'
        coverage_file_prefix = 'coverage.'

        coverage_ref_filename = os.path.join(self.dir, reference_filename)
        coverage_filenames = set()
        all_cmds = set()
        covered_cmds = set()

        if not os.path.isfile(coverage_ref_filename):
            raise RuntimeError("No coverage reference found")

        with open(coverage_ref_filename, 'r') as f:
            all_cmds.update([i.strip() for i in f.readlines()])

        for root, dirs, files in os.walk(self.dir):
            for filename in files:
                if filename.startswith(coverage_file_prefix):
                    coverage_filenames.add(os.path.join(root, filename))

        for filename in coverage_filenames:
            with open(filename, 'r') as f:
                covered_cmds.update([i.strip() for i in f.readlines()])

        return all_cmds - covered_cmds


if __name__ == '__main__':
    main()<|MERGE_RESOLUTION|>--- conflicted
+++ resolved
@@ -135,14 +135,11 @@
     'feature_logging.py',
     'node_network_limited.py',
     'conf_args.py',
-<<<<<<< HEAD
+    # Don't append tests at the end to avoid merge conflicts
+    # Put them in a random line within the section that fits their approximate run-time
 
     # auxpow tests
     'auxpow_mining.py',
-=======
-    # Don't append tests at the end to avoid merge conflicts
-    # Put them in a random line within the section that fits their approximate run-time
->>>>>>> 56910285
 ]
 
 EXTENDED_SCRIPTS = [
