--- conflicted
+++ resolved
@@ -156,7 +156,6 @@
     'replace-by-fee.py',
 ]
 
-<<<<<<< HEAD
 # Tests that are currently being skipped (e. g., because of BIP9).
 SKIPPED = [
     'p2p-segwit.py',
@@ -166,11 +165,8 @@
     'nulldummy.py',
 ]
 
-ALL_SCRIPTS = BASE_SCRIPTS + ZMQ_SCRIPTS + EXTENDED_SCRIPTS
-=======
 # Place EXTENDED_SCRIPTS first since it has the 3 longest running tests
 ALL_SCRIPTS = EXTENDED_SCRIPTS + BASE_SCRIPTS + ZMQ_SCRIPTS
->>>>>>> a6548a47
 
 NON_SCRIPTS = [
     # These are python files that live in the functional tests directory, but are not test scripts.
