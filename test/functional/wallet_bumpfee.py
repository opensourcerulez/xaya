--- conflicted
+++ resolved
@@ -31,19 +31,14 @@
     def set_test_params(self):
         self.num_nodes = 2
         self.setup_clean_chain = True
-<<<<<<< HEAD
-        self.extra_args = [["-deprecatedrpc=addwitnessaddress", "-walletrbf={}".format(i), "-mintxfee=0.002"]
-                           for i in range(self.num_nodes)]
-=======
         self.extra_args = [[
             "-deprecatedrpc=addwitnessaddress",
             "-walletrbf={}".format(i),
-            "-mintxfee=0.00002",
+            "-mintxfee=0.002",
         ] for i in range(self.num_nodes)]
 
     def skip_test_if_missing_module(self):
         self.skip_if_no_wallet()
->>>>>>> 610ee7bf
 
     def run_test(self):
         # Encrypt wallet for test_locked_wallet_fails test
