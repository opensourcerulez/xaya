#!/usr/bin/env python3
# Copyright (c) 2016-2018 The Bitcoin Core developers
# Distributed under the MIT software license, see the accompanying
# file COPYING or http://www.opensource.org/licenses/mit-license.php.
"""Test label RPCs.

RPCs tested are:
    - getaddressesbylabel
    - listaddressgroupings
    - setlabel
"""
from collections import defaultdict

from test_framework.test_framework import BitcoinTestFramework
from test_framework.util import assert_equal, assert_raises_rpc_error

class WalletLabelsTest(BitcoinTestFramework):
    def set_test_params(self):
        self.setup_clean_chain = True
        self.num_nodes = 1

    def run_test(self):
        # Check that there's no UTXO on the node
        node = self.nodes[0]
        assert_equal(len(node.listunspent()), 0)

        # Note each time we call generate, all generated coins go into
        # the same address, so we call twice to get two addresses w/50 each
        node.generate(1)
        node.generate(101)
        assert_equal(node.getbalance(), 100)

        # there should be 2 address groups
        # each with 1 address with a balance of 50 Bitcoins
        address_groups = node.listaddressgroupings()
        assert_equal(len(address_groups), 2)
        # the addresses aren't linked now, but will be after we send to the
        # common address
        linked_addresses = set()
        for address_group in address_groups:
            assert_equal(len(address_group), 1)
            assert_equal(len(address_group[0]), 2)
            assert_equal(address_group[0][1], 50)
            linked_addresses.add(address_group[0][0])

        # send 50 from each address to a third address not in this wallet
<<<<<<< HEAD
        # There's some fee that will come back to us when the miner reward
        # matures.
        common_address = "cctBsPWPDFfP7Qgw4btYzQvgzc6YqZx9Pw"
        txid = node.sendmany(
            fromaccount="",
=======
        common_address = "msf4WtN1YQKXvNtvdFYt9JBnUD2FB41kjr"
        node.sendmany(
>>>>>>> 1c9e1260
            amounts={common_address: 100},
            subtractfeefrom=[common_address],
            minconf=1,
        )
        # there should be 1 address group, with the previously
        # unlinked addresses now linked (they both have 0 balance)
        address_groups = node.listaddressgroupings()
        assert_equal(len(address_groups), 1)
        assert_equal(len(address_groups[0]), 2)
        assert_equal(set([a[0] for a in address_groups[0]]), linked_addresses)
        assert_equal([a[1] for a in address_groups[0]], [0, 0])

        node.generate(1)

        # we want to reset so that the "" label has what's expected.
        # otherwise we're off by exactly the fee amount as that's mined
        # and matures in the next 100 blocks
        amount_to_send = 1.0

        # Create labels and make sure subsequent label API calls
        # recognize the label/address associations.
        labels = [Label(name) for name in ("a", "b", "c", "d", "e")]
        for label in labels:
            address = node.getnewaddress(label.name)
            label.add_receive_address(address)
            label.verify(node)

        # Check all labels are returned by listlabels.
        assert_equal(node.listlabels(), [label.name for label in labels])

        # Send a transaction to each label.
        for label in labels:
            node.sendtoaddress(label.addresses[0], amount_to_send)
            label.verify(node)

        # Check the amounts received.
        node.generate(1)
        for label in labels:
            assert_equal(
                node.getreceivedbyaddress(label.addresses[0]), amount_to_send)
            assert_equal(node.getreceivedbylabel(label.name), amount_to_send)

        for i, label in enumerate(labels):
            to_label = labels[(i + 1) % len(labels)]
            node.sendtoaddress(to_label.addresses[0], amount_to_send)
        node.generate(1)
        for label in labels:
            address = node.getnewaddress(label.name)
            label.add_receive_address(address)
            label.verify(node)
            assert_equal(node.getreceivedbylabel(label.name), 2)
            label.verify(node)
        node.generate(101)

        # Check that setlabel can assign a label to a new unused address.
        for label in labels:
            address = node.getnewaddress()
            node.setlabel(address, label.name)
            label.add_address(address)
            label.verify(node)
            assert_raises_rpc_error(-11, "No addresses with label", node.getaddressesbylabel, "")

        # Check that addmultisigaddress can assign labels.
        for label in labels:
            addresses = []
            for x in range(10):
                addresses.append(node.getnewaddress())
            multisig_address = node.addmultisigaddress(5, addresses, label.name)['address']
            label.add_address(multisig_address)
            label.purpose[multisig_address] = "send"
            label.verify(node)
        node.generate(101)

        # Check that setlabel can change the label of an address from a
        # different label.
        change_label(node, labels[0].addresses[0], labels[0], labels[1])

        # Check that setlabel can set the label of an address already
        # in the label. This is a no-op.
        change_label(node, labels[2].addresses[0], labels[2], labels[2])

class Label:
    def __init__(self, name):
        # Label name
        self.name = name
        # Current receiving address associated with this label.
        self.receive_address = None
        # List of all addresses assigned with this label
        self.addresses = []
        # Map of address to address purpose
        self.purpose = defaultdict(lambda: "receive")

    def add_address(self, address):
        assert_equal(address not in self.addresses, True)
        self.addresses.append(address)

    def add_receive_address(self, address):
        self.add_address(address)

    def verify(self, node):
        if self.receive_address is not None:
            assert self.receive_address in self.addresses

        for address in self.addresses:
            assert_equal(
                node.getaddressinfo(address)['labels'][0],
                {"name": self.name,
                 "purpose": self.purpose[address]})
            assert_equal(node.getaddressinfo(address)['label'], self.name)

        assert_equal(
            node.getaddressesbylabel(self.name),
            {address: {"purpose": self.purpose[address]} for address in self.addresses})

def change_label(node, address, old_label, new_label):
    assert_equal(address in old_label.addresses, True)
    node.setlabel(address, new_label.name)

    old_label.addresses.remove(address)
    new_label.add_address(address)

    old_label.verify(node)
    new_label.verify(node)

if __name__ == '__main__':
    WalletLabelsTest().main()<|MERGE_RESOLUTION|>--- conflicted
+++ resolved
@@ -44,16 +44,8 @@
             linked_addresses.add(address_group[0][0])
 
         # send 50 from each address to a third address not in this wallet
-<<<<<<< HEAD
-        # There's some fee that will come back to us when the miner reward
-        # matures.
         common_address = "cctBsPWPDFfP7Qgw4btYzQvgzc6YqZx9Pw"
-        txid = node.sendmany(
-            fromaccount="",
-=======
-        common_address = "msf4WtN1YQKXvNtvdFYt9JBnUD2FB41kjr"
         node.sendmany(
->>>>>>> 1c9e1260
             amounts={common_address: 100},
             subtractfeefrom=[common_address],
             minconf=1,
